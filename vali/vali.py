--- conflicted
+++ resolved
@@ -512,11 +512,7 @@
                 self.rm(path)
         self.put(path, module_infos) 
         module_infos = c.df(module_infos) 
-<<<<<<< HEAD
-        c.print(module_infos[:10])
-=======
         assert len(module_infos) > 0
->>>>>>> d7e94315
         module_infos = module_infos.sort_values(by=sort_by, ascending=ascending)
         if min_weight > 0:
             module_infos = module_infos[module_infos['w'] > min_weight]
