--- conflicted
+++ resolved
@@ -1,135 +1,205 @@
-Here's a reformatted and improved version of the installation guide and game overview:
-
-# Jailbreak Arena
-
-Welcome to Jailbreak Arena, an exciting game to test your skills in exploiting and defending AI language models!
-
-Make the app
-
-make app
-
-{
-    'name': 'arena.app',
-    'cwd': '/app/arena',
-    'fn': 'app',
-    'address': {
-        'local': 'http://localhost:50156',
-        'public': 'http://192.168.5.11:50156'
-    }
-}
-
-## Overview
-
-INSTALLATION: [INSTALL GUIDE](./docs/install.md)
-HOW DO WE SCORE JAILBREAKONNESS: [RULES](./docs/score.md)
-
-<<<<<<< HEAD
-### Docker Setup:
-
- Make scripts executable:
-```
-make chmod_scripts 
-```
-or
-```
-chmod +x ./scripts/*
-```
-
-
-Build the Image for the Container  
-
-```
-make build
-```
-
-Start the Container from the Image:
-```
-make start 
+<div align="center">
+
+# **Commune AI**
+
+[![License: MIT](https://img.shields.io/badge/License-MIT-yellow.svg)](https://opensource.org/licenses/MIT)
+[![Discord Chat](https://img.shields.io/badge/discord-join%20chat-blue.svg)](https://discord.com/invite/DgjvQXvhqf)
+[![Website Uptime](https://img.shields.io/website-up-down-green-red/http/monip.org.svg)](https://www.communeai.org/)
+[![Twitter Follow](https://img.shields.io/twitter/follow/communeaidotorg.svg?style=social&label=Follow)](https://twitter.com/communeaidotorg)
+
+
+PLEASE REFER TO THE DOCS FOLDER FOR MORE INFO
+
+[DOCS](./commune/docs)
+
+### An Open Anything Network: Connect Anything You Want
+
+
+</div>
+
+Commune is a protocol that aims to connect all developer tools into one network, fostering a more shareable, reusable, and open economy. It follows an inclusive design philosophy that is based on being maximally unopinionated. This means that developers can leverage Commune as a versatile set of tools alongside their existing projects and have the freedom to incorporate additional tools they find valuable.
+
+By embracing an unopinionated approach, Commune acknowledges the diverse needs and preferences of developers. It provides a flexible framework that allows developers to integrate specific tools seamlessly while avoiding imposing rigid structures or constraints. This adaptability enables developers to leverage Commune's capabilities in a manner that best aligns with their individual projects and workflows.
+
+The overarching goal of Commune is to create a collaborative ecosystem where developers can easily share, connect, and extend their tools, ultimately fostering innovation and efficiency within the development community. By providing a network that encourages openness and accessibility, Commune empowers developers to leverage the collective knowledge and resources of the community to enhance their own projects.
+
+# Install
+
+You can install commune locally or run in docker. Commune is a python package and can be built from source for maximal control. We want you to define what you want to do with your code, and commune is here to help you do that.
+
+
+
+### Setting Up Commune With Docker
+
+Install Docker: If you don't have Docker installed on your system, download and install it from the official Docker website: [https://www.docker.com/get-started](https://www.docker.com/get-started).
+
+Clone the Commune Repository: Open your terminal or command prompt and clone the Commune repository from GitHub:
+
+
+Please cd into commune
+
+```
+cd commune
+```
+Start Commune: Once the Docker container is built, start Commune by running the following command:
+
+```bash
+make up 
+# or 
+docker-compose up -d # or make up
+```
+To enter the docker container do, and do the following
+
+```bash
+make enter
+# or
+docker exec -it commune bash
+```
+
+Then run the following command to sync the network
+
+```bash
+c ls
+```
+
+### Local Setup (Without Docker)
+
+```bash
+apt-get install python3.10 python3-pip npm
+npm install -g pm2
+pip install -r requirements.txt
+pip install -e .
 ```
 or 
-```
-make up
-```
-
-Run tests in the container (optional):
-
-```
-make tests
-```
-
-
-### Local Setup (Python):
-
-npm install -g pm2
-pip install -e ./
-
-To setup inside a virtual environment:
-
-python3 -m venv env
-source env/bin/activate
-pip install -e ./
-
-to exit the virtual environment:
-
-deactivate
-
-
-3.
-4. Build and start the Docker container:
-   ```
-   make build
-   make start
-   ```
-
-5. Run tests (optional):
-   ```
-   make tests
-   ```
-
-6. Start the main application:
-   ```
-   make app
-   ```
-
-### Additional Commands
-- Enter the Docker container: `make enter`
-- List available apps: `make apps`
-- Stop and remove the container: `make down` or `make kill`
-- Restart the container: `make restart`
-
-**Note**: The container name is set to "commune" by default. Scripts are located in the "./commune/scripts" directory.
-
-## Game Overview
-
-### Teams
-- Red Team (Attackers)
-- Blue Team (Defenders)
-
-### Objectives
-- Red Team: Exploit AI models with clever prompts
-- Blue Team: Defend models by identifying and patching vulnerabilities
-
-### How to Play
-
-1. Sign In: Use a secret to generate a unique key
-2. Choose Your Team: Red (attackers) or Blue (defenders)
-3. Red Team - Attacking:
-   - Enter a prompt
-   - Select a model to attack
-   - Submit and receive a scored response
-4. Blue Team - Defending:
-   - Analyze attacks and responses
-   - Identify vulnerabilities
-   - Develop defense strategies
-5. Check the Leaderboard for rankings
-
-### Scoring
-- Blue Team's model evaluates responses
-- Higher scores indicate higher likelihood of jailbreak
-- Leaderboard ranks players based on exploitation success and model resilience
-
-For more details, refer to the "Mission Details" section in the game.
-
-Let the games begin! Good luck, and may the best team win!
-=======
->>>>>>> 9f9dd29b
+```bash
+./start.sh
+```
+
+To exit the container
+
+```bash
+exit
+```
+
+Sync Commune with the Network: Inside the Docker container, run the following command to sync Commune with the network:
+
+```bash
+c sync
+```
+
+Congratulations! Commune is now set up and running inside a Docker container.
+Congratulations! Commune is now set up and running without Docker
+
+## Note:
+
+This repo is on the cutting edge of experimentation, so there may be some hiccups along the way. If you're primarily interested in using the core features of the protocol (such as intuitive cli) or seeking a more lightweight implementation, consider installing the [Communex](https://github.com/agicommies/communex) package.
+
+# Key Features
+
+## Module Filesystem
+
+The `module.py` file serves as an anchor, organizing future modules in what we call a module filesystem. The module filesystem is a mix of the commune's core modules with your local modules with respect to your PWD (parent working directory). This allows you to create a module in your local directory and have it be recognized by the commune. For instance if I have a file called `model.py` in my local directory, with the following code:
+
+```python
+
+import commune as c
+class Example(c.Module):
+    def __init__(self):
+        pass
+
+    def predict(self, x):
+        return x + 1
+```
+
+I can call it from the commune cli by running the following command:
+
+```bash
+c model/predict x=1
+```
+or 
+```python
+c.call('model/predict', x=1)
+```
+
+
+## Subspace
+
+![Example](https://drive.google.com/uc?export=view&id=1ZqCK-rBKF2p8KFr5DvuFcJaPXdMcISlT)
+
+Subspace is a blockchain that Commune uses for several purposes:
+
+- **DNS for Python**: Decentralized Name Service for deployed objects.
+- **Evaluating Performance through Voting**: Stake-weighted voting system for users to evaluate each other instead of self-reported networks. This provides users with
+
+## Register On The Chain
+
+To register a module, do the following
+
+```python
+c register {module_path} name={module_name (OPTIONAL)}
+```
+
+The module path is specified
+
+Yo, listen up! I'm about to drop some updated knowledge on how to create a dope module and register it on the blockchain. Here's the revised step-by-step guide:
+
+1. **Create Your Module**: Start by creating your own module in Python. It can be anything you want - a model, a service, or some sick functionality. Make sure your module is ready to rock and roll.
+
+2. **Import Commune**: Import the Commune library into your Python code. You'll need it to create and register your module.
+
+```python
+import commune as c
+```
+
+3. **Define Your Module Class**: Create a class that represents your module. Make sure it inherits from `c.Module`.
+
+```python
+class MyDopeModule(c.Module):
+    def __init__(self):
+        super().__init__()
+        # Your module initialization code goes here
+
+    def some_cool_function(self):
+        # Your module's cool functionality goes here
+        return "I'm bringing the heat!"
+```
+
+4. **Register Your Module**: Now it's time to register your module on the blockchain. You have the option to specify a custom name and tag for your module. If you don't provide a custom name, the module will default to the module path. The tag is optional and can be used for versioning or categorization purposes.
+
+To register your module with a custom name and tag, run the following command:
+
+```bash
+c register my_module_path name=my_module tag=1
+```
+
+Replace `my_module_path` with the actual path to your module file (without the class name), `my_module` with the desired name for your module, and `1` with the desired tag. This will register your module on the blockchain with the specified name and tag.
+
+If you prefer to use the default module path as the name, simply omit the `name` parameter:
+
+```bash
+c register my_module_path tag=1
+```
+
+# Developement FAQ
+
+- Where can i find futher documentation? This repository folder, [Doc](https://github.com/commune-ai/commune/tree/main/docs).
+- Can I install on Windows? Yes, [Guide](https://github.com/OmnipotentLabs/communeaisetup).
+- Can I contribute? Absolutely! We are open to all contributions. Please feel free to submit a pull request.
+
+
+## Testing
+
+To run the commune tests, do the following
+
+```bash
+pytest commune/tests # or c test or make tests
+``` 
+
+The test is only one file, but it calls the test function for the core modules. This is because commune is a network of modules, and the core modules are the most important. 
+
+
+## License :: MIT, but really IDGAF (I Don't Give A F*ck, its open source, why do we need a )
+
+This project is licensed under both MIT but primarely under its own liscense (IDGAF). Do what you want with the code, dont pull up on me with some legal shit for building fam.
+
+
