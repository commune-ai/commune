--- conflicted
+++ resolved
@@ -163,12 +163,4 @@
 
 ## License
 
-<<<<<<< HEAD
-[MIT License](LICENSE)
-=======
-All references to core modules and documentation are included with proper links. The structure is clean and easy to navigate while providing comprehensive information about the system's capabilities.
-
-
-
-config details 
->>>>>>> efeabc1e
+[MIT License](LICENSE)