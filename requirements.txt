--- conflicted
+++ resolved
@@ -35,9 +35,6 @@
 # ray
 # ray[default]
 # ray[tune]
-<<<<<<< HEAD
-# logging
-=======
 # logging
 
 # Module for text2speech
@@ -46,5 +43,4 @@
 torchaudio
 
 # Module for captcha
-capmonstercloudclient
->>>>>>> cdc22e22
+capmonstercloudclient