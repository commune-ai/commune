--- conflicted
+++ resolved
@@ -306,11 +306,6 @@
         return stake_to_total
     my_stake_to = key2stake
 
-<<<<<<< HEAD
-    def key2value(self, netuid = 'all', block=None, update=False, network='main', fmt='j', min_value=0, **kwargs):
-        key2balance = self.key2balance(block=block, update=update, network=network, fmt=fmt)
-        key2stake = self.key2stake(netuid=netuid, block=block, update=update, network=network, fmt=fmt)
-=======
 
     def empty_keys(self, network='main', block=None, update=False, max_age=1000, fmt='j'):
         key2address = c.key2address()
@@ -326,16 +321,11 @@
     def key2value(self, netuid = 'all', block=None, update=False, max_age=1000, network='main', fmt='j', min_value=0, **kwargs):
         key2balance = self.key2balance(block=block, update=update, network=network, max_age=max_age, fmt=fmt)
         key2stake = self.key2stake(netuid=netuid, block=block, update=update, network=network, max_age=max_age, fmt=fmt)
->>>>>>> e88c1f34
         key2value = {}
         keys = set(list(key2balance.keys()) + list(key2stake.keys()))
         for key in keys:
             key2value[key] = key2balance.get(key, 0) + key2stake.get(key, 0)
-<<<<<<< HEAD
-        key2value = {k:v for k,v in key2value.items() if v >= min_value}
-=======
         key2value = {k:v for k,v in key2value.items()}
->>>>>>> e88c1f34
         key2value = dict(sorted(key2value.items(), key=lambda x: x[1], reverse=True))
         return key2value
     
@@ -1018,11 +1008,8 @@
         for i, ch in enumerate(feature):
             if feature == 'SubnetNames':
                 return 'name'
-<<<<<<< HEAD
-=======
             if feature == 'MinStakeGlobal':
                 return 'min_stake'
->>>>>>> e88c1f34
             if ch.isupper():
                 if i == 0:
                     chunks += [ch.lower()]
@@ -1064,28 +1051,8 @@
                     max_age = 1000,
                     fmt:str='j', 
                     rows:bool = True,
-<<<<<<< HEAD
-                    value_features = ['min_stake', 'max_stake'],
-                    features  = [
-                            "Tempo",
-                           'ImmunityPeriod',
-                            'MinAllowedWeights',
-                           'MaxAllowedWeights',
-                            'MaxAllowedUids',
-                            'MinStake',
-                            'Founder', 
-                           'FounderShare',
-                            'IncentiveRatio',
-                            'TrustRatio',
-                            'VoteModeSubnet',
-                            'MaxWeightAge',
-                            'MaxStake', 
-                            'SubnetNames'
-                            ]
-=======
                     features  = subnet_features,
                     value_features = ['min_stake', 'max_stake']
->>>>>>> e88c1f34
                         
                     ) -> list:  
 
@@ -1100,22 +1067,12 @@
             subspace = self.get_substrate(network=network)
             results = self.query_multi(multi_query)
             for idx, (k, v) in enumerate(results):
-<<<<<<< HEAD
-                c.print(k,v, names)
-=======
->>>>>>> e88c1f34
                 subnet_params[names[idx]] = v.value
 
             self.put(path, subnet_params)
         for k in value_features:
-<<<<<<< HEAD
-            if k in ['min_stake', 'max_stake']:
-                subnet_params[k] = self.format_amount(subnet_params[k], fmt=fmt)
-
-=======
             if k in value_features:
                 subnet_params[k] = self.format_amount(subnet_params[k], fmt=fmt)
->>>>>>> e88c1f34
         return subnet_params
 
 
@@ -2382,10 +2339,6 @@
                 
             # require prompt to create new subnet        
 
-<<<<<<< HEAD
-        if stake == None:
-            stake = self.min_register_stake(netuid=netuid, network=network)
-=======
 
         stake = stake or 0
         min_register_stake = self.min_register_stake(netuid=netuid, network=network)
@@ -2399,7 +2352,6 @@
                 c.print(f'Using {name} key to register {name} with {stake} stake')
                 key = mkey
             
->>>>>>> e88c1f34
         stake = stake * 1e9
 
     
@@ -2876,47 +2828,26 @@
                         key: str = None, 
                         n:str = 10,
                         network: str = None) -> Optional['Balance']:
-<<<<<<< HEAD
-                        
-        network = self.resolve_network( network )
-        key = self.resolve_key( key )
-        balance = self.get_balance(key=key, fmt='j')
-        key2address = c.key2address()
-=======
         key2address = c.key2address()
         network = self.resolve_network( network )
         key = self.resolve_key( key )
         balance = self.get_balance(key=key, fmt='j')
->>>>>>> e88c1f34
         for i, destination in enumerate(destinations):
             if not c.valid_ss58_address(destination):
                 if destination in key2address:
                     destinations[i] = key2address[destination]
-<<<<<<< HEAD
-        if isinstance(amounts, (float, int)): 
-            amounts = [amounts] * len(destinations)
-
-        assert len(set(destinations)) == len(destinations), f"Duplicate destinations found"
-
-=======
                 else:
                     raise Exception(f"Invalid destination address {destination}")
         if type(amounts) in [float, int]: 
             amounts = [amounts] * len(destinations)
         assert len(set(destinations)) == len(destinations), f"Duplicate destinations found"
->>>>>>> e88c1f34
         assert len(destinations) == len(amounts), f"Length of modules and amounts must be the same. Got {len(modules)} and {len(amounts)}."
         assert all([c.valid_ss58_address(d) for d in destinations]), f"Invalid destination address {destinations}"
         total_amount = sum(amounts)
         assert total_amount < balance, f'The total amount is {total_amount} > {balance}'
 
         # convert the amounts to their interger amount (1e9)
-<<<<<<< HEAD
-        for i, amount in enumerate(amounts):
-            amounts[i] = self.to_nanos(amount)
-=======
         amounts = [self.to_nanos(a) for a in amounts]
->>>>>>> e88c1f34
 
         params = {
             "destinations": destinations,
@@ -3162,12 +3093,7 @@
         assert module_info['stake'] > min_stake
         max_num_votes = module_info['stake'] // global_params['min_weight_stake']
         n = int(min(max_num_votes, subnet_params['max_allowed_weights']))
-<<<<<<< HEAD
-
-
-=======
-        
->>>>>>> e88c1f34
+        
         modules = uids or modules
         if modules == None:
             modules = c.shuffle(self.uids(netuid=netuid, update=update))
@@ -3190,24 +3116,7 @@
                 uid = c.choice(list(range(n)))
                 if uid not in uids:
                     uids.append(uid)
-<<<<<<< HEAD
-                    weights.append(max_weight * 0.001)
-
-        uid2weight = {uid: weight for uid, weight in zip(uids, weights)}
-        # sort the uids and weights
-        uid2weight = {k: v for k, v in dict(sorted(uid2weight.items(), key=lambda item: item[1], reverse=True)).items()}
-        
-        uids = list(uid2weight.keys())[:n]
-        weights = list(uid2weight.values())[:n]
-        
-        if len(uids) == 0:
-            return {'success': False, 'message': f'No uids found in network {netuid}'}
-        
-        assert len(uids) == len(weights), f"Length of uids {len(uids)} must be equal to length of weights {len(weights)}"
-
-=======
                     weights.append(min_value)
->>>>>>> e88c1f34
 
         uid2weight = dict(sorted(zip(uids, weights), key=lambda item: item[1], reverse=True))
         uids = list(uid2weight.keys())
@@ -3245,30 +3154,23 @@
 
 
 
-<<<<<<< HEAD
-    def register_servers(self, search=None, netuid = 0, network = 'main',  timeout=42, key=None,  transfer_multiple=0,**kwargs):
-=======
     def register_servers(self, search=None, netuid = 0, network = 'main',  timeout=42, key=None,  transfer_multiple=0, extra_amount=0,**kwargs):
->>>>>>> e88c1f34
         netuid = self.resolve_netuid(netuid)
         network = self.resolve_network(network)
         register_servers = self.unregistered_servers(search=search, netuid=netuid, network=network, update=True,  **kwargs)
         c.print(f'Registered servers: {register_servers}')
-<<<<<<< HEAD
-        min_stake = self.min_register_stake(netuid=netuid)
+        min_stake = self.min_register_stake(netuid=netuid) + extra_amount
         balances = self.get_balances(keys=register_servers)
         key2balance = dict(zip(register_servers, list(balances.values())))
-        
-
         destinations = []
         amounts = []
         for k,v in key2balance.items():
-            if v <= min_stake:
+            if v < min_stake: 
                 destinations += [k]
                 amounts += [min_stake - v]
-        
-        if len(destinations) == 0:
-            c.transfer_multiple(destinations=desination, amounts=amounts, key=key)
+    
+        if len(destinations) > 0:
+            c.transfer_multiple(destinations=destinations, amounts=amounts, key=key)
 
         futures = []
         for s in register_servers:
@@ -3287,38 +3189,6 @@
         return results
         return registered_keys
 
-=======
-        min_stake = self.min_register_stake(netuid=netuid) + extra_amount
-        balances = self.get_balances(keys=register_servers)
-        key2balance = dict(zip(register_servers, list(balances.values())))
-        destinations = []
-        amounts = []
-        for k,v in key2balance.items():
-            if v < min_stake: 
-                destinations += [k]
-                amounts += [min_stake - v]
-    
-        if len(destinations) > 0:
-            c.transfer_multiple(destinations=destinations, amounts=amounts, key=key)
-
-        futures = []
-        for s in register_servers:
-            c.print(f'Registering {s}')
-            f = c.submit(c.register, kwargs={'name':s, 'key':s, 'stake': min_stake + 1}, timeout=timeout)
-            futures += [f]
-
-        results = []
-        for f in c.as_completed(futures,timeout=timeout):
-            result = f.result()
-            results += [result]
-            if c.is_error(result):
-                c.print(result, color='red')
-            else:
-                c.print(result, color='green')
-        return results
-        return registered_keys
-
->>>>>>> e88c1f34
     def unregistered_servers(self, search=None, netuid = 0, network = network,  timeout=42, key=None, max_age=None, update=False, transfer_multiple=True,**kwargs):
         netuid = self.resolve_netuid(netuid)
         network = self.resolve_network(network)
@@ -3351,43 +3221,6 @@
         key2address = c.key2address(search=search)
         if keys == None:
             keys = list(key2address.keys())
-<<<<<<< HEAD
-        keys = keys[:n]
-        batch_size = min(batch_size, len(keys))
-        batched_keys = c.chunk(keys, batch_size)
-        num_batches = len(batched_keys)
-        progress = c.progress(num_batches)
-        futures = []
-        c.print(f'Getting balances for {len(keys)} keys')
-
-        def batch_fn(batch_keys):
-            substrate = self.get_substrate(network=network)
-            batch_keys = [key2address.get(k, k) for k in batch_keys]
-            c.print(f'Getting balances for {len(batch_keys)} keys')
-            results = substrate.query_multi([ substrate.create_storage_key("System", "Account", [k]) for k in batch_keys])
-            return  {k.params[0]: v['data']['free'].value for k, v in results}
-        key2balance = {}
-        progress = c.progress(num_batches)
-
-
-        for batch_keys in batched_keys:
-            fails = 0
-            while fails < max_trials:
-                if fails > max_trials:
-                    raise Exception(f'Error getting balances {fails}/{max_trials}')
-                try:
-                    result = batch_fn(batch_keys)
-                    progress.update(1)
-                    break # if successful, break
-                except Exception as e:
-                    fails += 1
-                    c.print(f'Error getting balances {fails}/{max_trials} {e}')
-            if c.is_error(result):
-                c.print(result, color='red')
-            else:
-                progress.update(1)
-                key2balance.update(result)
-=======
         if len(keys) > n:
             c.print(f'Getting balances for {len(keys)} keys > {n} keys, using batch_size {batch_size}')
             balances = self.balances(network=network, **kwargs)
@@ -3431,7 +3264,6 @@
                 else:
                     progress.update(1)
                     key2balance.update(result)
->>>>>>> e88c1f34
         for k,v in key2balance.items():
             key2balance[k] = self.format_amount(v, fmt=fmt)
         if names:
@@ -3439,11 +3271,7 @@
             key2balance = {address2key[k]: v for k,v in key2balance.items()}
         return key2balance
         
-<<<<<<< HEAD
-    def registered_servers(self, netuid = 0, network = network,  **kwargs):
-=======
     def registered_servers(self, netuid = 0, network = 'main',  **kwargs):
->>>>>>> e88c1f34
         netuid = self.resolve_netuid(netuid)
         network = self.resolve_network(network)
         servers = c.servers(network='local')
@@ -3466,11 +3294,6 @@
                     max_age = 1000,
                     fmt = 'j',
                     update=False,
-<<<<<<< HEAD
-                    min_value=0,
-                      **kwargs):
-        key2balance = self.get('key2balance', max_age=max_age, update=update)
-=======
                     names = False,
                     min_value=0.0001,
                       **kwargs):
@@ -3478,7 +3301,6 @@
         input_hash = c.hash(c.locals2kwargs(locals()))
         path = f'key2balance/{input_hash}'
         key2balance = self.get(path, max_age=max_age, update=update)
->>>>>>> e88c1f34
 
         if key2balance == None:
             key2balance = self.get_balances(search=search, 
@@ -3487,11 +3309,6 @@
                                 fmt = 'nanos',
                                 min_value=min_value, 
                                 **kwargs)
-<<<<<<< HEAD
-            self.put('key2balance', key2balance)
-        for k,v in key2balance.items():
-            key2balance[k] = self.format_amount(v, fmt=fmt)
-=======
             self.put(path, key2balance)
         for k,v in key2balance.items():
             key2balance[k] = self.format_amount(v, fmt=fmt)
@@ -3500,7 +3317,6 @@
         if names:
             address2key = c.address2key()
             key2balance = {address2key[k]: v for k,v in key2balance.items()}
->>>>>>> e88c1f34
         return key2balance
     
     def my_value(
