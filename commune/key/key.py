--- conflicted
+++ resolved
@@ -251,7 +251,6 @@
         return {'success': True, 'message': f'Key {path} added', 'keys': keys}
         
     @classmethod
-<<<<<<< HEAD
     def get_key(cls, path, password=None, load=True, **kwargs):
         self = cls(path=path, password=password, load=load, **kwargs)
         return self
@@ -282,11 +281,6 @@
     def key2address(cls):
         return {k:cls.get_address(k) for k in cls.keys()}
             
-=======
-    def get_key(cls, path, password=None, **kwargs):
-        self = cls(path=path, password=password, **kwargs)
-        return self
->>>>>>> f0d4ce85
     
 
     @classmethod
@@ -825,13 +819,8 @@
         return ['mnemonic', 'seed_hex', 'private_key', 'password']
     
     def state_dict(self, password: str = None ) -> dict:
-<<<<<<< HEAD
         state_dict =  self.copy(self.__dict__)
         for k,v in state_dict.items():
-=======
-        state_dict = c.copy({'data': self.__dict__, 'encrypted': False}   )
-        for k,v in state_dict['data'].items():
->>>>>>> f0d4ce85
             if type(v)  in [bytes]:
                 state_dict[k] = v.hex() 
             if k in self.blacklist():
@@ -966,7 +955,6 @@
         self.load(password=password)
         return self.__dict__
         
-<<<<<<< HEAD
         
     @classmethod
     def test_encryption(cls, data='bro'):
@@ -993,22 +981,6 @@
         assert data == dec_data, 'Encryption doesnt work'
         return {'passed': True, 'test': 'Test Verification'}
       
-=======
-    @classmethod
-    def test(cls, n=10,data='bro'):
-        
-        for i in range(n):
-            cls.print(i)
-            name = f'bro{i}'
-            cls.add_key(name)
-            assert cls.key_exists(name) == True, 'Key doesnt exist'
-            cls.rm_key(name)
-            assert cls.key_exists(name) == False, 'Key doesnt exist'
-            key = cls.get_key(name)
-            sig = key.sign(data, return_dict=True)
-            assert key.verify(sig), 'Signature doesnt verify'
-            
->>>>>>> f0d4ce85
         
     @classmethod
     def test_key_management(cls, password='bo', name='demo'):
