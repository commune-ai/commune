--- conflicted
+++ resolved
@@ -18,7 +18,6 @@
             config: commune.Config = None,
 
         ) :
-<<<<<<< HEAD
         if args == None:
             import sys
             sys.argv[1:]
@@ -30,16 +29,6 @@
         #     fn = args.pop(0)
         #     self.print(f"fn: {fn} args: {args}", color='green')
         #     getattr(self, fn)(*args)
-=======
-
-        # config = self.set_config(config)
-        # self.argparse()
-        if len(args)== 0:
-            self.help()
-        else:
-            fn = args.pop(0)
-            getattr(self, fn)(*args)
->>>>>>> 12cfca05
         
     def help(self):
         self.print(self.__doc__)
