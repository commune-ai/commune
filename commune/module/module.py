

import inspect
import numpy as np
import os
from copy import deepcopy
from typing import Optional, Union, Dict, List, Any, Tuple, Callable
from munch import Munch
from rich.console import Console
import json
from glob import glob
import sys
import argparse
import asyncio
from typing import Union, Dict, Optional, Any, List, Tuple
import warnings
warnings.filterwarnings("ignore", category=DeprecationWarning)

class c:
    # AGI BEGINS 

    homepath = os.path.expanduser('~')
    root_module_class = 'c' # WE REPLACE THIS THIS Module at the end, kindof odd, i know, ill fix it fam, chill out dawg, i didnt sleep with your girl
    default_port_range = [50050, 50150] 
    default_ip = '0.0.0.0'
    address = '0.0.0.0:8888' # the address of the server
    root_path  = root  = os.path.dirname(os.path.dirname(__file__)) # the path to the root of the library
    libpath = os.path.dirname(root_path) # the path to the library
    modules_path = os.path.join(root_path, 'modules') # the path to the modules folder
    repo_path  = os.path.dirname(root_path) # the path to the repo
    library_name = libname = lib = root_dir = root_path.split('/')[-1] # the name of the library
    pwd = os.getenv('PWD') #  
    console = Console()
    helper_whitelist = ['info', 'schema','server_name', 'is_admin'] # whitelist of helper functions to load
    whitelist = [] # whitelist of functions to load
    blacklist = [] # blacklist of functions to not to access for outside use
    server_mode = 'http' # http, grpc, ws (websocket)
    default_network = 'local' # local, subnet
    cache = {} # cache for module objects
    home = os.path.expanduser('~') # the home directory
    __ss58_format__ = 42 # the ss58 format for the substrate address

    def __init__(self, config:Dict=None, **kwargs):
        self.set_config(config=config,kwargs=kwargs)  
    @classmethod
    def init(cls, *args, **kwargs):
        return cls(*args, **kwargs)
    
    @classmethod
    def boot_peers(cls) -> List[str]: 
        config = c.get_config()
        boot_peers = config.get('boot_peers', [])
        return boot_peers



        
        
    @classmethod
    def add_root_path(cls, root_path:str):
        root_paths = c.getc('root_paths', [])
        if root_path not in root_paths:
            root_paths.append(root_path)
        else: 
            return {'msg': 'root_path already exists'}
        c.putc('root_paths', root_paths)
        return {'msg': 'success'}
    
    
    @classmethod
    def get_root_paths(cls):
        root_paths = c.getc('root_paths', [cls.root_path])
        if cls.root_path not in root_paths:
            cls.add_root_path(cls.root_path)

        return rot_paths
    root_paths = get_root_paths
        

    @classmethod
    def start_node(cls, *args, **kwargs):
        c.module('subspace').start_node(*args, **kwargs)

    @classmethod
    def start_chain(cls, *args, **kwargs):
        c.module('subspace').start_chain(*args, **kwargs)
    @classmethod
    def kill_chain(cls, *args, **kwargs):
        c.module('subspace').kill_chain(*args, **kwargs)
        
    def getattr(self, k:str)-> Any:
        return getattr(self,  k)
    @classmethod
    def getclassattr(cls, k:str)-> Any:
        return getattr(cls,  k)
    
    @classmethod
    def module_file(cls) -> str:
        # get the file of the module
        return inspect.getfile(cls)
    @classmethod
    def module_dirpath(self, simple:bool=False) -> str:
        return  os.path.dirname(self.module_file(simple=simple))

    @classmethod
    def __module_dir__(cls) -> str :
        # get the directory of the module
        return os.path.dirname(cls.module_file())
    

    @classmethod
    def get_module_path(cls, obj=None,  simple:bool=False) -> str:
        import inspect
        # odd case where the module is a module in streamlit
        obj = cls.resolve_module(obj)
        try:
            module_path =  inspect.getfile(obj)
        except Exception as e:
            if 'source code not available' in str(e):
                return cls.class_name()
            else: 
                raise e
     
        # convert into simple
        if simple:
            return cls.path2simple(path=module_path)
        return module_path
    
    @classmethod
    def get_module_dirpath(cls, obj=None,  simple:bool=False) -> str:
        return  os.path.dirname(c.get_module_path(obj=obj, simple=simple))
    get_module_dir = get_module_dirpath
    
    @classmethod
    def filepath(cls) -> str:
        '''
        removes the PWD with respect to where module.py is located
        '''
        return cls.get_module_path(simple=False)
    pythonpath = pypath =  filepath

    @classmethod
    def configpath(cls) -> str:
        '''
        removes the PWD with respect to where module.py is located
        '''
        return cls.get_module_config_path()
    cfgpath = config_path = configpath

    
    @classmethod
    def dirpath(cls) -> str:
        '''
        removes the PWD with respect to where module.py is located
        '''
        return os.path.dirname(cls.filepath())


    @classmethod
    def dlogs(cls, *args, **kwargs):
        return c.module('docker').logs(*args, **kwargs)

    @classmethod
    def images(cls, *args, **kwargs):
        return c.module('docker').images(*args, **kwargs)
        
    
    @classmethod
    def __local_file__(cls) -> str:
        '''
        removes the PWD with respect to where module.py is located
        '''
        return cls.get_module_path(simple=False).replace(cls.repo_path+'/', '')
    
    @classmethod
    def __simple_file__(cls) -> str:
        '''
        The simple representation of a module path with respect to the module.py
        home/commune/module.py would assume the module_path would be home/commune/
        
        Using this we convert the full path of the module into a simple path for more
        human readable strings. We do the following
        
        1. Remove the MODULE_PATH and assume the module represents the directory
        2. replace the "/" with "."
        
    
        Examples:
            commune/dataset/text/dataset.py -> dataset.text
            commune/model/transformer/dataset.py -> model.transformer
        
        '''
        file =  cls.get_module_path(simple=True)

        return file
    
    
    @classmethod
    def module_path(cls, simple:bool=True) -> str:
        # get the module path
        
        path = cls.get_module_path(simple=simple)
        path = path.replace('modules.', '')
        return path
    
    path  = name = module_name =  module_path
    
    @classmethod
    def module_class(cls) -> str:
        return cls.__name__
    @classmethod
    def class_name(cls, obj= None) -> str:
        obj = obj if obj != None else cls
        return obj.__name__
    def get_class_name(cls, obj = None) -> str:
        obj = obj if obj != None else cls
        if not cls.is_class(obj):
            obj = type(obj)
        
        return obj.__name__
        
    
    @property
    def module_tag(self) -> str:
        '''
        The tag of the module for many flavors of the module to avoid name conflicts
        (TODO: Should we call this flavor?)
        
        '''
        if not hasattr(self, '_module_tag'):
            self.__dict__['_module_tag'] = None
        return self._module_tag
    
    
    @module_tag.setter
    def module_tag(self, value):
        # set the module tag
        self._module_tag = value
        return self._module_tag

    @classmethod
    def minimal_config(cls) -> Dict:
        '''
        The miminal config a module can be
        
        '''
        minimal_config = {
            'module': cls.__name__
        }
        return minimal_config


    @classmethod
    def get_module_config_path(cls) -> str:
        return cls.get_module_path(simple=False).replace('.py', '.yaml')
    
    @classmethod    
    def dict2munch(cls, x:Dict) -> Munch:
        '''
        Converts a dict to a munch
        '''
        from commune.utils.dict import dict2munch
        return dict2munch(x)
    
    @classmethod
    def munch2dict(cls, x:'Munch') -> Dict:
        '''
        Converts a munch to a dict
        '''
        from commune.utils.dict import munch2dict
        return munch2dict(x)
    
    @classmethod
    def munch(cls, x:Dict) -> Munch:
        '''
        Converts a dict to a munch
        '''
        return cls.dict2munch(x)
    
    @classmethod
    def load_yaml(cls, path:str=None, root:bool = False) -> Dict:
        '''f
        Loads a yaml file
        '''
        path = cls.resolve_path(path, root=root)
        
        from commune.utils.dict import load_yaml
        config = load_yaml(path)
        return config



    @classmethod
    def fn2code(cls, search=None, module=None)-> Dict[str, str]:
        module = module if module else cls
        functions = module.fns(search)
        fn_code_map = {}
        for fn in functions:
            c.print(f'fn: {fn}')
            fn_code_map[fn] = module.fn_code(fn)
        return fn_code_map
    
            

    @classmethod
    def fn_code(cls,fn:str, detail:bool=False, ) -> str:
        '''
        Returns the code of a function
        '''
        
        
        code_text = inspect.getsource(getattr(cls, fn))
        text_lines = code_text.split('\n')
        if 'classmethod' in text_lines[0] or 'staticmethod' in text_lines[0] or '@' in text_lines[0]:
            text_lines.pop(0)

        assert 'def' in text_lines[0], 'Function not found in code'
        start_line = cls.find_code_line(search=text_lines[0])
        fn_code = '\n'.join([l[len('    '):] for l in code_text.split('\n')])
        if detail:
            fn_code =  {
                'text': fn_code,
                'start_line': start_line ,
                'end_line':  start_line + len(text_lines)
            }
                
        return fn_code

    @classmethod
    def sandbox(cls):
        c.cmd(f'python3 sandbox.py')
    sand = sandbox
    @classmethod
    def save_yaml(cls, path:str,  data: dict, root:bool = False) -> Dict:
        '''
        Loads a yaml file
        '''
        path = cls.resolve_path(path, root=root)
            
        from commune.utils.dict import save_yaml
        if isinstance(data, Munch):
            data = cls.munch2dict(deepcopy(data))
            
        return save_yaml(data=data , path=path)

    def merge_config(self, config:Dict, overrite_keys:bool = False) -> Dict:
        '''
        Merges the config with the current config
        '''
        if hasattr(config, 'to_dict'):
            config = config.to_dict()
        
        elif isinstance(config, Munch):
            config = self.munch2dict(config)
                
        # merge the model config with the config
        
        default_config = self.munch2dict(self.config)
        for k,v in config.items():
            if not overrite_keys:
                assert k not in default_config, f'config key {k} not found in config'
            default_config[k] = config[k]        
        self.config = self.munch(default_config)
        return self.config
    
    
    @classmethod
    def config_path(cls) -> str:
        path = cls.module_file().replace('.py', '.yaml')
        return path
    
    
    @classmethod
    def load_config(cls, path:str=None, to_munch:bool = False, root:bool = False) -> Union[Munch, Dict]:
        '''
        Args:
            path: The path to the config file
            to_munch: If true, then convert the config to a munch
        '''

        if path == None: 
            path = cls.config_path()
        else:
            module_tree = cls.module_tree()
            path = module_tree[path].replace('.py', '.yaml')
            
        config = cls.load_yaml(path)

        # convert to munch
        if config == None:
            config = {}

        # convert to munch
        if to_munch:
            config =  cls.dict2munch(config)
        
        return config
    
    
    default_config = load_config
    
    @classmethod
    def put(cls, 
            k, 
            v, 
            password: bool = None,
            mode: bool = 'json',
            **kwargs
            ):
        '''
        Puts a value in the config
        '''
        

        encrypt =  password != None
        v = cls.copy(v)
        if encrypt:
            data = cls.encrypt(v, password=password, return_dict=True)
        else:
            data = {'data': v, 'encrypted': encrypt}

        data['timestamp'] = c.timestamp()
            
        # default json 
        getattr(cls,f'put_{mode}')(k, data, **kwargs)
    
        return data
    
    

        
    @classmethod
    def get(cls,
            key:str, 
            default: Any=None, 
            password: str=None, 
            mode:str = 'json',
            max_age:str = None,
            cache :bool = False,
            **kwargs) -> Any:
        
        '''
        Puts a value in sthe config, with the option to encrypt it

        Return the value
        '''
        if cache:
            if key in cls.cache:
                return cls.cache[key]
        
        verbose = kwargs.get('verbose', False)
        data = getattr(cls, f'get_{mode}')(key,default=default, **kwargs)
        if data == None: 
            data = default
        encrypted = c.is_encrypted(data)
        if encrypted:
            data = cls.decrypt(data, password=password)
        if isinstance(data, dict):
            if max_age != None:
                timestamp = data.get('timestamp', None)
                if timestamp != None:
                    age = c.get_age(timestamp)
                    if age > max_age:
                        if verbose:
                            c.print(f'{key} is too old, age: {int(age)} > {max_age}', color='red')
                        return default
        else:
            data = default
            
        if isinstance(data, dict):
            if 'data' in data:
                data = data['data']

        if cache:
            cls.cache[key] = data
        return data
    


    @staticmethod
    def get_age(timestamp:int=0):
        return c.time() - timestamp
    
    @staticmethod
    def too_old(self, timestamp:int, max_age:int):
        return self.get_age(timestamp) > max_age
    
    @classmethod
    def config_keys(self, config:Dict = None) -> List[str]:
        '''
        Returns the keys of the config
        '''
        config = config or self.config
        return list(config.keys())
    
    
    @classmethod
    def mutc(cls, k, v, password:str=None, new_password:str=None):
        old_v = cls.getc(k, password=password)
        password = password if new_password == None else new_password
        cls.put_v(v, password=password)
        
    @classmethod
    def putc(cls, k, v, password=None) -> Munch:
        '''
        Saves the config to a yaml file
        '''
        config = cls.config()
        if password:
            v = cls.encrypt(v, password=password)

        cls.dict_put(config, k, v)
        cls.save_config(config=config)

        return {'success': True, 'msg': f'config({k} = {v})'}
   
   
    @classmethod
    def rmc(cls, k, password=None) -> Munch:
        '''
        Saves the config to a yaml file
        '''
        config = cls.config()
        c.dict_rm(config, k)
        cls.save_config(config=config)
   
    delc = rmc
    setc = putc
    @classmethod
    def encryptc(cls, k, password=None) -> Munch:
        '''
        Saves the config to a yaml file
        '''
        config = cls.config()
        assert k in config, f'key {k} not found in config'
        v = cls.dict_get(config, k)
        # assert isinstance(v,str), f'cannot encrypt {v} of type {type(v)}, strings only'
        if password:
            v = cls.encrypt(v,  password=password)

        cls.dict_put(config, k, v)
        cls.save_config(config=config)
        return v
   
    encc=encryptc
    @classmethod
    def decryptc(cls, k, password=None) -> Munch:
        '''
        Saves the config to a yaml file
        '''
        config = cls.config()
        v = config[k]
        if password:
            v = cls.decrypt(v,  password=password)

        if v != None:
            config[k] = v
            cls.save_config(config=config)
        
        return v
    
    decc = decryptc
    
    @classmethod
    def is_encryptedc(cls, k) -> Munch:
        '''
        Saves the config to a yaml file
        '''
        config = cls.getc(c)
        return c.is_encrypted(v)
    @classmethod
    def frontend(cls):
        return c.compose('frontend')
      
    @classmethod
    def popc(cls, key:str):
        config = cls.config()
        config.pop(key, None)
        cls.save_config(config=config)

    @classmethod
    def hasc(cls, key:str):
        config = cls.config()
        return key in config

    @classmethod
    def keysc(cls):
        config = cls.config()
        return list(config.keys())
        
    @classmethod  
    def getc(cls, key, password=None, default= None) -> Any:
        '''
        Saves the config to a yaml file
        '''
        
        data = cls.dict_get(cls.config(), key, default)
        if c.is_encrypted(data):
            if password == None:
                return data
            data = c.decrypt(data, password=password)
            
        return data

    
    @classmethod
    def save_config(cls, config:Union[Munch, Dict]= None, path:str=None) -> Munch:

        '''
        Saves the config to a yaml file
        '''
        if config == None:
            config = cls.get_config()
        
        path = path if path else cls.__config_file__()
        
        if isinstance(config, Munch):
            config = cls.munch2dict(deepcopy(config))
        elif isinstance(config, dict):
            config = deepcopy(config)
        else:
            raise ValueError(f'config must be a dict or munch, not {type(config)}')
        
        config = cls.save_yaml(data=config , path=path)

        return config
    
    
    def config_exists(self, path:str=None) -> bool:
        '''
        Returns true if the config exists
        '''
        path = path if path else self.__config_file__()
        return self.path_exists(path)
    @classmethod
    def get_config(cls, 
                   config:dict = None,
                   kwargs:dict=None, 
                   module = None,
                   to_munch:bool = True) -> Munch:
        '''
        Set the config as well as its local params
        '''
        if not cls.has_config():
            return {}
        if config == None:
            config = cls.load_config()
        elif isinstance(config, str):
            
            config = cls.load_config(path=config)
            assert isinstance(config, dict), f'config must be a dict, not {type(config)}'
        elif isinstance(config, dict):
            default_config = cls.load_config()
            config = {**default_config, **config}
        else:
            raise ValueError(f'config must be a dict, str or None, not {type(config)}')
        
        assert isinstance(config, dict), f'config must be a dict, not {config}'
        
        # SET THE CONFIG FROM THE KWARGS, FOR NESTED FIELDS USE THE DOT NOTATION, 
        # for example  model.name=bert is the same as config[model][name]=bert

        kwargs = kwargs if kwargs != None else {}
        kwargs.update(kwargs.pop('kwargs', {}))
        for k,v in kwargs.items():
            cls.dict_put(config,k,v )
            
        #  add the config after in case the config has a config attribute lol
        if to_munch:
            config = cls.dict2munch(config)
        
        return config

    config = get_config

    @classmethod
    def cfg(cls, *args, **kwargs):
        return cls.get_config(*args, **kwargs)


    def set_config(self, 
                   config:Optional[Union[str, dict]]=None, 
                   kwargs:dict=None,
                   to_munch: bool = True,
                   add_attributes: bool = False,
                   save_config:bool = False) -> Munch:
        '''
        Set the config as well as its local params
        '''
        kwargs = kwargs if kwargs != None else {}

        # in case they passed in a locals() dict, we want to resolve the kwargs and avoid ambiguous args
        kwargs = c.locals2kwargs(kwargs)

        if 'config' in kwargs:
            config = kwargs.pop('config')
            
        # get the config
        config =  self.get_config(config=config,kwargs=kwargs, to_munch=to_munch)


        # add the config attributes to the class (via munch -> dict -> class )
        if add_attributes:
            self.__dict__.update(self.munch2dict(config))
        self.config = config 
        self.kwargs = kwargs
        
        if save_config:
            self.save_config(config=config)
        
        
        return self.config

    @classmethod
    def flatten_dict(cls, x = {'a': {'b': 1, 'c': {'d': 2, 'e': 3}, 'f': 4}}):
        from commune.utils.dict import deep2flat
        return deep2flat(x)

    def seconds_per_epoch(self, *args, **kwargs):
        return c.module('subspace')().seconds_per_epoch(*args, **kwargs)

    # KEY LAND
    @classmethod
    def add_key(cls, *args, **kwargs):
        return c.module('key').add_key(*args, **kwargs)
    
    @classmethod
    def getmem(self, *args, **kwargs):
        return c.module('key').getmem(*args, **kwargs)
    mem = getmem

    # KEY LAND
    @classmethod
    def mv_key(cls, *args, **kwargs):
        return c.module('key').mv_key(*args, **kwargs)

    @classmethod
    def mems(cls, *args, **kwargs):
        return c.module('key').mems(*args, **kwargs)

    # KEY LAND
    @classmethod
    def switch_key(cls, *args, **kwargs):
        return c.module('key').switch_key(*args, **kwargs)

    # KEY LAND
    @classmethod
    def rename_key(cls, *args, **kwargs):
        return c.module('key').rename_key(*args, **kwargs)
    mv_key = rename_key
    @classmethod
    def add_keys(cls, *args, **kwargs):
        return c.module('key').add_keys(*args, **kwargs)
    @classmethod
    def key_exists(cls, *args, **kwargs):
        return c.module('key').key_exists(*args, **kwargs)
    @classmethod
    def ls_keys(cls, *args, **kwargs):
        return c.module('key').ls_keys(*args, **kwargs)
    @classmethod
    def rm_key(cls, *args, **kwargs):
        return c.module('key').rm_key(*args, **kwargs)
    @classmethod
    def key_encrypted(cls, *args, **kwargs):
        return c.module('key').key_encrypted(*args, **kwargs)

    @classmethod
    def encrypt_key(cls, *args, **kwargs):
        return c.module('key').encrypt_key(*args, **kwargs)
        

    @classmethod
    def add_args( cls, config: dict , prefix: str = None , parser: argparse.ArgumentParser = None ):

        '''
        Adds arguments to the parser based on the config. This invol
        '''
        from commune.utils.dict import flat2deep, deep2flat
        
        
        parser = parser if parser else argparse.ArgumentParser()
        """ Accept specific arguments from parser
        """
        
        prefix_str = '' if prefix == None else prefix + '.'
        flat_config = deep2flat(config)
        for k,v in flat_config.items():

            if type(v) in [str, int, float, int, bool]:
                parser.add_argument('--' + prefix_str + k, type=type(v),  help=f'''The value for {k}''', default = v)
            elif type(v) in [list]:
                parser.add_argument('--' + prefix_str + k, nargs='+', help=f'''The value for {k}''', default = v)

        args = parser.parse_args()
        flat_config.update(args.__dict__)
        config = flat2deep(flat_config)
        return config
    @classmethod
    def gradio(self, *args, **kwargs):
        return c.module('gradio')(*args, **kwargs)
    
    @classmethod
    def st(cls, module = None, fn='dashboard', port=8501):
        module = c.module(module)
        module_filepath = module.filepath()
        c.print(f'Running {module_filepath}', color='green')
        # add port to the command
        port = c.get_port(port)
        cmd = f'streamlit run {module_filepath}'
        if port != None:
            cmd += f' --server.port {port}'
        cmd+= f' -- --fn {fn}'
        c.cmd(cmd, verbose=True)

    @staticmethod
    def stside(fn):
        import streamlit as st
        
        def wrapper(*args, **kwargs):
            with st.sidebar:
                return fn(*args, **kwargs)
        
        return wrapper
        
    @staticmethod
    def st_load_css(*args, **kwargs):
        c.module('streamlit').load_css(*args, **kwargs)

    @classmethod
    def cmd(cls, 
                    command:Union[str, list],
                    verbose:bool = True, 
                    env:Dict[str, str] = {}, 
                    output_text:bool = False,
                    sudo:bool = False,
                    password: bool = None,
                    color: str = 'white',
                    bash : bool = False,
                    **kwargs) -> 'subprocess.Popen':
        '''
        Runs  a command in the shell.
        
        '''
        if output_text : 
            verbose = False
        if isinstance(command, list):
            kwargs = c.locals2kwargs(locals())
            for idx,cmd in enumerate(command):
                c.print(f'Running {idx}/{len(command)}', color='green')
                kwargs['command'] = cmd
                c.cmd(**kwargs)
            command = command.split(' ')
        import subprocess
        import shlex
        import time
        import signal
        
        def kill_process(process):
            import signal
            process.stdout.close()
            process.send_signal(signal.SIGINT)
            process.wait()
            # sys.exit(0)
            
        if password != None:
            sudo = True
            
        if sudo:
            command = f'sudo {command}'
            
            
        if bash:
            command = f'bash -c "{command}"'
        process = subprocess.Popen(shlex.split(command),
                                    stdout=subprocess.PIPE, 
                                    stderr=subprocess.STDOUT,
                                    env={**os.environ, **env}, **kwargs)

            
        new_line = b''
        stdout_text = ''
        line_count_idx = 0
        line_delay_period = 0
        last_time_line_printed = time.time()
 
        try:
            
            for ch in iter(lambda: process.stdout.read(1), b""):
                

                if  ch == b'\n':
                    stdout_text += (new_line + ch).decode()
                    line_count_idx += 1
                    if verbose:
                        c.print(new_line.decode(), color='cyan')
                    new_line = b''
                    continue

                new_line += ch


        except KeyboardInterrupt:
            kill_process(process)
        
        return stdout_text


    run_command = shell = cmd 
    @classmethod
    def import_module(cls, import_path:str) -> 'Object':
        from importlib import import_module

        return import_module(import_path)


    @classmethod
    def import_object(cls, key:str, verbose: bool = False)-> Any:
        
        '''
        
        Import an object from a string with the format of {module_path}.{object}
        Examples: import_object("torch.nn"): imports nn from torch
        
        '''
        from importlib import import_module
        module = '.'.join(key.split('.')[:-1])
        object_name = key.split('.')[-1]
        if verbose:
            c.print(f'Importing {object_name} from {module}')
        obj =  getattr(import_module(module), object_name)
        return obj
    
    get_object = importobj = import_object



    @classmethod
    def module_exists(cls, module:str) -> bool:
        '''
        Returns true if the module exists
        '''
        return module in c.modules()

    
    @classmethod
    def modules(cls, search=None)-> List[str]:
        '''
        List of module paths with respect to module.py file
        
        Assumes the module root directory is the directory containing module.py
        '''
        module_list = list(cls.module_tree().keys())
        if search != None:
            module_list = [m for m in module_list if search in m]
    
        return module_list

    @classmethod
    def port_used(cls, port: int, ip: str = '0.0.0.0', timeout: int = 1):
        import socket
        
        with socket.socket(socket.AF_INET, socket.SOCK_STREAM) as sock:
            # Set the socket timeout
            sock.settimeout(timeout)

            # Try to connect to the specified IP and port
            try:
                sock.connect((ip, port))
                return True
            except socket.error:
                return False
    
    @classmethod
    def port_free(cls, *args, **kwargs) -> bool:
        return not cls.port_used(*args, **kwargs)

    @classmethod
    def port_available(cls, port:int, ip:str ='0.0.0.0'):
        return not cls.port_used(port=port, ip=ip)
        

    @classmethod
    def used_ports(cls, ports:List[int] = None, ip:str = '0.0.0.0', port_range:Tuple[int, int] = None):
        '''
        Get availabel ports out of port range
        
        Args:
            ports: list of ports
            ip: ip address
        
        '''
        port_range = cls.resolve_port_range(port_range=port_range)
        if ports == None:
            ports = list(range(*port_range))
        
        async def check_port(port, ip):
            return cls.port_used(port=port, ip=ip)
        
        used_ports = []
        jobs = []
        for port in ports: 
            jobs += [check_port(port=port, ip=ip)]
                
        results = cls.gather(jobs)
        for port, result in zip(ports, results):
            if isinstance(result, bool) and result:
                used_ports += [port]
            
        return used_ports
    

    get_used_ports = used_ports
   
    @classmethod
    def resolve_path(cls, path:str, extension:Optional[str]= None, root:bool = False):
        '''
        Resolves path for saving items that relate to the module
        
        The path is determined by the module path 
        
        '''
        
        if path.startswith('/'):
            path = path
        elif path.startswith('~/'):
            path =  os.path.expanduser(path)
        elif path.startswith('./'):
            path = os.path.abspath(path)
        else:
            # if it is a relative path, then it is relative to the module path
            # ex: 'data' -> '.commune/path_module/data'
            tmp_dir = c.tmp_dir() if root else cls.tmp_dir()

            if tmp_dir not in path:
                path = os.path.join(tmp_dir, path)
            if not os.path.isdir(path):
                if extension != None and extension != path.split('.')[-1]:
                    path = path + '.' + extension

        return path
    
    @classmethod
    def get_address(cls, module, **kwargs):
        return c.namespace(**kwargs).get(module, None)
    @classmethod
    def get_module_port(cls, module, **kwargs):
        address =  c.namespace(**kwargs).get(module, None)
        if address == None:
            return None
        
        return int(address.split(':')[-1])
    
    @classmethod
    def resolve_address(cls, address:str = None):
        if address == None:
            address = c.free_address()
        assert isinstance(address, str),  'address must be a string'
        return address
    @classmethod
    def get_available_ports(cls, port_range: List[int] = None , ip:str =None) -> int:
        port_range = cls.resolve_port_range(port_range)
        ip = ip if ip else c.default_ip
        
        available_ports = []
        # return only when the port is available
        for port in range(*port_range): 
            if not cls.port_used(port=port, ip=ip):
                available_ports.append(port)
                
                
        return available_ports
    available_ports = get_available_ports
    
    
    @staticmethod
    def scan_ports(host=None, start_port=1, end_port=50000):
        if host == None:
            host = c.external_ip()
        import socket
        open_ports = []
        for port in range(start_port, end_port + 1):  # ports from start_port to end_port
            if c.port_used(port=port, ip=host):
                c.print(f'Port {port} is open', color='green')
                open_ports.append(port)
            else:
                c.print(f'Port {port} is closed', color='red')
        return open_ports

    @classmethod
    def resolve_port(cls, port:int=None, **kwargs):
        
        '''
        
        Resolves the port and finds one that is available
        '''
        if port == None or port == 0:
            port = cls.free_port(port, **kwargs)
            
        if cls.port_used(port):
            port = cls.free_port(port, **kwargs)
            
        return port

    @classmethod
    def has_free_ports(self, n:int = 1, **kwargs):

        return len(self.free_ports(n=n, **kwargs)) > 0
    
    @classmethod
    def free_ports(cls, n=10, reserve:bool = False, random_selection:bool = False, **kwargs ) -> List[int]:
        free_ports = []
        avoid_ports = kwargs.pop('avoid_ports', [])
        for i in range(n):
            try:
                free_ports += [cls.free_port(reserve=reserve, 
                                            random_selection=random_selection, 
                                            avoid_ports=avoid_ports, **kwargs)]
            except Exception as e:
                c.print(f'Error: {e}', color='red')
                break
            avoid_ports += [free_ports[-1]]
        
              
        return free_ports
    
    @classmethod
    def random_port(cls, *args, **kwargs):
        return cls.choice(cls.free_ports(*args, **kwargs))
    
    @staticmethod
    def random_int(*args):
        import random
        if len(args) == 1:
            return random.randint(0, args[0])
        elif len(args) == 2:
            return random.randint(args[0], args[1])
        else:
            raise ValueError('Invalid number of arguments')


    
    @classmethod
    def ports(cls, ip='0.0.0.0') -> List[int]:
        ports = []
        for port in range(*cls.port_range()): 
            ports += [port]
                
        return ports
    
    @classmethod
    def used_ports(cls, ip='0.0.0.0') -> List[int]:
        used_ports = []
        for port in range(*cls.port_range()): 
            if not cls.port_available(port=port, ip=ip):
                used_ports += [port]
                
        return used_ports
    
    @classmethod
    def free_address(cls, **kwargs):
        return f'{c.ip()}:{c.free_port(**kwargs)}'
    
    @classmethod
    def free_port(cls, 
                  ports = None,
                  port_range: List[int] = None , 
                  ip:str =None, 
                  avoid_ports = None,
                  reserve:bool = False, 
                  random_selection:bool = True) -> int:
        
        '''
        
        Get an availabldefe port within the {port_range} [start_port, end_poort] and {ip}
        '''
        avoid_ports = avoid_ports if avoid_ports else []
        
        if ports == None:
            port_range = cls.resolve_port_range(port_range)
            ports = list(range(*port_range))
            
            
            
        ip = ip if ip else c.default_ip

        if random_selection:
            ports = cls.shuffle(ports)
            
        reserved_ports = cls.reserved_ports()
        # return only when the port is available
        
        port = None
        for port in ports: 
            if port in reserved_ports:
                continue
            if port in avoid_ports:
                continue
            
            if cls.port_available(port=port, ip=ip):
                if reserve:
                    cls.reserve_port(port)
                return port
        
    
    

        raise Exception(f'ports {port_range[0]} to {port_range[1]} are occupied, change the port_range to encompase more ports')

    get_available_port = free_port

    
    def kwargs2attributes(self, kwargs:dict, ignore_error:bool = False):
        for k,v in kwargs.items():
            if k != 'self': # skip the self
                # we dont want to overwrite existing variables from 
                if not ignore_error: 
                    assert not hasattr(self, k)
                setattr(self, k)

    @classmethod
    def kill_port(cls, port:int, mode='bash')-> str:
        
        port2module = cls.port2module()
        if port in port2module:

            cls.kill(port2module[port])
        
        if mode == 'python':
            import signal
            from psutil import process_iter
            '''
            Kills the port {port} on the localhost
            '''
            for proc in process_iter():
                for conns in proc.connections(kind='inet'):
                    if conns.laddr.port == port:
                        proc.send_signal(signal.SIGKILL) # or SIGKILL
            return port
        elif mode == 'bash':
            return c.run_command(f'kill -9 $(lsof -ti:{port})', bash=True, verbose=True)

    @classmethod
    def restart_servers(cls, module:str=None, mode:str = 'server'):
        '''
        Kill the server by the name
        '''

        fn = getattr(cls, f'{mode}_restart')
        for module in c.servers(module,network='local'):
            try:
                c.print(f'Restarting {module}', color='red')
                fn(module)
            except Exception as e:
                c.print(f'Error: {e}', color='red')
                continue

    @classmethod
    def pm2_restart_all(cls):
        '''
        Kill the server by the name
        '''
        for p in c.pm2_list():
            c.print(f'Restarting {p}', color='red')
            c.pm2_restart(p)

        c.update()


    @staticmethod
    def kill_all_servers( *args, **kwargs):
        '''
        Kill all of the servers
        '''
        for module in c.servers(*args, **kwargs):
            c.kill(module)

        # c.update(network='local')
            
    
    @classmethod
    def kill_all(cls,*args,**kwargs):
        for module in c.servers(*args, **kwargs):
            c.print(c.kill(module))
        
            
        


    @classmethod
    def restart_all_servers(cls, verbose: bool = True):
        '''
        Kill all of the servers
        '''
        for module in cls.servers():
            if verbose:
                c.print(f'Restarting {module}', color='red')
            cls.server_restart(module)
    @classmethod
    def restart_all(cls):
        cls.restart_all_servers()

    @classmethod
    def path_config_exists(cls, path:str) -> bool:
        '''
        Checks if the path exists
        '''
        for ext in ['.yaml', '.yml']:
            if os.path.exists(path.replace('.py', ext)):
                return True
        return False
    @classmethod
    def path2simple(cls, path:str, compress:bool = True,) -> str:

        # does the config exist

        simple_path =  path.split(deepcopy(cls.root_dir))[-1]

        if cls.path_config_exists(path):
            simple_path = os.path.dirname(simple_path)

        simple_path = simple_path.replace('.py', '')
        
        
        simple_path = simple_path.replace('/', '.')[1:]

        # compress nae
        chunks = simple_path.split('.')
        new_chunks = []
        for i, chunk in enumerate(chunks):
            if len(new_chunks)>0:
                if new_chunks[-1] == chunks[i]:
                    continue
                elif any([chunks[i].endswith(s) for s in ['_module', 'module']]):
                    continue
            new_chunks.append(chunk)
        simple_path = '.'.join(new_chunks)
        
        # remove the modules prefix
        if simple_path.startswith('modules.'):
            simple_path = simple_path.replace('modules.', '')

        # remove any files to compress the name even further for
        if len(simple_path.split('.')) > 2:
            
            if simple_path.split('.')[-1].endswith(simple_path.split('.')[-2]):
                simple_path = '.'.join(simple_path.split('.')[:-1])
        return simple_path
    


    @classmethod
    def path2localpath(cls, path:str) -> str:
        local_path = path.replace(cls.repo_path, cls.root_dir)
        return local_path
    @classmethod
    def path2config(cls, path:str, to_munch=False)-> dict:
        path = cls.path2configpath(path=path)
        return cls.load_config(path, to_munch=to_munch)
    
    @classmethod
    def path2configpath(cls, path:str):
        return path.replace('.py', '.yaml')
    @classmethod
    def simple2configpath(cls,  path:str):
        return cls.path2configpath(cls.simple2path(path))
    @classmethod
    def simple2config(cls, path:str, to_munch=False)-> dict:
        return cls.load_config(cls.simple2configpath(path), to_munch=to_munch)
    
    
    @classmethod
    def import_path(cls):
        return cls.path2objectpath(cls.module_file())
    
    @classmethod
    def object_path(cls):
        return cls.path2objectpath(cls.module_path(simple=False))
    
    @classmethod
    def object_module_path(cls):
        return '.'.join(cls.object_path().split('.')[:-1])
    
    
    @classmethod
    def __object_name__(cls):
        return '.'.join(cls.object_path().split('.')[:-1])


    @classmethod
    def find_python_class(cls, path:str , class_index:int=0, search:str = None, start_lines:int=2000):
        import re
        
        # read the contents of the Python script file
        python_script = cls.readlines(path, end_line = start_lines, resolve=False)
        class_names  = []
        lines = python_script.split('\n')
        
        for line in lines:

            key_elements = ['class ', '(', '):']
            self_ref_condition = 'key_elements' not in line

            has_class_bool = all([key_element in line for key_element in key_elements])

            if has_class_bool:
                if  search != None:
                    if isinstance(search, str):
                        search = [search]
                    if not any([s in line for s in search]):
                        continue
                        
                class_name = line.split('class ')[-1].split('(')[0].strip()
                class_names.append(class_name)
                
        # return the class names
        return class_names
    
    

    @classmethod
    def path2objectpath(cls, path:str) -> str:
        if path.endswith('module/module.py'):
            return 'commune.Module'
            
        object_name = cls.find_python_class(path)
        if len(object_name) == 0:
            return None
        object_name = object_name[-1]
        path = path.replace(cls.repo_path+'/', '').replace('.py','.').replace('/', '.') 
        path = path + object_name
        return path

    @classmethod
    def path2object(cls, path:str) -> str:
        path = cls.path2objectpath(path)
        return cls.import_object(path)


    @classmethod
    def get_module(cls, path:str, verbose:bool = False, handle_error:bool=True) -> str:
        
        og_path = path
        path = cls.simple2path(path)
        path = cls.path2objectpath(path)
        return cls.import_object(path)


    @classmethod
    def module_tree(cls, search=None, 
                    mode='path', 
                    cache:bool = True,
                    update:bool = False,
                    verbose:bool = False,
                    max_age:int=1_000_000_000,) -> List[str]:
                
        if update and verbose:
            c.print('Building module tree', verbose=verbose)
        assert mode in ['path', 'object']
        module_tree = {}
        if mode == 'path':
            module_tree = {cls.path2simple(f):f for f in cls.get_module_python_paths()}

        elif mode == 'object':
            module_tree = {cls.path2simple(f):cls.path2objectpath(f) for f in cls.get_module_python_paths()}
        module_tree = {k:v for k,v in module_tree.items() if search is None or search in k}
        
        # to use functions like c. we need to replace it with module lol
        if cls.root_module_class in module_tree:
            module_tree[cls.module_path()] = module_tree.pop(cls.root_module_class)
        if cache or update:
            c.put('module_tree', module_tree, cache=cache)
        return module_tree
    
    available_modules = tree = module_tree
    @classmethod
    def list_modules(cls, search=None):
        modules = list(cls.module_tree(search).keys())
        return modules
    
    @classmethod
    def servers(cls, *args, **kwargs) -> List[str]:
        modules = list(c.namespace(*args, **kwargs).keys())
        return modules
    
    @classmethod
    def has_server(cls, *args, **kwargs):
        return bool(len(c.servers(*args, **kwargs)) > 0)
    @classmethod
    def get_tags(cls, module, *args, **kwargs):
        servers =  c.servers(module, *args, **kwargs)
        return [s.split('::')[-1] if len(s.split('::'))>1 else None  for s in servers]

    @classmethod
    def has_config(cls) -> bool:
        config_path = cls.configpath()
        return c.exists(config_path)

        
        
        
    @classmethod
    def has_module(cls, module):
        return module in c.modules()
        
    
    @classmethod
    def valid_module(cls,module,**kwargs ):
        modules = c.servers(module, **kwargs)
        return bool(len(modules) > 0)
    
    @classmethod
    def tasks(cls, task = None, mode='pm2',**kwargs) -> List[str]:
        kwargs['network'] = 'local'
        kwargs['update'] = False
        modules = c.servers( **kwargs)
        tasks = getattr(cls, f'{mode}_list')(task)
        tasks = list(filter(lambda x: x not in modules, tasks))
        return tasks
    
    @classmethod
    def models(cls, *args, **kwargs) -> List[str]:
        models = c.servers(*args, **kwargs)
        models = [k for k in models if k.startswith('model')]
        return models
    @classmethod
    def datasets(cls, **kwargs) -> List[str]:
        return c.servers('data',  **kwargs)
    datas = datasets
    
    @staticmethod
    def module_config_tree() -> List[str]:
        return [f.replace('.py', '.yaml')for f in  c.get_module_python_paths()]

    @staticmethod
    def is_imported(package:str) :
        return  bool(package in sys.modules)

    @classmethod
    def simple2path(cls, path) -> Dict[str, str]:
        module_tree = cls.module_tree()
        return module_tree[path]


    module_python_paths = None
    @classmethod
    def get_module_python_paths(cls) -> List[str]:
        '''
        Search for all of the modules with yaml files. Format of the file
        '''
        if isinstance(cls.module_python_paths, list): 
            return cls.module_python_paths
        modules = []
        failed_modules = []

        # find all of the python files
        for f in glob(c.root_path + '/**/*.py', recursive=True):
            if os.path.isdir(f):
                continue
            file_path, file_ext =  os.path.splitext(f)
   
            if file_ext == '.py':
                dir_path, file_name = os.path.split(file_path)
                dir_name = os.path.basename(dir_path)
                previous_dir_path = dir_path.split('/')[-2]
                
                if dir_name.lower() == file_name.lower():
                    # if the dirname is equal to the filename then it is a module
                    modules.append(f)
                if file_name.lower().endswith(dir_name.lower()):
                    # if the dirname is equal to the filename then it is a module
                    modules.append(f)
                if file_name.lower().endswith('module'):
                    # if the dirname is equal to the filename then it is a module
                    modules.append(f)
                    
                elif 'module' in file_name.lower():
                    modules.append(f)
                elif any([os.path.exists(file_path+'.'+ext) for ext in ['yaml', 'yml']]):
                    modules.append(f)
                else:
                    # FIX ME
                    f_classes = cls.find_python_class(f, search=['commune.Module', 'c.Module'])
                    # f_classes = []
                    if len(f_classes) > 0:
                        modules.append(f)

            
        cls.module_python_paths = modules
        
        return modules


    tree_folders_path = 'module_tree_folders'
    @classmethod
    def add_tree(cls, tree_path:str, **kwargs):
        path = cls.tree_folders_path
        tree_folder = c.get(path, [])
        tree_folder += [tree_path]
        assert os.path.isdir(tree_path)
        assert isinstance(tree_folder, list)
        c.put(path, tree_folder, **kwargs)
        return {'module_tree_folders': tree_folder}
    
    @classmethod
    def ls_trees(cls):
        path = tree_folders_path
        tree_folders = c.get(path, [])
        return tree_folders
    @classmethod
    def rm_tree(cls, tree_path:str, **kwargs):
        path = cls.tree_folders_path
        tree_folder = c.get(tree_path, [])
        tree_folder = [f for f in tree_folder if f != tree_path ]
        c.put(path, tree_folder)
        return {'module_tree_folders': tree_folder}
    


        

    @classmethod
    def dashboard(cls, *args, **kwargs):
        return c.st('subspace')

    dash = dashboard

    @classmethod
    def is_parent(cls, parent=None):
        parent = c if parent == None else parent
        return bool(parent in cls.get_parents(cls))

    @classmethod
    def run_python(cls, path:str, interpreter:str='python3'):
        cls.run_command(f'{interpreter} {path}')
    @classmethod
    def python(cls, *cmd, interpreter:str='python3'):
        cmd = ' '.join(cmd)
        cls.run_command(f'{interpreter} {cmd}')

    @classmethod
    def timer(cls, *args, **kwargs):
        from commune.utils.time import Timer
        return Timer(*args, **kwargs)

    @staticmethod
    def timeit(fn):
        from commune.utils.time import Timer
        def wrapper(self, *args, **kwargs):
            t = c.time()

            result = fn(self, *args, **kwargs)
            c.print(f'Finished {fn.__name__} in {c.time() - t:.2f} seconds')
            # return result
        
        return wrapper
    
    @staticmethod
    def remotewrap(fn):
        '''
        WARNNG IN PROGRSS, USE WITH CAUTION
        '''
        
        def wrapper(self, *args, **kwargs):
            
            c.remote_fn(module=self, fn=fn.__name__, args=args, kwargs=kwargs)
            result = fn(self, *args, **kwargs)
            c.print(f'Finished {fn.__name__} in {c.time() - t:.2f} seconds')
            # return result
        
        return wrapper
    
    
    @classmethod
    def locals2kwargs(cls,
                      locals_dict:dict,
                      seperate_args:bool=False,
                      merge_kwargs :bool = True) -> dict:
        kwargs = {}
        locals_dict = locals_dict if locals_dict != None else {}
        assert isinstance(locals_dict, dict)
        kwargs.update(locals_dict)
        if merge_kwargs:
            kwargs.update(locals_dict.get('kwargs', {}))
        
        kwargs.pop('cls', None)
        kwargs.pop('self', None)

        if seperate_args:
            args = locals_dict.pop('args', [])
            assert isinstance(args, list), f'args must be a list, got {type(args)}'
            return args, kwargs

        assert isinstance(kwargs, dict), f'kwargs must be a dict, got {type(kwargs)}'
        
        return kwargs
    

    get_kwargs = get_params = locals2kwargs 
        
    @classmethod
    def get_parents(cls, obj=None):
        
        if obj == None:
            obj = cls

        return list(obj.__mro__[1:-1])

    @classmethod
    def module_config_tree(cls):         
        return {m: c.simple2config(m) for m in c.modules()}
    
   
    @classmethod
    def tmp_dir(cls):
        return f'{c.cache_path()}/{cls.module_path()}'

    ############ JSON LAND ###############

    @classmethod
    def cache_path(cls):
        return os.path.expanduser(f'~/.{cls.library_name}')

    @classmethod
    def tilde_path(cls):
        return os.path.expanduser('~')

        
    @classmethod
    def get_json(cls, *args, **kwargs):
        loop = cls.get_event_loop()
        return loop.run_until_complete(cls.async_get_json(*args, **kwargs))
    @classmethod
    async def async_get_json(cls,
                             path:str,
                             default:Any=None,
                             root: bool = False,
                             verbose: bool = False,
                             **kwargs):

        from commune.utils.dict import async_get_json
        path = cls.resolve_path(path=path, extension='json', root=root)
        try:
            data = await async_get_json(path, default=default, **kwargs)
        except Exception as e:
            if verbose:
                c.print(f'Failed to load json from {path} with error {e}')
            return default
        if isinstance(data, dict):
            if 'data' in data and 'meta' in data:
                data = data['data']
        
        return data

    load_json = get_json

    data_path = repo_path + '/data'

    @classmethod
    def put_torch(cls, path:str, data:Dict, root:bool = False,  **kwargs):
        import torch
        path = cls.resolve_path(path=path, extension='pt', root=root)
        torch.save(data, path)
        return path
    
    
    @classmethod
    def get_torch(cls,path:str, root:bool = False, **kwargs):
        import torch
        path = cls.resolve_path(path=path, extension='pt', root=root)
        return torch.load(path)
    
    
    def init_nn(self):
        import torch
        torch.nn.Module.__init__(self)
    
    @classmethod
    def put_json(cls,*args,**kwargs) -> str:
        loop = cls.get_event_loop()
        return loop.run_until_complete(cls.async_put_json(*args, **kwargs))
        return path
    
    @classmethod
    async def async_put_json(cls, 
                 path:str, 
                 data:Dict, 
                 meta = None,
                 root: bool = False,
                 cache: bool = False,
                 **kwargs) -> str:
        
        from commune.utils.dict import async_put_json
        if meta != None:
            data = {'data':data, 'meta':meta}
        path = cls.resolve_path(path=path, extension='json', root=root)
        # cls.lock_file(path)

        await async_put_json(path=path, data=data, **kwargs)
        # cls.unlock_file(path)
        return path
    
    save_json = put_json
    
    @classmethod
    def file_exists(cls, path:str, root:bool = False)-> bool:
        path = cls.resolve_path(path=path,  root=root)
        
        exists =  os.path.exists(path)
        if not exists and not path.endswith('.json'):
            exists = os.path.exists(path + '.json')
        
        return exists

        

    @classmethod
    def docs(cls):
        # Markdown input
        markdown_text = "## Hello, *Markdown*!"


        path = cls.filepath().replace('.py', '_docs.md')
        markdown_text =  cls.get_text(path=path)
        return markdown_text



    exists = exists_json = file_exists

    @classmethod
    def rm_json(cls, path=None, root:bool = False):
        from commune.utils.dict import rm_json

        if path in ['all', '**']:
            return [cls.rm_json(f) for f in cls.glob(files_only=False)]
        
        path = cls.resolve_path(path=path, extension='json', root=root)

        return rm_json(path )
    
    @classmethod
    def rmdir(cls, path, root:bool = False):
        import shutil
        return shutil.rmtree(path)

    @classmethod
    def isdir(cls, path, root:bool = False):
        path = cls.resolve_path(path=path, root=root)
        return os.path.isdir(path)
        

    @classmethod
    def isfile(cls, path, root: bool = False):
        path = cls.resolve_path(path=path, root=root)
        return os.path.isfile(path)

    @classmethod
    def rm(cls, path, extension=None, root=False):
        path = cls.resolve_path(path=path, extension=extension, root=root)

        if os.path.exists(path):
            if os.path.isdir(path):
                cls.rmdir(path)
            else:
                os.remove(path)
            assert not os.path.exists(path)
            return {'success':True, 'message':f'{path} removed'}
        else:
            return {'success':False, 'message':f'{path} does not exist'}

    
    @classmethod
    def glob(cls,  path ='~/', files_only:bool = True, root:bool = False, recursive:bool=False):
        
        path = cls.resolve_path(path, extension=None, root=root)
        
        if os.path.isdir(path):
            path = os.path.join(path, '**')
            
        paths = glob(path, recursive=recursive)
        
        if files_only:
            paths =  list(filter(lambda f:os.path.isfile(f), paths))
        return paths
         
    @classmethod
    def ls_json(cls, path:str = '', recursive:bool = True):
        return [os.path.basename(p).replace('.json', '')for p in cls.ls(path, recursive=recursive)]
    

    @classmethod
    def ls(cls, path:str = '', 
           recursive:bool = False,
           root:bool = False,
           return_full_path:bool = True):
        path = cls.resolve_path(path, extension=None, root=root)
        try:
            ls_files = cls.lsdir(path) if not recursive else cls.walk(path)
        except FileNotFoundError:
            return []
        if return_full_path:
            ls_files = [os.path.expanduser(os.path.join(path,f)) for f in ls_files]
        return ls_files
    
    @classmethod
    def lsdir(cls, path:str) -> List[str]:
        if path.startswith('~'):
            path = os.path.expanduser(path)
        return os.listdir(path)

    @classmethod
    def walk(cls, path:str, module:str=False) -> List[str]:
        
        import os
        path_map = {}
        for root, dirs, files in os.walk(path):
            for f in files:
                path = os.path.join(root, f)
                path_map[path] = f
        return list(path_map.keys())
    
       
    ftree = walk
    @classmethod
    def bt(cls, *args, **kwargs):
        return cls.get_module('bittensor')(*args, **kwargs)
    @classmethod
    def __str__(cls):
        return cls.__name__

    @classmethod
    def get_server_info(cls,name:str) -> Dict:
        return cls.namespace_local().get(name, {})

    @classmethod
    def connect(cls, *args, **kwargs):

        return_future = kwargs.pop('return_future', False)
        loop = kwargs.get('loop', cls.get_event_loop())
        future = cls.async_connect(*args, **kwargs)
        if return_future:
            return future
        else:
            return loop.run_until_complete(future)
       
    @classmethod
    async def async_connect(cls, 
                module:str, 
                network : str = None,
                namespace = None,
                mode = server_mode,
                virtual:bool = True, 
                verbose: bool = True, 
                prefix_match: bool = False,
                key = None,
                **kwargs ):

        """
        Connects to a server by the name of the module
        :param module: name of the module
        """

        network = c.resolve_network(network)
        key = cls.get_key(key)
        if c.is_address(module):
            address = module
        else:
            namespace = namespace if namespace != None else c.namespace(module, network=network)
            modules = list(namespace.keys())
            if prefix_match == True:
                module = c.choice(modules)
            else:
                modules = [m for m in modules if m==module]
                
            assert len(modules) > 0, f'No modules found in namespace {namespace}'
            address = namespace[module]

        ip, port = address.split(':')

        # CONNECT TO THE MODULE
        if 'None' in address:
            raise Exception(f'Invalid address {address}')

        if ip == c.ip():
            ip = '0.0.0.0'

        client= c.get_client(ip=ip, port=int(port), key=key, mode=mode, virtual=virtual, **kwargs)
        connection_latency = c.time() - t

        return client
     
    @classmethod
    def root_module(cls, name:str='module',
                    timeout:int = 100, 
                    sleep_interval:int = 1,
                    return_info = False,
                    refresh:bool = False,
                    **kwargs):

        """
        Root module
        """
        module = cls.connect(name)
        if return_info:
            return module.server_info
        return module
    

    @staticmethod
    def round(x:Union[float, int], sig: int=6, small_value: float=1.0e-9):
        import math
        """
        Rounds x to the number of {sig} digits
        :param x:
        :param sig: signifant digit
        :param small_value: smallest possible value
        :return:
        """
        x = float(x)
        return round(x, sig - int(math.floor(math.log10(max(abs(x), abs(small_value))))) - 1)
    
    @classmethod
    def round_decimals(cls, x:Union[float, int], decimals: int=6, small_value: float=1.0e-9):
        import math
        """
        Rounds x to the number of {sig} digits
        :param x:
        :param sig: signifant digit
        :param small_value: smallest possible value
        :return:
        """
        x = float(x)
        return round(x, decimals)

    @classmethod
    def root_address(cls, name:str='module',
                    timeout:int = 100, 
                    sleep_interval:int = 1,
                    return_info = False,
                    refresh:bool = False,
                    **kwargs):
        if not cls.server_exists(name, network='local') or refresh:
            cls.launch(name=name, **kwargs)
            cls.wait_for_server(name, timeout=timeout, sleep_interval=sleep_interval, network='local')
       
        address =  c.connect('module').address
        return address
    
    
    addy = root_address
    anchor = root_module
    anchor_address = root_address

 
    
    @classmethod
    def connect_pool(cls, modules=None, *args, return_dict:bool=False, **kwargs):
        if modules == None:
            modules = c.servers(modules)
        
        module_clients =  cls.gather([cls.async_connect(m, ignore_error=True,**kwargs) for m in modules])
        if return_dict:
            return dict(zip(modules, module_clients))
        return module_clients

    @classmethod
    def get_client(cls, ip:str = None, port:int = None ,virtual:bool = True, mode=server_mode, **kwargs):
        '''
        Returns a client to a server
        '''
        client = c.module(f'server.{mode}.client')(ip=ip, port=port,**kwargs)

        # if virtual turn client into a virtual client, making it act like if the server was local
        if virtual:
            client = c.virtual_client(client)
        
        return client

    
   
    nest_asyncio_enabled : bool = False
    @classmethod
    def nest_asyncio(cls):
        assert not cls.nest_asyncio_enabled, 'Nest Asyncio already enabled'
        import nest_asyncio
        nest_asyncio.apply()
        nest_asyncio_enabled = True
        
        
    @classmethod
    def get_peer_addresses(cls, ip:str = None  ) -> List[str]:
        used_local_ports = cls.get_used_ports() 
        if ip == None:
            ip = c.default_ip
        peer_addresses = []
        for port in used_local_ports:
            peer_addresses.append(f'{ip}:{port}')
            
        return peer_addresses
            
    

    @classmethod
    def port2module(cls, *args, **kwargs):
        namespace = c.namespace(*args, **kwargs)
        port2module =  {}
        for name, address in namespace.items():
            port = int(address.split(':')[1])
            port2module[port] = name
        return port2module
    port2name = port2module
    
    @classmethod
    def module2port(cls, *args, **kwargs):
        port2module = cls.port2module(*args, **kwargs)
        return {v:k for k,v in port2module.items()}
    name2port = m2p = module2port
    

    @classmethod
    def address2module(cls, *args, **kwargs):
        namespace = c.namespace(*args, **kwargs)
        port2module =  {}
        for name, address in namespace.items():
            port2module[address] = name
        return port2module
    address2name = address2module
        
        
    @classmethod
    def namespace_remote(cls,  
                         seperator = '::', 
                         update:bool = False,
                         prefix:bool = 'R')-> dict:
    
        if update:
            namespace_remote = {}
        else:
            namespace_remote = c.get('namespace_remote', {})   
        
        remote_modules = c.get('remote_modules', {})
        namespace_remote.update(remote_modules)

        peer_registry = cls.peer_registry(update=update)  
        
        registered_peer_addresses = []
        for peer_id, (peer_address, peer_info) in enumerate(peer_registry.items()):
            
            if isinstance(peer_info, dict):
                peer_name = f'{prefix}{peer_id}'
                peer_namespace = peer_info.get('namespace', None)
                if isinstance(peer_namespace, dict):
                    for name, address in peer_namespace.items():
                        if  not address in registered_peer_addresses:
                            namespace_remote[name+seperator+peer_name] = address
                            registered_peer_addresses.append(peer_address)
                else:
                    c.print(f'Peer {peer_name} has no namespace', color='red')
        
        c.put('namespace_remote', namespace_remote)
        
        

        return namespace_remote
        
        
    @staticmethod
    def check_response(x) -> bool:
        if isinstance(x, dict) and 'error' in x:
            return False
        else:
            return True
    
    @classmethod
    def check_connection(cls, *args, **kwargs):
        return c.gather(cls.async_check_connection(*args, **kwargs))

    @classmethod
    def module2connection(cls,modules = None, network=None):
        if modules == None:
            modules = c.servers(network=network)
        connections = c.gather([ c.async_check_connection(m) for m in modules])

        module2connection = dict(zip(modules, connections))
    
        return module2connection


    @classmethod
    def dead_servers(cls, network=None):
        module2connection = cls.module2connection(network=network)
        dead_servers = [m for m, c in module2connection.items() if not c]
        return dead_servers


        


    @classmethod
    async def async_check_connection(cls, module, timeout=5, **kwargs):
        try:
            module = await c.async_connect(module, return_future=False, virtual=False, **kwargs)
        except Exception as e:
            return False
        server_name =  await module(fn='server_name',  return_future=True)
        if c.check_response(server_name):
            return True
        else:
            return False

    @classmethod
    def get_server_name(cls, *args,**kwargs):
        return c.gather(c.async_get_server_name(*args,**kwargs), timeout=1)
        
    @staticmethod
    async def async_get_server_name(peer_address:str, connect_timeout:int=2, fn_timeout:int=2, verbose:bool=False, **kwargs):
        try:
            peer_address = c.default_ip + ':' + peer_address.split(':')[-1]

            peer = await c.async_connect(peer_address, namespace={}, timeout=connect_timeout, virtual=False, ignore_error=True)

            if peer == None: 
                return peer

            server_name = peer(fn='server_name',  return_future=True)


            server_name = await asyncio.wait_for(server_name, timeout=fn_timeout)

            c.print(f'Getting peer name from {server_name}', color='green', verbose=verbose)

            if c.check_response(server_name):
                return server_name
            else:
                return server_name
        except Exception as e:
            c.print(c.detailed_error(e))
            return {'error':str(e)}

            
                
    @classmethod
    def namespace_local(cls,
                        update:bool=False,
                        chunk_size:int=10, 
                        full_scan = False,
                        **kwargs)-> dict:
        '''
        The module port is where modules can connect with each othe.
        When a module is served "module.serve())"
        it will register itself with the namespace_local dictionary.
        '''

        namespace_local = c.get('namespace_local', {}) # get local namespace from redis
        modules = list(namespace_local.keys()) # list of modules in local namespace

        if update : 
        
        
            addresses = c.copy(list(namespace_local.values()))
            if full_scan == True or len(addresses) == 0:
                addresses = [c.default_ip+':'+str(p) for p in c.used_ports()]

        
            namespace_local = {}

            c.print(f'Updating local namespace with {len(addresses)} addresses', color='green')

            for i in range(0, len(addresses), chunk_size):
                addresses_chunk = addresses[i:i+chunk_size]
                names_chunk = c.gather([cls.async_get_server_name(address) for address in addresses_chunk])
                for i in range(len(names_chunk)):
                    if isinstance(names_chunk[i], str):
                        namespace_local[names_chunk[i]] = addresses_chunk[i]

            c.put('namespace_local', namespace_local)
            
        for k, v in namespace_local.items():
            namespace_local[k] = c.default_ip + ':' + v.split(':')[-1]
        return namespace_local
    
    @classmethod
    def rename_server(cls, name:str, new_name:str) -> Dict:
        namespace_local = cls.namespace_local()
        namespace_local[new_name] = namespace_local.pop(name)
        cls.put_json(path='namespace_local', data=namespace_local, root=True) 
        return {new_name:namespace_local[new_name]}
    
    rename = rename_module = rename_server
    
    
    
    @classmethod
    def lock_file(cls, f):
        import fcntl
        fcntl.flock(f, fcntl.LOCK_EX)
        return f
    @classmethod
    def unlock_file(cls, f):
        import fcntl
        fcntl.flock(f, fcntl.LOCK_UN)
        return f
    
    
    @classmethod
    def register_server(cls, name: str, ip: str,port: int = None,  **kwargs)-> dict:
        namespace_local = c.namespace_local(update=False)    

        if c.is_address(ip):
            port = int(ip.split(':')[-1])
            ip = ip.split(':')[0]
        namespace_local[name] = f'{ip}:{port}'
        c.put_json('namespace_local', namespace_local, root=True) 
        assert c.server_exists(name), f'Failed to register server {name} with address {ip}:{port}'
        return namespace_local


    
    @classmethod
    def deregister_server(cls, name: str)-> dict:
        namespace_local = c.namespace_local()    
        
        namespace_local.pop(name, None)
        c.put_json('namespace_local', namespace_local, root=True) 
        return namespace_local
  
  
    @classmethod
    def is_address(cls, address:str) -> bool:
        conds = []
        if '::' in address:
            return False
        conds.append(isinstance(address, str))
        conds.append(':' in address)
        conds.append(cls.is_number(address.split(':')[-1]))
    
        return all(conds)
    
    @classmethod
    def is_module(cls, obj=None) -> bool:
        
        if obj is None:
            obj = cls
        if all([hasattr(obj, k) for k in ['module_class', 'root_module_class', 'set_config', '']]):
            module_class = obj.module_class()
            return True
            
        return False
    @classmethod
    def is_root_module(cls, obj=None) -> bool:
        
        if obj is None:
            obj = cls
        if hasattr(obj, 'module_class'):
            module_class = obj.module_class()
            if module_class == cls.root_module_class:
                return True
            
        return False
    is_root = is_module_root = is_root_module
    @classmethod
    def new_event_loop(cls, nest_asyncio:bool = True) -> 'asyncio.AbstractEventLoop':
        import asyncio
        if nest_asyncio:
            cls.nest_asyncio()

        loop = asyncio.new_event_loop()
        asyncio.set_event_loop(loop)


        return loop
  

    def set_event_loop(self, loop=None, new_loop:bool = False) -> 'asyncio.AbstractEventLoop':
        import asyncio
        try:
            if new_loop:
                loop = asyncio.new_event_loop()
                asyncio.set_event_loop(loop)
            else:
                loop = loop if loop else asyncio.get_event_loop()
        except RuntimeError as e:
            self.new_event_loop()
            
        self.loop = loop
        return self.loop

    @classmethod
    def get_event_loop(cls, nest_asyncio:bool = True) -> 'asyncio.AbstractEventLoop':
        import asyncio
        if nest_asyncio:
            cls.nest_asyncio()
        try:
            loop = asyncio.get_event_loop()
        except RuntimeError:
            loop = cls.new_event_loop()

        return loop

    @classmethod
    def server_exists(cls, name:str, network:str = None,  prefix_match:bool=False, **kwargs) -> bool:
        servers = cls.servers(network=network, **kwargs)
        if prefix_match:
            server_exists =  any([s for s in servers if s.startswith(name)])
        else:
            server_exists =  bool(name in servers)
        return server_exists
    
    @classmethod
    def get_port(cls, port:int = None, **kwargs)->int:
        port = port if port is not None and port != 0 else cls.free_port(**kwargs)
        while cls.port_used(port):
            port += 1   
        return port 
    
    resolve_port = get_port





    


    @property
    def server_name(self):
        config = self.config
        if 'server_name' in config:
            name =  config['server_name']
        else:
            name = self.module_path()
            if self.tag !=None: 
                name = f'{name}::{self.tag}'
            config['server_name'] = name
            self.config = config
            
        return name
        
    @server_name.setter
    def server_name(self, v):
        self.config['server_name'] = v
        return self.config['server_name']
    
    @classmethod
    def wait_for_server(cls,
                          name: str ,
                          timeout:int = 600,
                          sleep_interval: int = 1) -> bool :
        
        time_waiting = 0
        logs = []
        while not c.server_exists(name, network='local'):
            c.sleep(sleep_interval)
            time_waiting += sleep_interval
            new_logs = list(set(c.logs(name, mode='local').split('\n')))
            print_logs = [l for l in new_logs if l not in logs]
            if len(print_logs) > 0:
                logs.extend(print_logs)
                logs = list(set(logs))
                c.print('\n'.join(print_logs))
            if time_waiting > timeout:
                raise TimeoutError(f'Timeout waiting for server to start')
        return True
        
    def attributes(self):
        return list(self.__dict__.keys())

    @classmethod
    def get_attributes(cls, search = None, obj=None):
        if obj is None:
            obj = cls
        if isinstance(obj, str):
            obj = c.module(obj)
        # assert hasattr(obj, '__dict__'), f'{obj} has no __dict__'
        attrs =  dir(obj)
        if search is not None:
            attrs = [a for a in attrs if search in a]
        return attrs

    @classmethod
    def namespace_global(cls, update=False) -> Dict:
        
        global_namespace = {
            **cls.namespace_local(),
            **cls.namespace_remote()
        }
        
        return global_namespace
    
    

    @classmethod
    def namespace_subspace(cls, update:bool = False , **kwargs ) -> Dict:
        namespace = c.module('subspace')().namespace(update=update, **kwargs)
        return namespace

        
    @classmethod
    def name2address(cls, name:str, **kwargs) -> str:
        namespace = cls.namespace(**kwargs)
        address =  namespace.get(name, None)
        ip = c.ip()
    
        address = address.replace(c.default_ip, ip)
        assert ip in address, f'ip {ip} not in address {address}'
        return address


    @classmethod
    def virtual_client(cls, module=None): 
        virtual_client =  c.import_object('commune.modules.client.virtual.VirtualClient')
        if module != None:
            return virtual_client(module)
        return virtual_client
        
    @classmethod
    def namespace(cls,
                  search:str = None,
                  network:str=None,
                  verbose: bool = False,
                  update: bool = False,
                  max_staleness:int = 30,
                  **kwargs):


        network = c.resolve_network(network)
        namespace_fn = getattr(cls, f'namespace_{network}')
        namespace = namespace_fn(update=update, **kwargs)        
        if search:
            namespace = {k:v for k,v in namespace.items() if str(search) in k}
            return namespace
        if network != 'local':
            namespace_local = c.namespace_local()
            namespace = { **namespace, **namespace_local,}
        return namespace
    

    
    @classmethod
    def resolve_server_name(cls, module:str = None, tag:str=None, name:str = None,  tag_seperator:str='::', **kwargs):
        

        if name == None:
            # module::tag name format
            if module == None:
                module = cls.module_path()
            if tag_seperator in module: 
                module, tag = module.split(tag_seperator)
            name = module
            if tag == 'None':
                tag = None
            if tag != None:
                name = f'{name}{tag_seperator}{tag}'
        assert isinstance(name, str), f'Invalid name {name}'
        return name
    resolve_name = resolve_server_name
    
    @property
    def whitelist(self):
        if hasattr(self, '_whitelist'):
            return self._whitelist
        whitelist = c.helper_whitelist
        is_module = c.is_root_module(self)
        # we want to expose the helper functions
        if not is_module:
            whitelist += self.functions() + self.attributes()
        return whitelist
    
    @whitelist.setter
    def whitelist(self, whitelist:List[str]):
        self._whitelist = whitelist + self.helper_functions
        return whitelist
    bl = blacklist = []


    @classmethod
    def save_serve_kwargs(cls,server_name:str,  kwargs:dict):
        serve_kwargs = c.get('serve_kwargs', {})
        serve_kwargs[server_name] = kwargs
        c.put('serve_kwargs', serve_kwargs)
        return serve_kwargs
    
    @classmethod
    def load_serve_kwargs(cls, server_name:str):
        serve_kwargs = c.get('serve_kwargs', {})
        return serve_kwargs.get(server_name, {})

    @classmethod
    def has_serve_kwargs(cls, server_name:str):
        serve_kwargs = c.get('serve_kwargs', {})
        return server_name in serve_kwargs

    @classmethod
    def serve(cls, 
              module:Any = None ,
              tag:str=None,
              ip :str = None,
              port :int = None,
              server_name:str=None, 
              kwargs:dict = None,  # kwargs for the module
              refresh:bool = True, # refreshes the server's key
              wait_for_server:bool = False, # waits for the server to start before returning
              remote:bool = True, # runs the server remotely (pm2, ray)
              server_mode:str = server_mode,
              tag_seperator:str='::',
              update:bool = True,
              **extra_kwargs
              ):

        if update:
            c.update()
        
        
        kwargs = kwargs or {}
        kwargs = {**kwargs, **extra_kwargs}
        extra_kwargs = {}

        if module == None:
            module = cls.module_path()
        if tag_seperator in module:
            module, tag = module.split(tag_seperator)

        module_class = cls.resolve_module(module)
            
        server_name = cls.resolve_server_name(module=module, name=server_name, tag=tag, tag_seperator=tag_seperator)
        if tag_seperator in server_name:
            tag = server_name.split(tag_seperator)[-1]        
        if remote:
            remote_kwargs = cls.locals2kwargs(locals(), merge_kwargs=False)
            remote_kwargs['remote'] = False
            remote_kwargs.pop('module_class') # remove module_class from the kwargs
            c.save_serve_kwargs(server_name, remote_kwargs)
            cls.remote_fn('serve',name=server_name, kwargs=remote_kwargs)
            if wait_for_server:
                cls.wait_for_server(server_name)
            return server_name
        
        module_class = cls.resolve_module(module)
        kwargs.update(extra_kwargs)

        # this automatically adds 
        kwargs['tag'] = tag
        kwargs['server_name'] = server_name


        module = module_class(**kwargs)
        if c.server_exists(server_name, network='local'): 
            if refresh:
                c.print(f'Stopping existing server {server_name}', color='yellow')
                ip, port = c.get_address(server_name, network='local').split(':')                
                c.kill(server_name)
            else:  
                return server_name

        if port == None:
            port = c.free_port()
            
        server = c.module(f'server.{server_mode}')(module=module, name= server_name, ip=ip, port=int(port))
        return server.name

    serve_module = serve
    
    @classmethod
    def functions(cls, search: str=None , include_parents:bool = False):
        functions = cls.get_functions(include_parents=include_parents)  
        functions = list(set(functions))
        if isinstance(search, str):
            functions = [f for f in functions if search in f]
        return functions

    fns = functions
    
    @classmethod
    def get_function_signature_map(cls, obj=None, include_parents:bool = False):
        function_signature_map = {}
        if isinstance(obj, str):
            obj = c.module(obj)
        obj = obj if obj else cls
        for f in cls.get_functions(obj = obj, include_parents=include_parents):
            if f.startswith('__') and f.endswith('__'):
                if f in ['__init__']:
                    pass
                else:
                    continue
            if not hasattr(cls, f):
                continue
            if callable(getattr(cls, f )):
                function_signature_map[f] = {k:str(v) for k,v in cls.get_function_signature(getattr(cls, f )).items()}        
        
    
        return function_signature_map
    @property
    def function_signature_map(self, include_parents:bool = False):
        return self.get_function_signature_map(obj=self, include_parents=include_parents)
    
    @property
    def function_default_map(self, include_parents=False):
        return self.get_function_default_map(obj=self, include_parents=False)
        
    @classmethod
    def get_function_default_map(cls, obj:Any= None, include_parents=False) -> Dict[str, Dict[str, Any]]:
        obj = obj if obj else cls
        default_value_map = {}
        function_signature = cls.get_function_signature_map(obj=obj,include_parents=include_parents)
        for fn_name, fn in function_signature.items():
            default_value_map[fn_name] = {}
            if fn_name in ['self', 'cls']:
                continue
            for var_name, var in fn.items():
                if len(var.split('=')) == 1:
                    var_type = var
                    default_value_map[fn_name][var_name] = 'NA'

                elif len(var.split('=')) == 2:
                    var_value = var.split('=')[-1].strip()                    
                    default_value_map[fn_name][var_name] = eval(var_value)
        
        return default_value_map   
    


    @classmethod
    def get_peer_info(cls, peer: Union[str, 'Module']) -> Dict[str, Any]:
        if isinstance(peer, str):
            peer = cls.connect(peer)
            
        info = peer.info()
        return info
    
    
    def is_fn_allowed(self, fn_name:str) -> bool:
        whitelist = self.whitelist
        blacklist = self.blacklist
        if fn_name in whitelist and fn_name not in blacklist:
            return True
        else:
            return False

    def set_server_name(self, name:str, **kwargs):
        if hasattr(self, 'server_name'):
            c.deregister_server(name)
        self.server_name = name
        c.print(f'Server name set to {name}', color='yellow')
        c.register_server(name, self.address, **kwargs)
        return {'success':True, 'message':f'Server name set to {name}'}
        
        

        
    def info(self , 
             schema: bool = False,
             namespace:bool = False,
             peers: bool = False) -> Dict[str, Any]:
        fns = [fn for fn in self.fns() if self.is_fn_allowed(fn)]
        attributes =[ attr for attr in self.attributes() if self.is_fn_allowed(attr)]
    
        info  = dict(
            address = self.address,
            functions =  fns, # get the functions of the module
            attributes = attributes, # get the attributes of the module
            name = self.server_name() if callable(self.server_name) else self.server_name, # get the name of the module
            path = self.module_path(), # get the path of the module
            chash = self.chash(), # get the hash of the module (code)

        )
        info['hash'] = c.hash(info)

        if hasattr(self, 'key'):
            auth = self.key.sign(info, return_json=True)
            info['signature'] = auth['signature']
            info['ss58_address'] = auth['address']

        if peers:
            info['peers'] = self.peers()
        if namespace:
            info['namespace'] = c.namespace()
        if schema:
            info['schema'] = self.schema()
        return info
    
    help = info


    def peer_info(self) -> Dict[str, Any]:
        self.info()
    @classmethod
    def schema(cls,search: str = None,
                    code : bool = False,
                    docs: bool = False,
                    include_parents:bool = False,
                     defaults:bool = False,) -> 'Schema':

        kwargs = c.locals2kwargs(locals())
        return {k: v for k,v in cls.get_schema(**kwargs).items()}
    @classmethod
    def get_schema(cls,
                                obj = None,
                                search = None,
                                code : bool = False,
                                docs: bool = False,
                                include_parents:bool = False,
                                defaults:bool = False,):
        
        obj = obj if obj else cls
        
        if isinstance(obj, str):
            obj = c.module(obj)
            
        function_schema_map = {}
        for fn in cls.get_functions(obj, include_parents=include_parents):
               
            if search != None :
                if search not in fn:
                    continue
            fn_obj = getattr(obj, fn )
            if callable(fn_obj):
                function_schema_map[fn] = cls.fn_schema(fn, defaults=defaults, code=code, docs=docs)
                
        return function_schema_map

    @classmethod
    def get_function_annotations(cls, fn):
        fn = cls.resolve_fn(fn)
        return fn.__annotations__
        
    @classmethod
    def fn_schema(cls, fn:str,
                            defaults:bool=False,
                            code:bool = False,
                            docs:bool = False)->dict:
        '''
        Get function schema of function in cls
        '''
        import inspect
        fn_schema = {}
        if isinstance(fn, str):
            fn = getattr(cls, fn)
        fn_args = cls.get_function_args(fn)
        fn_schema['input']  = cls.get_function_annotations(fn=fn)
        
        if defaults:
            fn_schema['default'] = cls.get_function_defaults(fn=fn) 
            for k,v in fn_schema['default'].items(): 
                if k not in fn_schema['input'] and v != None:
                    fn_schema['input'][k] = type(v).__name__ if v != None else None
           
           
        for k,v in fn_schema['input'].items():
            v = str(v)
            if v.startswith('<class'):
                fn_schema['input'][k] = v.split("'")[1]
            elif v.startswith('typing.'):
                fn_schema['input'][k] = v.split(".")[1].lower()
            else:
                fn_schema['input'][k] = v
                
        fn_schema['output'] = fn_schema['input'].pop('return', {})
        
        if docs:         
            fn_schema['docs'] =  fn.__doc__ 
        if code:
            fn_schema['code'] = cls.fn_code(fn)
 
        fn_args = c.get_function_args(fn)
        fn_schema['type'] = 'static'
        for arg in fn_args:
            if arg not in fn_schema['input']:
                fn_schema['input'][arg] = 'NA'
            if arg in ['self', 'cls']:
                fn_schema['type'] = arg
                fn_schema['input'].pop(arg)
                

        return fn_schema
    

    @staticmethod
    def get_annotations(fn:callable) -> dict:
        return fn.__annotations__

    @classmethod
    def kill(cls, module,
             mode:str = 'pm2',
             verbose:bool = False,
             update : bool = True,
             prefix_match = False,
             network = 'local', # local, dev, test, main
             **kwargs):

        kill_fn = getattr(cls, f'{mode}_kill')
        delete_modules = []

        try:
            killed_module =kill_fn(module, verbose=verbose,prefix_match=prefix_match, **kwargs)
        except Exception as e:
            return {'error':str(e)}
        if isinstance(killed_module, list):
            delete_modules.extend(killed_module)
        elif isinstance(killed_module, str):
            delete_modules.append(killed_module)
        else:
            delete_modules.append(killed_module)
        # update modules
        
        c.deregister_server(module)

        assert c.server_exists(module, network=network) == False, f'module {module} still exists'

        servers = c.servers()
        for m in delete_modules:
            if m in servers:
                c.deregister_server(m)
        

        return {'server_killed': delete_modules, 'update': update}

    @classmethod
    def kill_prefix(cls, prefix:str, **kwargs):
        return cls.kill(prefix, prefix_match=True, **kwargs)
    killpre = kill_prefix
        
    delete = kill_server = kill
    def destroy(self):
        self.kill(self.server_name)
        return path
    
    def self_destruct(self):
        c.kill(self.server_name)    
        
    def self_restart(self):
        c.restart(self.server_name)
        
    @classmethod
    def set_shortcut(cls, shortcut: str, kwargs: dict) -> dict:
        self.shortcuts = self.get_shortcuts()
        # remove shortcut if it exists
        kwargs.pop('shortcut', None)
        cls.shortcuts[shortcut] = kwargs
        self.put_json('shortcuts', cls.shortcuts)
        
        return kwargs
    
    @classmethod
    def get_shortcut(cls, shortcut:str) -> dict:
        self.shortcuts = cls.get_shortcuts()
        kwargs =  cls.shortcuts.get(shortcut, None)
        return kwargs
    
    def get_shortcuts(cls) -> dict:
        return cls.get_json('shortcuts')

    @classmethod
    def has_shortcut(cls, shortcut:str):
        return cls.get_shortcut(shortcut) != None
    
    @classmethod
    def rm_shortcut(cls, shortcut) -> str:
        shortcuts = cls.get_shortcuts()
        if shortcut in shortcuts:
            cls.shortcuts.pop(shortcut)
            cls.put_json('shortcuts', cls.shortcuts)
        return shortcut
    ## PM2 LAND
    @classmethod
    def launch(cls, 
               module:str = None,
               fn: str = 'serve',
               args : list = None,
               kwargs: dict = None,
               name:Optional[str]=None,  
               refresh:bool=True,
               mode:str = 'pm2',
               tag:str=None, 
               tag_seperator: str = '::',
               verbose : bool = True, 
               device:str = None,
               update: bool = False,
               **extra_kwargs):
        '''
        Launch a module as pm2 or ray 
        '''
        if update:
            cls.update()
        kwargs = kwargs if kwargs else {}
        kwargs.update(extra_kwargs)
        args = args if args else []
        if module == None:
            module = cls 
        elif isinstance(module, str):

            module = cls.get_module(module) 
            
        if name == None:
            if hasattr(module, 'module_path'):
                name = module.module_path()
            else:
                name = module.__name__.lower()
                
        if tag != None:
            name = f'{name}{tag_seperator}{tag}'
                
                
        if verbose:
            c.print(f'[bold cyan]Launching[/bold cyan] [bold yellow]class:{module.__name__}[/bold yellow] [bold white]name[/bold white]:{name} [bold white]fn[/bold white]:{fn} [bold white]mode[/bold white]:{mode}', color='green')

        if mode == 'local':
            return getattr(module, fn)(*args, **kwargs)

        elif mode == 'pm2':
            
            launch_kwargs = dict(
                    module=module, 
                    fn = fn,
                    name=name, 
                    tag=tag, 
                    args = args,
                    kwargs = kwargs,
                    refresh=refresh,
                    device= device,
                    **extra_kwargs
            )
            

            assert fn != None, 'fn must be specified for pm2 launch'
            stdout = getattr(cls, f'{mode}_launch')(**launch_kwargs)
            
            
        elif mode == 'ray':
            launch_kwargs = dict(
                    module=module, 
                    name=name, 
                    tag=tag, 
                    args = args,
                    kwargs = kwargs,
                    refresh=refresh,
                    **extra_kwargs
            )
        
            getattr(cls, f'{mode}_launch')(**launch_kwargs)
        else: 
            raise Exception(f'launch mode {mode} not supported')

        return name

    
    @classmethod
    def pm2_kill_all(cls, verbose:bool = True):
        for module in cls.pm2_list():
            cls.pm2_kill(module, verbose=verbose)
                
    @classmethod
    def pm2_list(cls, search=None,  verbose:bool = False) -> List[str]:
        output_string = cls.run_command('pm2 status', verbose=False)
        module_list = []
        for line in output_string.split('\n'):
            if '│ default     │ ' in line:
                server_name = line.split('│')[2].strip()
                # fixes odd issue where there is a space between the name and the front 
                server_name = server_name.split(' ')[-1]
                module_list += [server_name]
                
        
        if search:
            if isinstance(search, str):
                search = [search]
            elif isinstance(search, list):
                pass
                assert all([isinstance(s, str) for s in search]), 'search must be a list of strings'
                
            search_true = lambda x: any([s in x for s in search])
            module_list = [m for m in module_list if search_true(m)]
                
        return module_list

    lspm2 = ls_pm2 = pm2ls = pm2_ls = pm2list = pm2_list
    # commune.run_command('pm2 status').stdout.split('\n')[5].split('    │')[0].split('  │ ')[-1]commune.run_command('pm2 status').stdout.split('\n')[5].split('    │')[0].split('  │ ')[-1] 
    
    
    @classmethod
    def pm2_exists(cls, name:str):
        return name in cls.pm2_list()
    
    @staticmethod
    def pm2_start(path:str , 
                  name:str,
                  cmd_kwargs:str = None, 
                  refresh: bool = True,
                  verbose:bool = True,
                  force : bool = True,
                  interpreter : str = None,
                  **kwargs):
        if c.pm2_exists(name) and refresh:
            c.pm2_kill(name, verbose=verbose)
            
        cmd = f'pm2 start {path} --name {name}'
        if force:
            cmd += ' -f'
            
        if interpreter != None:
            cmd += f' --interpreter {interpreter}'
            
        if cmd_kwargs != None:
            cmd += f' -- '
            if isinstance(cmd_kwargs, dict):
                for k, v in cmd_kwargs.items():
                    cmd += f'--{k} {v}'
            elif isinstance(cmd_kwargs, str):
                cmd += f'{cmd_kwargs}'
                

        c.print(f'[bold cyan]Starting (PM2)[/bold cyan] [bold yellow]{name}[/bold yellow]', color='green')
            
        return c.cmd(cmd, verbose=verbose,**kwargs)
        
    @classmethod
    
    def pm2_launch(cls, 
                   module:str = None,  
                   fn: str = 'serve',
                   name:Optional[str]=None, 
                   tag : str = None,
                   args : list = None,
                   kwargs: dict = None,
                   device:str=None, 
                   interpreter:str='python3', 
                   no_autorestart: bool = False,
                   verbose: bool = False , 
                   force:bool = True,
                   meta_fn: str = 'module_fn',
                   tag_seperator:str = '::',
                   refresh:bool=True ):

        if module == None:
            module = cls.module_path()
        elif hasattr(module, 'module_path'):
            module = module.module_path()
            
        # avoid these references fucking shit up
        args = args if args else []
        kwargs = kwargs if kwargs else {}
            
        # convert args and kwargs to json strings
        kwargs =  {
            'module': module,
            'fn': fn,
            'args': args,
            'kwargs': kwargs
            
        }
        kwargs_str = json.dumps(kwargs).replace('"', "'")
        name = c.resolve_server_name(module=module, name=name, tag=tag, tag_seperator=tag_seperator) 
        # build command to run pm2
        command = f" pm2 start {c.module_file()} --name {name} --interpreter {interpreter}"
        if no_autorestart:
            command = command + ' ' + '--no-autorestart'
        if force:
            command += ' -f '
        command = command + ''

        command = command +  f' -- --fn {meta_fn} --kwargs "{kwargs_str}"'
        env = {}
        if device != None:
            if isinstance(device, int):
                env['CUDA_VISIBLE_DEVICES']=str(device)
            if isinstance(device, list):
                env['CUDA_VISIBLE_DEVICES']=','.join(list(map(str, device)))
                
        if refresh:
            cls.pm2_kill(name)  

        if verbose:
            c.print(f'Launching {module} with command: {command}', color='green')
            
        stdout = c.cmd(command, env=env, verbose=verbose)
        
        return stdout

    @classmethod
    def register(cls,  
                 module = None,
                 tag:str = None,
                 subnet:str = 'commune',
                 refresh:bool =False,
                 **kwargs ):
        subspace = c.module('subspace')()

        # resolve module name and tag if they are in the server_name
        if isinstance(module, str) and  '::' in module:
            module, tag = module.split('::')
        server_name = cls.resolve_server_name(module=module, tag=tag)
        # if not subspace.is_unique_name(server_name, netuid=subnet):
        #     return {'success': False, 'msg': f'Server name {server_name} already exists in subnet {subnet}'}

        if c.server_exists(server_name, network='local') and refresh == False:
            c.print(f'Server already Exists ({server_name})')
        
        else:
            module = cls.resolve_module(module)
            server_name = module.serve(
                                server_name=server_name, 
                                wait_for_server=True, 
                                refresh=refresh, 
                                tag=tag,
                                **kwargs)
        subspace.register(name=server_name, subnet=subnet)
        return {'success':True, 'message':f'Server {server_name} registered to {subnet}',  'server_name': server_name }

    @classmethod
    def key_stats(cls, *args, **kwargs):
        return c.module('subspace')().key_stats(*args, **kwargs)

    
    r = reg = register
    @classmethod
    def pm2_kill(cls, name:str, verbose:bool = False, prefix_match:bool = True):
        output_list = []
        pm2_list = cls.pm2_list()
        if name in pm2_list:
            rm_list = [name]
        else:
            if prefix_match:
                rm_list = [ p for p in pm2_list if p.startswith(name)]
            else:
                raise Exception(f'pm2 process {name} not found')

        if len(rm_list) == 0:
            if verbose:
                c.print(f'ERROR: No pm2 processes found for {name}',  color='red')
            return []
        for n in rm_list:
            if verbose:
                c.print(f'Killing {n}', color='red')
            cls.cmd(f"pm2 delete {n}", verbose=False)

            cls.pm2_rm_logs(n)

        return rm_list
    @staticmethod
    def detailed_error(e) -> dict:
        import traceback
        tb = traceback.extract_tb(e.__traceback__)
        file_name = tb[-1].filename
        line_no = tb[-1].lineno
        line_text = tb[-1].line
        response = {
            'error': str(e),
            'file_name': file_name,
            'line_no': line_no,
            'line_text': line_text
        }   
        return response
    @classmethod
    def pm2_restart(cls, name:str, verbose:bool = False, prefix_match:bool = True):
        pm2_list = cls.pm2_list()
        if name in pm2_list:
            rm_list = [name]
        else:
            if prefix_match:
                rm_list = [ p for p in pm2_list if p.startswith(name)]
            else:
                raise Exception(f'pm2 process {name} not found')

        if len(rm_list) == 0:
            if verbose:
                c.print(f'ERROR: No pm2 processes found for {name}',  color='red')
            return []
        for n in rm_list:
            c.print(f'Restarting {n}', color='cyan')
            cls.cmd(f"pm2 restart {n}", verbose=False)
            cls.pm2_rm_logs(n)
            
        return rm_list
       
        
    @classmethod
    def pm2_restart_prefix(cls, name:str = None, verbose:bool=False):
        pm2_list = cls.pm2_list()
            
        restarted_modules = []
        
        for module in pm2_list:
            if module.startswith(name) or name in ['all']:
                if verbose:
                    c.print(f'Restarting {module}', color='cyan')
                c.cmd(f"pm2 restart {module}", verbose=verbose)
                restarted_modules.append(module)
        
        return restarted_modules
            
    
    @classmethod
    def restart(cls, name:str, mode:str='server', verbose:bool = False, prefix_match:bool = True):
        refreshed_modules = getattr(cls, f'{mode}_restart')(name, verbose=verbose, prefix_match=prefix_match)
        return refreshed_modules

    refresh = reset = restart
    @classmethod
    def pm2_status(cls, verbose=True):
        stdout = cls.run_command(f"pm2 status")
        if verbose:
            c.print(stdout,color='green')
        return stdout

    pm2_dir = os.path.expanduser('~/.pm2')
    @classmethod
    def pm2_logs_path_map(cls, name=None):
        pm2_logs_path_map = {}
        for l in c.ls(f'{cls.pm2_dir}/logs/'):
            key = '-'.join(l.split('/')[-1].split('-')[:-1]).replace('-',':')
            pm2_logs_path_map[key] = pm2_logs_path_map.get(key, []) + [l]

    
        for k in pm2_logs_path_map.keys():
            pm2_logs_path_map[k] = {l.split('-')[-1].split('.')[0]: l for l in list(pm2_logs_path_map[k])}

        if name != None:
            return pm2_logs_path_map.get(name, {})

        return pm2_logs_path_map

    @classmethod
    def pm2_rm_logs( cls, name):
        pm2_logs_map = cls.pm2_logs_path_map(name)

        for k in pm2_logs_map.keys():
            c.rm(pm2_logs_map[k])

    @classmethod
    def pm2_logs(cls, 
                module:str, 
                start_line: int =-100, 
                end_line: int =-1, 
                verbose: bool=True ,
                mode: str ='cmd'):
        if mode == 'local':
            text = ''
            for m in ['out','error']:

                # I know, this is fucked 
                path = f'{cls.pm2_dir}/logs/{module.replace("/", "-")}-{m}.log'.replace(':', '-').replace('_', '-')
                try:
                    text +=  c.get_text(path, start_line=start_line, end_line=end_line)
                except Exception as e:
                    c.print(e)
                    continue
            
            return text
        elif mode == 'cmd':
            return cls.run_command(f"pm2 logs {module}", verbose=verbose)
        else:
            raise NotImplementedError(f'mode {mode} not implemented')
    @staticmethod
    def memory_usage(fmt='gb'):
        fmt2scale = {'b': 1e0, 'kb': 1e1, 'mb': 1e3, 'gb': 1e6}
        import os, psutil
        process = psutil.Process()
        scale = fmt2scale.get(fmt)
        return (process.memory_info().rss // 1024) / scale

    @classmethod
    def argparse(cls, verbose: bool = False):
        import argparse
        parser = argparse.ArgumentParser(description='Gradio API and Functions')
        parser.add_argument('-fn', '--fn', dest='function', help='run a function from the module', type=str, default="__init__")
        parser.add_argument('-kwargs', '--kwargs', dest='kwargs', help='key word arguments to the function', type=str, default="{}")  
        parser.add_argument('-args', '--args', dest='args', help='arguments to the function', type=str, default="[]")  
        args = parser.parse_args()
        if verbose:
            c.print('Argparse Args: ',args, color='cyan')
        args.kwargs = json.loads(args.kwargs.replace("'",'"'))
        args.args = json.loads(args.args.replace("'",'"'))
        return args

    @classmethod
    def run(cls, name:str = None, verbose:bool = False) -> Any: 
        if name == '__main__' or name == None or name == cls.__name__:
            args = cls.argparse()
            if args.function == '__init__':
                return cls(*args.args, **args.kwargs)     
            else:
                return getattr(cls, args.function)(*args.args, **args.kwargs)     

    
       
    
    @classmethod
    def api(cls, *args, **kwargs):
        from commune.api import API
        return API(*args, **kwargs)
    
    @classmethod
    def learn(cls, *args, **kwargs):
        return c.module('model.hf').learn(*args, **kwargs)
        
    
    @classmethod
    def get_methods(cls, obj:type= None, modes:Union[str, List[str]] = 'all',  ) -> List[str]:
        '''
        
        Get methods of the obj, which defaults to the class object if None
        
        Args:
            obj (object): object to get methods from
            modes:
        
        '''
        methods = []
        obj = obj if obj else cls
        
        if modes == 'all':
            modes = ['class', 'self']
        
        default_modes = ['class', 'self']
        
        for mode in modes:
            assert mode in default_modes, f'{mode} not in {default_modes}'
            methods.extend(getattr(cls, f'get_{mode}_methods')(obj))
            

        
    @classmethod
    def get_self_methods(cls, obj=None) -> List[str]:
        from commune.utils.function import get_self_methods
        return get_self_methods(obj if obj else cls)
           
    ## RAY LAND
    @classmethod
    def ray_stop(cls):
        cls.run_command('ray stop')

    @classmethod
    def ray_import(cls):
        import ray
        return ray
    @classmethod
    def ray_start(cls):
        '''
        Start the ray cluster 
        (TODO: currently supports head)
        '''
        return cls.run_command('ray start --head')

    @classmethod
    def ray_restart(cls, stop:dict={}, start:dict={}):
        '''
        
        Restart  ray cluster
        
        '''
        command_out_dict = {}
        command_out_dict['stop'] = cls.ray_stop(**stop)
        command_out_dict['start'] = cls.ray_start(**start)
        return command_out_dict


    default_ray_env = {'address':'auto', 
                     'namespace': 'default',
                      'ignore_reinit_error': False,
                      'dashboard_host': '0.0.0.0',
                      '_system_config': {
                                "object_spilling_config": json.dumps(
                                    {"type": "filesystem", "params": {"directory_path": "/tmp/spill"}},
                                )
                            }
                      
                      }
    
    @classmethod
    def ray_init(cls,init_kwargs={}):
        import ray

        init_kwargs =  {**cls.default_ray_env, **init_kwargs}
        if cls.ray_initialized():
            # shutdown if namespace is different
            if cls.ray_namespace() == cls.default_ray_env['namespace']:
                return cls.ray_runtime_context()
            else:
                ray.shutdown()
  
        ray_context = ray.init(**init_kwargs)
        return ray_context

    @classmethod
    def ray_runtime_context(cls):
        return ray.get_runtime_context()


    @classmethod
    def ray_stop(cls):
        return cls.run_command('ray stop')

    @classmethod
    def ray_start(cls):
        return cls.run_command('ray start --head')


    @classmethod
    def ray_status(cls, *args, **kwargs):
        return cls.run_command('ray status',  *args, **kwargs)

    @classmethod
    def ray_initialized(cls):
        import ray
        return ray.is_initialized()

    # def resource_usage(self):
    #     resource_dict =  self.config.get('actor', {}).get('resources', None)
    #     resource_dict = {k.replace('num_', ''):v for k,v in resource_dict.items()}
    #     resource_dict['memory'] = self.memory_usage(mode='ratio')
    #     return  resource_dict
    
    @classmethod
    def ensure_ray_context(cls, ray_config:dict = None):
        ray_config = ray_config if ray_config != None else {}
        
        if cls.ray_initialized():
            ray_context = cls.get_ray_context()
        else:
            ray_context =  cls.ray_init(init_kwargs=ray_config)
        
        return ray_context
    @classmethod
    def ray_env(cls):
        import ray
        if not cls.ray_initialized():
            cls.ray_init()
        return ray
    
    @classmethod
    def get_server_name(cls, name:str=None, tag:str=None, seperator:str='.'):
        name = name if name else cls.__name__.lower()
        if tag != None:
            name = tag + seperator + name
        return name
    @classmethod 
    def ray_launch(cls, 
                   module= None, 
                   name:Optional[str]=None, 
                   tag:str=None, 
                   args:List = None, 
                   refresh:bool = False,
                   kwargs:Dict = None,
                   serve: bool = False, 
                   **actor_kwargs):
        
        launch_kwargs = dict(locals())
        launch_kwargs.update(launch_kwargs.pop('actor_kwargs'))
        launch_kwargs = deepcopy(launch_kwargs)
        ray = cls.ray_env()
        """
        deploys process as an actor or as a class given the config (config)
        """
        args = args if args != None else []
        kwargs = kwargs if kwargs != None else {}
        module_class = None
        if isinstance(module, str):
            module_class = cls.get_module(module)
        elif module == None :
            module_class = cls

        else:
            module_class = c.module(module)
            
        name = self.get_server_name(name=name, tag=tag) 
        assert isinstance(name, str)
        
        actor_kwargs['name'] = name
        actor_kwargs['refresh'] = refresh

        actor = cls.create_actor(module=module_class,  args=args, kwargs=kwargs, **actor_kwargs) 
        if serve:
            actor = actor.serve(ray_get=False)
        
        return actor
            

    default_ray_env = {'address':'auto', 
                     'namespace': 'default',
                      'ignore_reinit_error': False,
                      'dashboard_host': '0.0.0.0'}
    @classmethod
    def ray_init(cls,init_kwargs={}):
        import ray
        init_kwargs =  {**cls.default_ray_env, **init_kwargs}
        ray_context = {}
        if cls.ray_initialized():
             ray_context =  cls.ray_runtime_context()
        else: 
            ray_context = ray.init(**init_kwargs)
            
        return ray_context
    
    @classmethod
    def create_actor(cls,
                 module : str = None,
                 name:str = None,
                 tag:str = None,
                 kwargs: dict = None,
                 args:list =None,
                 cpus:int = 1.0,
                 gpus:int = 0,
                 detached:bool=True, 
                 max_concurrency:int=50,
                 refresh:bool=True,
                 verbose:bool= True,
                 virtual:bool = True):
        
        # self.ray_init()
        import ray, torch
        module = module if module != None else cls 
        
        cls_kwargs = kwargs if kwargs else {}
        cls_args = args if args else []
        name = name if name != None else module.__name__
        resources = {}
        resources['num_cpus'] = cpus
        resources['num_gpus'] = gpus

        if not torch.cuda.is_available() and 'num_gpus' in resources:
            del resources['num_gpus']

        # configure the option_kwargs
        options_kwargs = {'name': name,
                          'max_concurrency': max_concurrency,
                           **resources}
        
        # detatch the actor from the process when it finishes
        if detached:
            options_kwargs['lifetime'] = 'detached'
            
        # setup class init config
        # refresh the actor by killing it and starting it (assuming they have the same name)
        if refresh:
            if cls.actor_exists(name):
                cls.kill_actor(actor=name,verbose=verbose)
                # assert not Module.actor_exists(name)

        options_kwargs['namespace'] = 'default'

        # create the actor if it doesnt exisst
        # if the actor is refreshed, it should not exist lol (TODO: add a check)
        


        actor = cls.get_actor(name, virtual=virtual)

        
        return actor

    @staticmethod
    def get_actor_id( actor):
        assert isinstance(actor, ray.actor.ActorHandle)
        return actor.__dict__['_ray_actor_id'].hex()


    @classmethod
    def virtual_actor(cls, actor):
        from commune.block.ray.client.ray_client import ClientModule
        return ClientModule(actor=actor)

    @classmethod
    def kill_actor(cls, actor, verbose=True):
        import ray

        if cls.actor_exists(actor):
            actor = ray.get_actor(actor)
        else:
            if verbose:
                print(f'{actor} does not exist for it to be removed')
            return None
        ray.kill(actor)
    
        return True
    ray_kill = kill_actor
        
       
    @classmethod
    def actor_exists(cls, actor):
        ray = cls.ray_env()
        if isinstance(actor, str):
            try:
                ray.get_actor(actor)
                actor_exists = True
            except ValueError as e:
                actor_exists = False
            
            return actor_exists
        else:
            raise NotImplementedError

    @classmethod
    def ray_actor(cls ,actor_name:str, virtual:bool=True):
        '''
        Gets the ray actor
        '''
        ray  = cls.ray_env()
        actor =  ray.get_actor(actor_name)
        # actor = Module.add_actor_metadata(actor)
        if virtual:
            actor = cls.virtual_actor(actor=actor)
        return actor
    
    get_actor = ray_actor

    @classmethod
    def ray_runtime_context(cls):
        import ray
        return ray.get_runtime_context()

    @classmethod
    def ray_namespace(cls):
        import ray
        return ray.get_runtime_context().namespace

    @classmethod
    def ray_context(cls):
        import ray
        import ray
        return ray.runtime_context.get_runtime_context()

    @staticmethod
    def ray_objects( *args, **kwargs):
        import ray
        return ray.experimental.state.api.list_objects(*args, **kwargs)
    
    @classmethod
    def ray_actors(cls, state='ALIVE', names_only:bool = True,detail:bool=True, *args, **kwargs):
        
        ray = cls.ray_env()
        from ray.experimental.state.api import list_actors
              
        kwargs['filters'] = kwargs.get('filters', [("state", "=", state)])
        kwargs['detail'] = detail

        actor_info_list =  list_actors(*args, **kwargs)
        ray_actors = []
        for i, actor_info in enumerate(actor_info_list):
            # resource_map = {'memory':  Module.get_memory_info(pid=actor_info['pid'])}
            resource_list = actor_info_list[i].pop('resource_mapping', [])
            resource_map = {}
            for resource in resource_list:
                resource_map[resource['name'].lower()] = resource['resource_ids']
            actor_info_list[i]['resources'] = resource_map
            if names_only:
                ray_actors.append(actor_info_list[i]['name'])
            else:
                ray_actors.append(actor_info_list[i])
            
        return ray_actors
    actors = ray_actors
    
    @classmethod
    def actor_resources(cls, actor:str):
        resource_map = cls.ray_actor_map()[actor]['required_resources']
        k_map = {
            'GPU': 'gpus',
            'CPU': 'cpus'
        }
        return {k_map[k]:float(v) for k,v in resource_map.items() }
    @classmethod
    def ray_actor_map(cls, ):
        ray = cls.ray_env()
        actor_list = cls.ray_actors(names_only=False, detail=True)
        actor_map  = {}
        for actor in actor_list:
            actor_name = actor.pop('name')
            actor_map[actor_name] = actor
        return actor_map
    actor_map = ray_actor_map
    
    @classmethod
    def ray_tasks(cls, running=False, name=None, *args, **kwargs):
        ray = cls.ray_env()
        filters = []
        if running == True:
            filters.append([("scheduling_state", "=", "RUNNING")])
        if isinstance(name, str):
            filters.append([("name", "=", name)])
        
        if len(filters)>0:
            kwargs['filters'] = filters

        ray_tasks = ray.experimental.state.api.list_tasks(*args, **kwargs)
        return ray_tasks
   
    @staticmethod
    def ray_nodes( *args, **kwargs):
        from ray.experimental.state.api import list_nodes
        return list_nodes(*args, **kwargs)
    @classmethod
    def ray_get(cls,*jobs):
        cls.ray_env()
        return ray.get(jobs)
    @classmethod
    def ray_wait(cls, *jobs):
        cls.ray_env()
        finished_jobs, running_jobs = ray.wait(jobs)
        return finished_jobs, running_jobs
    
    
    @classmethod
    def ray_put(cls, *items):
        ray = cls.ray_env()
        import ray
        return [ray.put(i) for i in items]

    @staticmethod
    def get_ray_context():
        import ray
        return ray.runtime_context.get_runtime_context()
    
    @classmethod
    def fn(cls, module:str, fn:str , args:list = None, kwargs:dict= None):
        module = c.module(module)
        is_self_method = bool(fn in module.self_methods())
        if is_self_method:
            module = module()
            fn = getattr(module, fn)
        else:
            fn =  getattr(module, fn)
        if args is None:
            args = []
        if kwargs is None:
            kwargs = {}
            
        
        if len(args)>0 or len(kwargs)>0:
            return fn(*args, **kwargs)
        else:
            return fn()
    module_fn = fn
    
    @classmethod
    def module(cls,module: Any = None ,*args, network=None, **kwargs):
        '''
        Wraps a python class as a module
        '''
        
        if module is None:
            return cls
        elif isinstance(module, str):
            modules = c.modules()
            if module in modules:
                module =  c.get_module(module,**kwargs)
                return module
            else:
                return c.module('module.wrap')(module)
        else: 
            raise NotImplementedError

    m = mod = module

    # UNDER CONSTRUCTION (USE WITH CAUTION)
    
    @classmethod
    def modulefn(cls, module, fn, *args, **kwargs):
        return getattr(c.module(module), fn)(*args, **kwargs)
        
    def setattr(self, k, v):
        setattr(self, k, v)
        
    def setattributes(self, new_attributes:Dict[str, Any]) -> None:
        '''
        Set a dictionary to the slf attributes 
        '''
        assert isinstance(new_attributes, dict), f'locals must be a dictionary but is a {type(locals)}'
        self.__dict__.update(new_attributes)
        

    def merge_dict(self, python_obj: Any, include_hidden:bool=False):
        '''
        Merge the dictionaries of a python object into the current object
        '''
        for k,v in python_obj.__dict__.items():
            if include_hidden == False:
                #i`f the function name starts with __ then it is hidden
                if k.startswith('__'):
                    continue
            self.__dict__[k] = v
      
    @classmethod
    def merge(cls, a = None, b= None, 
                        include_hidden:bool=True, 
                        allow_conflicts:bool=True, 
                        verbose: bool = False):
        
        '''
        Merge the functions of a python object into the current object (a)
        '''
        if a == None:
            a =  cls

        assert a != None, 'a cannot be None'
        assert b != None, 'b cannot be None'
        
        for b_fn_name in dir(b):
            
            if include_hidden == False:
                #i`f the function name starts with __ then it is hidden
                if b_fn_name.startswith('__'):
                    continue
                
            # if the function already exists in the object, raise an error
            if  allow_conflicts:
                if hasattr(a, b_fn_name):
                    if verbose:
                        c.print(f'Warning: overriding function {b_fn_name} already exists in {a}', color='yellow')
            else:
                assert not hasattr(a, b_fn_name), f'function {b_fn_name} already exists in {a}'
                
            # get the function from the python object
            try: 
                b_fn = getattr(b, b_fn_name)
            except NotImplementedError as e:
                print(e)
            error_fn_list = []
            if callable(b_fn):
                try:
                    setattr(a, b_fn_name, b_fn)  
                except TypeError:
                    error_fn_list.append(b_fn)
                if len(error_fn_list)>0:
                    if verbose:
                        c.print(error_fn_list, 'DEBUG')        
        return a
   
    @classmethod
    def nest_asyncio(cls):
        import nest_asyncio
        try:
            nest_asyncio.apply()
        except RuntimeError as e:
            pass
        
        
    # JUPYTER NOTEBOOKS
    @classmethod
    def jupyter(cls):
        cls.nest_asyncio()
    enable_jupyter = jupyter
        
    @classmethod
    def int_to_ip(cls, *args, **kwargs):
        return cls.import_object('commune.utils.network.int_to_ip')(*args, **kwargs)
        
    @classmethod
    def ip_to_int(cls, *args, **kwargs):
        return cls.import_object('commune.utils.network.ip_to_int')(*args, **kwargs)

    @classmethod
    def ip_version(cls, *args, **kwargs):
        return cls.import_object('commune.utils.network.ip_version')(*args, **kwargs)
    
    @classmethod
    def pip_list(cls, lib=None):
        pip_list =  c.cmd(f'pip list', verbose=False, bash=True).split('\n')
        if lib != None:
            pip_list = [l for l in pip_list if l.startswith(lib)]
        return pip_list
    
    
    @classmethod
    def libs(cls):
        return list(cls.lib2version().values())
    
    @classmethod
    def ensure_lib(cls, lib:str, verbose:bool=False):
        if  cls.pip_exists(lib):
            return {'lib':lib, 'version':cls.version(lib), 'status':'exists'}
        elif cls.pip_exists(lib) == False:
            cls.pip_install(lib, verbose=verbose)
        return {'lib':lib, 'version':cls.version(lib), 'status':'installed'}

    required_libs = []
    @classmethod
    def ensure_libs(cls, *libs, verbose:bool=False):
        assert len(libs) > 0, 'No libraries specified'
        if len(libs) == 1:
            if isinstance(libs[0], list):
                libs = libs[0]
        elif len(libs) == 0:
            raise Exception('No libraries specified')
        elif len(libs) > 1:
            libs = list(libs)
        else:
            raise Exception('No libraries specified, WTF WAS THIS')

            
        if libs == None:
            libs = cls.required_libs
        r = []
        for lib in libs:
            r.append(cls.ensure_lib(lib, verbose=verbose))
            c.print(r[-1])
        return r
    
    @classmethod
    def ensure_env(cls):
        c.ensure_libs(cls.libs)
    
    ensure_package = ensure_lib
    @classmethod
    def pip_install(cls, 
                    lib:str= None,
                    upgrade:bool=True ,
                    verbose:str=True,
                    ):
        

        if lib in c.modules():
            c.print(f'Installing {lib} Module from local directory')
            lib = c.resolve_module(lib).dirpath()
        if lib == None:
            lib = c.libpath

        if c.exists(lib):
            cmd = f'pip install -e'
        else:
            cmd = f'pip install'
            if upgrade:
                cmd += ' --upgrade'
        return cls.cmd(cmd, verbose=verbose)

    def install(self, lib:str = None, verbose:bool=True, upgrade=True):
        return self.pip_install(lib, verbose=verbose)

    


    @classmethod
    def pip_exists(cls, lib:str, verbose:str=True):
        return bool(lib in cls.libs())
    
    
    @classmethod
    def lib2version(cls, lib:str = None) -> dict:
        lib2version = {}
        for l in cls.pip_list():
            name = l.split(' ')[0].strip()
            version = l.split(' ')[-1].strip()
            if len(name) > 0:
                lib2version[name] = version
            if lib != None and lib == name:
                return version
            
        return lib2version
    @classmethod
    def version(cls, lib:str=library_name):
        lines = [l for l in cls.cmd(f'pip list', verbose=False).split('\n') if l.startswith(lib)]
        if len(lines)>0:
            return lines[0].split(' ')[-1].strip()
        else:
            return f'No Library Found {lib}'
    
    @classmethod
    def external_ip(cls, *args, **kwargs) -> str:
        return c.module('network').get_external_ip(*args, **kwargs)
        return ip 
    
    @classmethod
<<<<<<< HEAD
    def ip(cls, cache:bool = False, **kwargs) -> str:
        try:
            if cache:
                ip = c.get('ip', None)
                if ip != None:
                    return ip
            
            ip =  cls.external_ip(**kwargs)
            if cache:
                c.set('ip', ip)
        except Exception as e:
            return c.default_ip 

=======
    def ip(cls, cache:bool = True, **kwargs) -> str:
        if cache:
            ip = c.get('ip', None)
            if ip != None:
                return ip
        
        ip =  cls.external_ip(**kwargs)
        if cache:
            c.put('ip', ip)
>>>>>>> 05926dc4
        return ip
    @classmethod
    def queue(cls, size:str=-1, *args,  mode='queue', **kwargs):
        if mode == 'queue':
            return c.import_object('queue.Queue')(size, *args, **kwargs)
        elif mode in ['multiprocessing', 'mp', 'process']:
            return c.module('process')(size, *args, **kwargs)
        elif mode == 'ray':
            return c.import_object('ray.util.queue.Queue')(size, *args, **kwargs)
        elif mode == 'redis':
            return c.import_object('redis.Queue')(size, *args, **kwargs)
        elif mode == 'rabbitmq':
            return c.import_object('pika.Queue')(size, *args, **kwargs)
        else:
            raise NotImplementedError(f'mode {mode} not implemented')

    
    @classmethod
    def resolve_ip(cls, ip=None, external:bool=True) -> str:
        if ip == None:
            if external:
                ip = c.external_ip()
            else:
                ip = '0.0.0.0'
        assert isinstance(ip, str)
        return ip

    @staticmethod
    def is_class(module: Any) -> bool:
        return type(module).__name__ == 'type' 
    
    
    @classmethod
    def upnpc_create_port_map(cls, port:int):
        return cls.import_object('commune.utils.network.upnpc_create_port_map')(port=port)

    @classmethod
    def set_env(cls, key:str, value:str)-> None:
        '''
        Pay attention to this function. It sets the environment variable
        '''
        import os
        os.environ[key] = value
        return value 

    @classmethod
    def get_env(cls, key:str)-> None:
        '''
        Pay attention to this function. It sets the environment variable
        '''
        import os
        return  os.environ[key] 

    env = get_env
    
    
    ### GPU LAND
    
    @classmethod
    def gpus(cls) -> List[int]:
        import torch
        available_gpus = [int(i) for i in range(torch.cuda.device_count())]
        return available_gpus
    
    @classmethod
    def num_gpus(cls):
        return len(cls.gpus())
    
    @classmethod
    def cuda_available(cls) -> bool:
        import torch
        return torch.cuda.is_available()
    @classmethod
    def gpu_info_map(cls) -> Dict[int, Dict[str, float]]:
        import torch
        gpu_info = {}
        for gpu_id in cls.gpus():
            mem_info = torch.cuda.mem_get_info(gpu_id)
            gpu_info[int(gpu_id)] = {
                'name': torch.cuda.get_device_name(gpu_id),
                'free': mem_info[0],
                'used': (mem_info[1]- mem_info[0]),
                'total': mem_info[1]
            }
        return gpu_info

    @classmethod
    def gpu_total_map(cls) -> Dict[int, Dict[str, float]]:
        import torch
        return {k:v['total'] for k,v in c.gpu_info_map().items()}
    

    @classmethod
    def gpu_total(cls, idx=0, fmt='b') -> Dict[int, Dict[str, float]]:
        import torch
        return c.format_data_size(c.gpu_total_map()[idx])
    
    gpu_map =gpu_info_map
 
    @classmethod
    def total_gpu_memory(cls) -> int:
        total_gpu_memory = 0
        for gpu_id, gpu_info in cls.gpu_map().items():
            total_gpu_memory += gpu_info['total']
        return total_gpu_memory

    @classmethod
    def used_gpu_memory(cls) -> int:
        used_gpu_memory = 0
        for gpu_id, gpu_info in cls.gpu_map().items():
            used_gpu_memory += gpu_info['used'] 
        return used_gpu_memory
    
    @staticmethod
    def format_data_size(x: Union[int, float], fmt:str='b', prettify:bool=False):
        assert type(x) in [int, float], f'x must be int or float, not {type(x)}'
        fmt2scale = {
            'b': 1,
            'kb': 1000,
            'mb': 1000**2,
            'gb': 1000**3,
            'GiB': 1024**3,
            'tb': 1000**4,
        }
            
        assert fmt in fmt2scale.keys(), f'fmt must be one of {fmt2scale.keys()}'
        scale = fmt2scale[fmt] 
        x = x/scale 
        
        if prettify:
            return f'{x:.2f} {f}'
        else:
            return x
        

    @classmethod
    def most_free_gpu(cls, 
                      free_gpu_memory:dict = None,
                      mode : bool = 'int',
                      **kwargs) -> Union[int, Dict[str, int]]:
        """ Returns a dictionary of gpu_id to max memory for each gpu.
        Args:
            total_memory (int, optional): Total memory to allocate. Defaults to None.
            buffer_memory (int, optional): Buffer memory to leave on each gpu. Defaults to 10.
        
        Returns 
            Dict[int, str]: Dictionary of gpu_id to max memory for each gpu.
        """
        if free_gpu_memory is None:
            free_gpu_memory = cls.free_gpu_memory(**kwargs)
        assert isinstance(free_gpu_memory, dict), f'free_gpu_memory must be a dict, not {type(free_gpu_memory)}'
        most_available_gpu_tuples = sorted(free_gpu_memory.items(), key=lambda x: x[1] , reverse=True)
        if mode == 'tuple':
            return most_available_gpu_tuples[0]
        elif mode == 'dict': 
            return {most_available_gpu_tuples[0][0]: most_available_gpu_tuples[0][1]}
        elif mode == 'int':
            return most_available_gpu_tuples[0][0]
        elif mode == 'str':
            return str(most_available_gpu_tuples[0][0])
        else:
            raise ValueError(f'Invalid mode {mode}')
    
    

    @classmethod
    def most_free_gpus(cls, 
                       n:int=None,
                      free_gpu_memory:dict = None,
                      mode : str = 'dict',
                      fmt:str='b',
                      **kwargs) -> Union[int, Dict[str, int]]:
        """ Returns a dictionary of gpu_id to max memory for each gpu.
        Args:
            total_memory (int, optional): Total memory to allocate. Defaults to None.
            buffer_memory (int, optional): Buffer memory to leave on each gpu. Defaults to 10.
        
        Returns 
            Dict[int, str]: Dictionary of gpu_id to max memory for each gpu.
        """
 
        if free_gpu_memory is None:
            free_gpu_memory = cls.free_gpu_memory(**kwargs)
        assert isinstance(free_gpu_memory, dict), f'free_gpu_memory must be a dict, not {type(free_gpu_memory)}'
        most_available_gpu_tuples = sorted(free_gpu_memory.items(), key=lambda x: x[1] , reverse=True)

        if n == None:
            n = len(most_available_gpu_tuples)
        if mode == 'dict': 
            return {most_available_gpu_tuples[i][0]: c.format_data_size(most_available_gpu_tuples[i][1], fmt=fmt) for i in range(n)}
        elif mode == 'tuple':
            return [(i,c.format_data_size(most_available_gpu_tuples[i][0], fmt=fmt)) for i in range(n)]
        else:
            return [c.format_data_size(most_available_gpu_tuples[i][0], fmt=fmt) for i in range(n)]
        
    
    @classmethod
    def most_free_gpu_memory(cls, *args, **kwargs) -> int:
        gpu_id = cls.most_free_gpu()
        return cls.free_gpu_memory(*args, **kwargs)[gpu_id]
    

    
    @classmethod
    def gpu_info(cls, device:int = None) -> Dict[str, Union[int, float]]:
        '''
        Get the gpu info for a given device
        '''
        if device is None:
            device = 0
        gpu_map = cls.gpu_map()
        return gpu_map[device]

    # CPU LAND
    
    @classmethod
    def cpu_count(cls):
        try:
            return len(os.sched_getaffinity(0))
        except AttributeError:
            # OSX does not have sched_getaffinity
            return os.cpu_count()


    @classmethod
    def resolve_device(cls, device:str = None, verbose:bool=True, find_least_used:bool = True) -> str:
        
        '''
        Resolves the device that is used the least to avoid memory overflow.
        '''
        import torch
        if device == None:
            device = 'cuda' if torch.cuda.is_available() else 'cpu'
        if device == 'cuda':
            assert torch.cuda.is_available(), 'Cuda is not available'
            gpu_id = 0
            if find_least_used:
                gpu_id = cls.most_free_gpu()
                
            device = f'cuda:{gpu_id}'
        
            if verbose:
                device_info = cls.gpu_info(gpu_id)
                c.print(f'Using device: {device} with {device_info["free"]} GB free memory', color='yellow')
        return device  
    
    @classmethod
    def param_keys(cls, model:'nn.Module' = None)->List[str]:
        model = c.resolve_model(model)
        return list(model.state_dict().keys())
    
    @classmethod
    def params_map(cls, model, fmt='b'):
        params_map = {}
        state_dict = c.resolve_model(model).state_dict()
        for k,v in state_dict.items():
            params_map[k] = {'shape': list(v.shape) ,
                             'size': cls.get_tensor_size(v, fmt=fmt),
                             'dtype': str(v.dtype),
                             'requires_grad': v.requires_grad,
                             'device': v.device,
                             'numel': v.numel(),
                             
                             }
            
        return params_map
    

    

    @classmethod
    def get_num_params(cls, model:'nn.Module' = None)->int:
        import numpy as np
        from torch import nn
        model = c.resolve_model(model)
        model_parameters = filter(lambda p: p.requires_grad, model.parameters())
        num_params = sum([np.prod(p.size()) for p in model_parameters])
        return num_params

    get_model_params = get_num_params
    @classmethod
    def get_tensor_size(cls, tensor:'torch.Tensor' = None, fmt:str='b') -> float:
        if tensor is None:
            import torch
            tensor = torch.rand(1)
        tensor_size =  tensor.nelement() * tensor.element_size()
        return c.format_data_size(tensor_size, fmt=fmt)
    @classmethod 
    def get_model_device(cls, model, fast_and_lazy:bool = True) -> 'torch.device':
        if fast_and_lazy:
            return next(model.parameters()).device
        else:
            unique_devices = set()
            for p in model.parameters():
                unique_devices.add(p.device)
            return list(unique_devices)[0]
        return next(model.parameters()).device
    
    
    @classmethod
    def update_loop(cls, period=2, ):
        while True:
            c.print('Updating...', color='yellow')
            modules = c.servers()
            c.print(f'Modules (n): {modules}', color='cyan')
            c.print(modules, color='purple')
            c.update()
            c.sleep(period)
            
    @classmethod
    def model_shortcuts(cls, **kwargs):
        return  c.module('hf').getc('shortcuts')
    @classmethod
    def resolve_model_shortcut(cls, model):
        model_shortcuts = c.model_shortcuts()
        return model_shortcuts.get(model,model)
            
    @classmethod
    def add_model_shortcut(cls, *args, **kwargs):
        return  c.module('hf').add_model_shortcut(*args, **kwargs)    
    @classmethod
    def rm_model_shortcut(cls, *args, **kwargs):
        return  c.module('hf').rm_model_shortcut(*args, **kwargs)

    @classmethod
    def model_options(cls):
        return list(c.model_shortcuts().keys())

    @classmethod
    def shortcut2model(cls, shortcut:str):
        return c.model_shortcuts()[shortcut]

    @staticmethod
    def get_trainable_params(model:'nn.Module')->List[str]:
        return c.module('model').get_trainable_params(model)
    @classmethod
    def model_gpu_memory(cls, model:str, num_shard = 2):
        model_size = cls.get_model_size(model)
        size_per_shard = model_size/num_shard
        free_gpu_memory = cls.free_gpu_memory()
        model_gpu_memory = {}
        for i in range(num_shard):
            for gpu_id in c.copy(list(free_gpu_memory.keys())):
                gpu_memory  = free_gpu_memory[gpu_id]
                if gpu_memory > size_per_shard:
                    model_gpu_memory[gpu_id] = size_per_shard 
                    free_gpu_memory.pop(gpu_id)
                    break
        return model_gpu_memory

    @classmethod
    def model_gpus(cls, model, num_shard=2):
        return list(cls.model_gpu_memory(model,num_shard).keys())
        


            

    
    @classmethod
    def get_empty_model(cls, model,
                        verbose: bool = False,
                        trust_remote_code:bool=True,
                        init_device:str = 'meta',
                        **kwargs):
        model = c.model_shortcuts().get(model, model)
        from transformers import  AutoModelForCausalLM, AutoModel, AutoConfig
        from accelerate import init_empty_weights
        
        kwargs['trust_remote_code'] = trust_remote_code
        model = c.model_shortcuts().get(model, model)

        if isinstance(model, str):
            if verbose:
                c.print(f'loading config model from {model}...')

            config = AutoConfig.from_pretrained(model, **kwargs)
            config.init_device=init_device
            config_dict = config.to_dict()
            with init_empty_weights():
                model = AutoModelForCausalLM.from_config(config,  **kwargs)
                
                
        return model
    
    @classmethod
    def init_empty_weights(cls, *args, **kwargs):
        from accelerate import init_empty_weights

        return init_empty_weights(*args, **kwargs)
        
        
    @classmethod
    def get_model_size(cls, 
                       model: 'nn.Module',
                       model_inflation_ratio: float = 1.0, 
                       fmt = 'b',
                       keys:List[str]=None):
        
        # get the size of the model by initializing an empty model
        model = c.resolve_model(model)
            
        params = {}
        size_in_bytes = 0 
        for name, param in model.state_dict().items():
            if keys != None and name not in keys:
                continue
            
            size_in_bytes += cls.get_tensor_size(param)
          
        return c.format_data_size(size_in_bytes * model_inflation_ratio, fmt=fmt)

    model_size = get_model_size
    @classmethod
    def resolve_model(cls, model):
        if isinstance(model, str):
            model = c.get_empty_model(model)
        return model
        
    @classmethod
    def params_size_map(cls, 
                       model: str,
                       block_prefix:str = 'layers',
                       fmt= 'b',
                       keys:List[str]=None):
        
        
        
        # get the size of the model by initializing an empty model
        model = c.resolve_model(model)
        
        params = {}
        size_in_bytes = 0 
        
        for name, param in model.state_dict().items():
            params_size = c.format_data_size(cls.get_tensor_size(param), fmt=fmt)
            if name.startswith(block_prefix):
                
                idx = name.replace(block_prefix+'.','').split('.')[0]
                block_name = f'{block_prefix}.{idx}'
                if block_name not in params:
                    params[block_name] = 0
                params[block_name] += params_size
            else:
                params[name] = params_size
                        
        return params


    def num_params(self)->int:
        return self.get_num_params(self)
    

    def to_dict(self)-> Dict:
        return self.__dict__
    
    @classmethod
    def from_dict(cls, input_dict:Dict[str, Any]) -> 'Module':
        return cls(**input_dict)
        
    def to_json(self) -> str:
        import json
        state_dict = self.to_dict()
        assert isinstance(state_dict, dict), 'State dict must be a dictionary'
        assert self.jsonable(state_dict), 'State dict must be jsonable'
        return json.dumps(state_dict)
    
    @classmethod
    def resolve_logger(cls, logger = None):
        if not hasattr(cls,'logger'):
            from loguru import logger
            cls.logger = logger.opt(colors=True)
        if logger is not None:
            cls.logger = logger
        return cls.logger

    @classmethod
    def resolve_console(cls, console = None):
        if not hasattr(cls,'console'):
            from rich.console import Console
            cls.console = Console()
        if console is not None:
            cls.console = console
        return cls.console
    
    @classmethod
    def critical(cls, *args, **kwargs):
        console = cls.resolve_console()
        return console.critical(*args, **kwargs)
    

    @classmethod
    def logs(cls, *args, **kwargs):
        return cls.pm2_logs(*args, **kwargs)


    @classmethod
    def logmap(cls, *args, **kwargs):
        logmap = {}
        for m in c.servers(*args,**kwargs):
            logmap[m] = c.logs(m)
        return logmap

    @classmethod
    def print(cls, *text:str, 
              color:str=None, 
              return_text:bool=False, 
              verbose:bool = True,
              console: Console = None,
              **kwargs):
        if verbose:
            if color == 'random':
                color = cls.random_color()
            if color:
                kwargs['style'] = color
            console = cls.resolve_console(console)
            return console.print(*text, **kwargs)

    @classmethod
    def success(cls, *args, **kwargs):
        logger = cls.resolve_logger()
        return logger.success(*args, **kwargs)

    @classmethod
    def error(cls, *args, **kwargs):
        logger = cls.resolve_logger()
        return logger.error(*args, **kwargs)
    
    @classmethod
    def debug(cls, *args, **kwargs):
        logger = cls.resolve_logger()
        return logger.debug(*args, **kwargs)
    
    @classmethod
    def warning(cls, *args, **kwargs):
        logger = cls.resolve_logger()
        return logger.warning(*args, **kwargs)
    
    @classmethod
    def from_json(cls, json_str:str) -> 'Module':
        import json
        return cls.from_dict(json.loads(json_str))
    
    
     
    @classmethod
    def status(cls, *args, **kwargs):
        console = cls.resolve_console()
        return cls.console.status(*args, **kwargs)
    @classmethod
    def log(cls, *args, **kwargs):
        console = cls.resolve_console()
        return cls.console.log(*args, **kwargs)
       
    @classmethod
    def test(cls):
        test_responses = {}
        for fn in cls.fns():
            test_response = {
                'passed':False,
                'response': None
            }
            
            if fn.startswith('test_'):
                try:
            
                    getattr(cls, fn)()
                    test_response['passed'] = True
                except Exception as e:
                   test_response['passed'] = False
                   test_response['response'] = str(e)
                test_responses[fn] =test_response
        
        return test_responses
       
               
    @classmethod
    def import_bittensor(cls):
        try:
            import bittensor
        except RuntimeError:
            cls.new_event_loop()
            import bittensor
        return bittensor
         

    # TIME LAND
    
    @classmethod  
    def time( cls, t=None) -> float:
        import time
        if t is not None:
            return time.time() - t
        else:
            return time.time()

    @classmethod
    def datetime(cls):
        import datetime
        # UTC 
        return datetime.datetime.utcnow().strftime("%Y-%m-%d %H:%M:%S")

    @classmethod
    def time2datetime(cls, t:float):
        import datetime
        return datetime.datetime.fromtimestamp(t).strftime("%Y-%m-%d %H:%M:%S")
    time2date = time2datetime

    @classmethod
    def datetime2time(cls, x:str):
        import datetime
        c.print(x)
        return datetime.datetime.strptime(x, "%Y-%m-%d %H:%M:%S").timestamp()
    date2time =  datetime2time

    @classmethod
    def delta_t(cls, t):
        return t - c.time()
    @classmethod
    def timestamp(cls) -> float:
        return int(cls.time())
    @classmethod
    def sleep(cls, seconds:float) -> None:
        import time
        time.sleep(seconds)
        return None
    
    
    # DICT LAND
    
    
    @classmethod
    def dict_put(cls, *args, **kwargs):
        dict_put = cls.import_object('commune.utils.dict.dict_put')
        return dict_put(*args, **kwargs)
    @classmethod
    def dict_get(cls, *args, **kwargs):
        dict_get = cls.import_object('commune.utils.dict.dict_get')
        return dict_get(*args, **kwargs)
    @classmethod
    def dict_delete(cls, *args, **kwargs):
        dict_delete = cls.import_object('commune.utils.dict.dict_delete')
        return dict_delete(*args, **kwargs)
    dict_rm = dict_delete
    @classmethod
    def dict_has(cls, *args, **kwargs):
        dict_has = cls.import_object('commune.utils.dict.dict_has')
        return dict_has(*args, **kwargs)
    
    @classmethod
    def argv(cls, include_script:bool = False):
        import sys
        args = sys.argv
        if include_script:
            return args
        else:
            return args[1:]

    @classmethod
    def parse_args(cls, argv = None):
        if argv is None:
            argv = cls.argv()

        args = []
        kwargs = {}
        parsing_kwargs = False
        for arg in argv:
            # TODO fix exception with  "="
            # if any([arg.startswith(_) for _ in ['"', "'"]]):
            #     assert parsing_kwargs is False, 'Cannot mix positional and keyword arguments'
            #     args.append(cls.determine_type(arg))
            if '=' in arg:
                parsing_kwargs = True
                key, value = arg.split('=', 1)
                # use determine_type to convert the value to its actual type
                
                kwargs[key] = cls.determine_type(value)
            else:
                assert parsing_kwargs is False, 'Cannot mix positional and keyword arguments'
                args.append(cls.determine_type(arg))
        return args, kwargs

    # BYTES LAND
    
    # STRING2BYTES
    @classmethod
    def str2bytes(cls, data: str, mode: str = 'hex') -> bytes:
        if mode in ['utf-8']:
            return bytes(data, mode)
        elif mode in ['hex']:
            return bytes.fromhex(data)
    
    @classmethod
    def bytes2str(cls, data: bytes, mode: str = 'utf-8') -> str:
        
        if hasattr(data, 'hex'):
            return data.hex()
        else:
            return bytes.decode(data, mode)
    
    # JSON2BYTES
    @classmethod
    def dict2str(cls, data: str) -> str:
        return json.dumps(data)
    
    
    @classmethod
    def dict2bytes(cls, data: str) -> bytes:
        return cls.str2bytes(cls.json2str(data))
    
    @classmethod
    def bytes2dict(cls, data: bytes) -> str:
        data = cls.bytes2str(data)
        return json.loads(data)
    
    
    @classmethod
    def python2str(cls, input):
        input = deepcopy(input)
        input_type = type(input)
        if input_type == str:
            return input
        
        if input_type in [dict]:
            input = json.dumps(input)
        elif input_type in [bytes]:
            input = cls.bytes2str(input)
        elif input_type in [list, tuple, set]:
            input = json.dumps(list(input))
        elif input_type in [int, float, bool]:
            input = str(input)
        return input

    @classmethod
    def str2python(cls, input)-> dict:
        assert isinstance(input, str), 'input must be a string, got {}'.format(input)
        try:
            output_dict = json.loads(input)
        except json.JSONDecodeError as e:
            return input

        return output_dict
    
    @staticmethod
    def jsonable( value):
        import json
        try:
            json.dumps(value)
            return True
        except:
            return False
            

    @classmethod
    def restart_server(cls, module:str, **kwargs) -> None:
        if not c.server_exists(module):
            c.print(f'Server {module} does not exist', color='red')
            return None
        address = c.get_address(module, network='local')
        port = None
        if address != None:
            ip = address.split(':')[0]
            port = address.split(':')[-1]
        c.kill_server(module)
        return c.serve(module, port=port, **kwargs)
    
    server_restart = restart_server
    
    # KEY LAND

               
    @classmethod
    def get_keys(cls,*args, **kwargs ):
        return c.module('key').get_keys(*args, **kwargs )
    
    @classmethod
    def rm_keys(cls,*args, **kwargs ):
        return c.module('key').rm_keys(*args, **kwargs )
    
    @classmethod
    def key2address(cls,*args, **kwargs ):
        return c.module('key').key2address(*args, **kwargs )

    @classmethod
    def is_key(self, key:str) -> bool:
        return c.module('key').is_key(key)

    @classmethod
    def root_key(cls):
        return c.get_key()

    @classmethod
    def address2key(cls,*args, **kwargs ):
        return c.module('key').address2key(*args, **kwargs )
    
    @classmethod
    def get_key_for_address(cls, address:str):
         return c.module('key').get_key_for_address(address)

    # @classmethod
    # def key_info(cls, key:str = None, **kwargs):
    #     return c.module('key').key_info(key, **kwargs)
    
    @classmethod
    def get_key(cls,key:str = None ,mode='commune', **kwargs) -> None:
     
        mode2module = {
            'commune': 'key',
            'subspace': 'subspace.key',
            'substrate': 'web3.account.substrate',
            'evm': 'web3.account.evm',
            'aes': 'key.aes',
            }
        key = cls.resolve_keypath(key)
        if 'Keypair' in c.type_str(key):
            return key
        module = c.module(mode2module[mode])
        if hasattr(module, 'get_key'):
            key = module.get_key(key, **kwargs)
        else:
            key = module(key, **kwargs)

        return key
    
        
        

            
    @classmethod
    def hash(cls, 
             data: Union[str, bytes], 
             mode: str = 'sha256', 
             **kwargs) -> bytes:
        if not hasattr(cls, 'hash_module'):
            cls.hash_module = cls.get_module('crypto.hash')()
        return cls.hash_module(data, mode=mode, **kwargs)
    
    default_password = 'bitconnect'
    @classmethod
    def resolve_password(cls, password: str) -> str:
        if password == None:
            password = cls.default_password
            
            
        password = cls.python2str(password)
        assert isinstance(password, str), f'Password must be a string , not {type(password)}'
        return password


    encrypted_prefix = 'AESKEY'
    @classmethod
    def encrypt(cls, 
                data: Union[str, bytes],
                password: str = 'bitconnect', 
                prefix = encrypted_prefix) -> bytes:
        password = c.resolve_password(password)
        data = c.python2str(data)
        

        assert isinstance(password, str),  f'{password}'
        key = c.module('key.aes')(key=password)
        encrypted_data = key.encrypt(data)
        if prefix != None:
            encrypted_data = f'{prefix}::{encrypted_data}'
        return encrypted_data
    

    
    @classmethod
    def decrypt(cls, 
                data: str,
                password= None,
                ignore_error: bool = True,
                prefix = encrypted_prefix,
                verbose:bool = False) -> Any:
        password = c.resolve_password(password)
        key = c.module('key.aes')(password)
        
        if not c.is_encrypted(data, prefix=prefix):
            return data
        
        if isinstance(data, str):
            if data.startswith(prefix):
                data = data[len(prefix):]
            else:
                return {'error': 'data does not start with prefix'}
        if isinstance(data, Munch):
            data = c.munch2dict(data)
        if isinstance(data, dict):
            data = data['data']
        try:
            data = key.decrypt(data)
        except Exception as e:
            return None 
        if isinstance(data, str):
            data = cls.str2python(data)
            
        if isinstance(data, str) and len(data) == 0:
    
            if ignore_error:
                data = None
                if verbose:
                    c.print(f'Exception: Wrong Password, try another',color='red')
            else:
                raise Exception(f'could not decrypt data, try another pasword')
        
        return data
    enc = encrypt
    dec = decrypt
    @classmethod
    def put_cache(cls,k,v ):
        cls.cache[k] = v
    
    @classmethod
    def get_cache(cls,k, default=None, **kwargs):
        v = cls.cache.get(k, default)
        return v

    def auth(self,*args,  key=None, **kwargs):
        key = self.resolve_key(key)
        return self.module('subspace')().auth(*args, key=key, **kwargs)
    
    @classmethod
<<<<<<< HEAD
    def call(cls,  *args , n: int=1, return_future:bool=False,  **kwargs) -> None:
        if n == 1:
            futures = c.async_call(*args,**kwargs)
        else:
            futures = [ c.async_call(fn, *args,**kwargs) for i in range(n)]
        if return_future:
            return futures
    
        return c.gather(futures)



=======
    def call(cls,  module , *args, n: int=1, return_future:bool=False,  **kwargs) -> Any:
        module = c.connect(module, prefix_match=prefix_match, network=network, key=key)
        result = getattr(module, fn)(*args, return_future=return_future, **kwargs)
>>>>>>> 05926dc4
        return c.gather(futures)

    @classmethod
    async def async_call(cls,
                module : str, 
                fn : str = 'info',
                *args,
                timeout : int = 1,
                prefix_match:bool = False,
                network:str = None,
                key:str = None,
                ignore_error = False,
                **kwargs
                ) -> None:
                         
        try:
            module = c.connect(module, prefix_match=prefix_match, network=network, key=key)
            result = getattr(module, fn)(*args, return_future=True, **kwargs)
            result = await asyncio.wait_for(result, timeout=timeout)
            return result
        except Exception as e:
            if ignore_error:
                result = c.detailed_error(e)
            else:
                raise e
        
        return result

    @classmethod
    def live_modules(cls, **kwargs):
        return cls.call_pool(fn='address', **kwargs)
    
    @classmethod
    def call_pool(cls, *args, **kwargs):
        loop = cls.get_event_loop()
        return loop.run_until_complete(cls.async_call_pool(*args, **kwargs))
    
    cpool = call_pool

    @classmethod
    async def async_call_pool(cls,
                              modules, 
                              fn = 'info',
                              *args, 
                              n=None,

                            **kwargs):
        
        args = args or []
        kwargs = kwargs or {}
        
        if isinstance(modules, str) or modules == None:
            modules = c.servers(modules)
        if n == None:
            n = len(modules)
        modules = cls.shuffle(modules)[:n]
        assert isinstance(modules, list), 'modules must be a list'
        c.print(f'Calling {fn} on {len(modules)} modules', color='green')
        jobs = []
        for m in modules:
            job = c.call(m, fn, *args, return_future=True, **kwargs)
            jobs.append(job)
        
        responses = await asyncio.gather(*jobs)
        
        is_error = lambda r: isinstance(r, dict) and 'error' in r
        successes  = [r for r in responses if not is_error(r)]
        errors = [r for r in responses if is_error(r)]
        
        if len(successes) == 0:
            c.print(f'ERRORS {errors}', color='red')
        return dict(zip(modules, successes))
    

    @classmethod
    def resolve_fn_module(cls, fn, module=None ) -> str:
    
        if module == None and len(fn.split('.')) > 1:
            module = '.'.join(fn.split('.')[:-1])
            module = cls.connect(module)
        
        return  fn, module

    
    def resolve_key(self, key: str = None) -> str:
        if key == None:
            key = self.resolve_keypath(key)
        key = self.get_key(key)
        return key  
    
    
    @classmethod
    def type_str(cls, x):
        return type(x).__name__
                
    @classmethod  
    def keys(cls, search = None, *args, **kwargs):
        if search == None:
            search = cls.module_path()
            if search == 'module':
                search = None
        return c.module('key').keys(search, *args, **kwargs)

    @classmethod  
    def get_mem(cls, *args, **kwargs):
        return c.module('key').get_mem(*args, **kwargs)
    


    
    @classmethod
    def set_key(self, key:str = None, **kwargs) -> None:
        if key == None:
            key = self.name()
        key = self.get_key(key)
        self.key = key
        return key
    
    @classmethod
    def resolve_keypath(cls, key = None):
        if key == None:
            key = cls.module_path()
        return key
    def create_key(cls , key = None):
        key = cls.resolve_keypath(key)
        return c.module('key').create_key(key)
    
    @classmethod
    def add_key(cls, key, *args,  **kwargs):
        return c.module('key').add_key(key, *args, **kwargs)
    
    @classmethod
    def loadmems(self, *args, **kwargs):
        return c.module('key').loadmems(*args, **kwargs)

    def savemems(self, *args, **kwargs):
        return c.module('key').savemems(*args, **kwargs)
    
    
    @classmethod
    def save_keys(cls, *args,  **kwargs):
        c.print('saving keys')
        return c.module('key').save_keys(*args, **kwargs)

    @classmethod
    def load_keys(cls, *args,  **kwargs):
        return c.module('key').load_keys(*args, **kwargs)
    
    @classmethod
    def load_key(cls, *args,  **kwargs):
        return c.module('key').load_key(*args, **kwargs)


    def sign(self, data:dict  = None, key: str = None, **kwargs) -> bool:
        key = self.resolve_key(key)
        signature =  key.sign(data, **kwargs)
        return signature
    

    def timestamp_to_iso(timestamp):
        import datetime
        # Convert timestamp to datetime object
        dt = datetime.datetime.fromtimestamp(timestamp)

        # Format datetime object as ISO date string
        iso_date = dt.date().isoformat()

        return iso_date

       
    
    @classmethod
    def verify(cls, auth, module='subspace', **kwargs ) -> bool:    
        return c.module(module)(**kwargs).verify(auth)
        
    
    @classmethod
    def get_signer(cls, data:dict ) -> bool:        
        return c.module('key').get_signer(data)
    
    def get_auth(self, 
                 data:dict  = None, 
                 key: str = None,
                 return_dict:bool = True,
                 encrypt: bool = False,
                 ) -> dict:
        
        key = self.resolve_key(key)
        if data == None:
            data = {'utc_timestamp': self.time()}

        sig_dict = key.sign(data, return_dict=return_dict)

        if encrypt:
            sig_dict['data'] = key.encrypt(sig_dict['data'])

        sig_dict['encrypted'] = encrypt
            
        
        
        return sig_dict
    
    
    @classmethod
    def start(cls, *args, **kwargs):
        return cls(*args, **kwargs)
    

    @classmethod
    def is_encrypted(cls, data, prefix='AESKEY'):
        if isinstance(data, str):
            if data.startswith(prefix):
                return True
        elif isinstance(data, dict):
            return bool(data.get('encrypted', False) == True)
        else:
            return False
        
        
    
    @classmethod
    def rm_user(cls, user: str = None):
        self.users.pop(user, None)  
        
    
    
    @classmethod
    def network(cls) -> str:
        return c.resolve_network()
    net = network
    
    @classmethod
    def networks(cls) -> List[str]:
        return c.getc('networks')
    nets = networks


    def remove_user(self, key: str) -> None:
        if not hasattr(self, 'users'):
            self.users = []
        self.users.pop(key, None)
        
    @classmethod
    def reserve_port(cls,port:int = None, var_path='reserved_ports' , root=True):
        if port == None:
            port = cls.free_port()
        reserved_ports =  cls.get(var_path, {}, root=root)
        reserved_ports[str(port)] = {'time': cls.time()}
        cls.put(var_path, reserved_ports, root=root)
        c.print(f'reserving {port}')
        return {'success':f'reserved port {port}', 'reserved': cls.reserved_ports()}
    
    
    resport = reserve_port
    
    @classmethod
    def reserved_ports(cls,  var_path='reserved_ports'):
        return list(map(int, cls.get(var_path, {}, root=True).keys()))
    resports = reserved_ports

    
    @classmethod
    def unreserve_port(cls,port:int, 
                       var_path='reserved_ports' ,
                       verbose:bool = True, 
                       root:bool = True):
        reserved_ports =  cls.get(var_path, {}, root=True)
        
        port_info = reserved_ports.pop(port,None)
        if port_info == None:
            port_info = reserved_ports.pop(str(port),None)
        
        output = {}
        if port_info != None:
            cls.put(var_path, reserved_ports, root=True)
            output['msg'] = 'port removed'
        else:
            output['msg'] =  f'port {port} doesnt exist, so your good'

        output['reserved'] =  cls.reserved_ports()
        return output
    
    
    
    unresport = unreserve_port
    
    @classmethod
    def unreserve_ports(cls,*ports, 
                       var_path='reserved_ports' ,
                       verbose:bool = True, 
                       root:bool = True):
        output ={}
        reserved_ports =  cls.get(var_path, {}, root=root)
        if len(ports) == 0:
            # if zero then do all fam, tehe
            ports = list(reserved_ports.keys())
        elif len(ports) == 1 and isinstance(ports[0],list):
            ports = ports[0]
        ports = list(map(str, ports))
        reserved_ports = {rp:v for rp,v in reserved_ports.items() if not any([p in ports for p in [str(rp), int(rp)]] )}
        cls.put(var_path, reserved_ports, root=root)
        return cls.reserved_ports()
    
    
    unresports = unreserve_ports
    @classmethod
    def fleet(cls,n=2, **kwargs):
        for i in range(n):
            cls.serve(tag=str(i), **kwargs)


            

    @classmethod
    def regfleet(cls,module = None, tag:str=None, n:int=2, **kwargs):
        subspace = c.module('subspace')()
        if tag == None:
            tag = ''
        server_names = []
        for i in range(n):
            r = cls.register(module=module, tag=tag+str(i),  **kwargs)
            server_names.append(r['server_name'])
        return {'servers':server_names}

    @classmethod
    def servefleet(cls,module = None, tag:str=None, n:int=2, refresh=False, **kwargs):
        subspace = c.module('subspace')()
        if tag == None:
            tag = ''
        server_names = []
        for i in range(n):
            r = cls.serve(module=module, tag=tag+str(i), refresh=refresh,  **kwargs)
            server_names.append(r)
        return {'servers':server_names}
    
    @classmethod
    def client(cls, *args, **kwargs) -> 'Client':
        return c.module('module.client')(*args, **kwargs)
    
    @classmethod
    def serialize(cls, x, **kwargs):
        serializer = c.serializer()
        return serializer.serialize(x, **kwargs)

    @classmethod
    def serializer(cls, *args, **kwargs):
        return  c.module('serializer')(*args, **kwargs)
    
    @classmethod
    def deserialize(cls, x, **kwargs):
        return c.serializer().deserialize(x, **kwargs)

    @classmethod
    def proto2json(cls, data):
        from google.protobuf.json_format import MessageToJson
        return MessageToJson(data)



    @classmethod
    def json2proto(cls, data):
        from google.protobuf.json_format import JsonToMessage
        return JsonToMessage(data)
    

    @classmethod
    def copy(cls, data: Any) -> Any:
        import copy
        return copy.deepcopy(data)
    
    @classmethod
    def launchpad(cls):
        return cls.import_object('commune.launchpad.Launchpad')()
    @classmethod
    def determine_type(cls, x):
        if x.lower() == 'null' or x == 'None':
            return None
        elif x.lower() in ['true', 'false']:
            return bool(x.lower() == 'true')
        elif x.startswith('[') and x.endswith(']'):
            # this is a list
            try:
                
                list_items = x[1:-1].split(',')
                # try to convert each item to its actual type
                x =  [cls.determine_type(item.strip()) for item in list_items]
                if len(x) == 1 and x[0] == '':
                    x = []
                return x
       
            except:
                # if conversion fails, return as string
                return x
        elif x.startswith('{') and x.endswith('}'):
            # this is a dictionary
            if len(x) == 2:
                return {}
            try:
                dict_items = x[1:-1].split(',')
                # try to convert each item to a key-value pair
                return {key.strip(): cls.determine_type(value.strip()) for key, value in [item.split(':', 1) for item in dict_items]}
            except:
                # if conversion fails, return as string
                return x
        else:
            # try to convert to int or float, otherwise return as string
            try:
                return int(x)
            except ValueError:
                try:
                    return float(x)
                except ValueError:
                    return x

    @classmethod
    def set_port_range(cls, *port_range: list):
        if len(port_range) ==0 :
            port_range = cls.default_port_range
        elif len(port_range) == 1:
            if port_range[0] == None:
                port_range = cls.default_port_range

        assert len(port_range) == 2, 'Port range must be a list of two integers'        
        for port in port_range:
            assert isinstance(port, int), f'Port {port} range must be a list of integers'
        assert port_range[0] < port_range[1], 'Port range must be a list of integers'
                
        c.put('port_range', port_range)
        return port_range
    
    
    
    
    @classmethod
    def get_port_range(cls, port_range: list = None) -> list:

            
        if port_range == None:
            port_range = c.get('port_range', default=cls.default_port_range)
            
        if len(port_range) == 0:
            port_range = cls.default_port_range
        port_range = list(port_range)
        assert isinstance(port_range, list), 'Port range must be a list'
        assert isinstance(port_range[0], int), 'Port range must be a list of integers'
        assert isinstance(port_range[1], int), 'Port range must be a list of integers'
        return port_range
    
    @classmethod
    def port_range(cls):
        return cls.get_port_range()
    
    @classmethod
    def resolve_port_range(cls, port_range: list = None) -> list:
        return cls.get_port_range(port_range)
        return port_range

    @classmethod
    def add_peer(cls, *args, **kwargs)-> List:
        loop = cls.get_event_loop()
        peer = loop.run_until_complete(cls.async_add_peer(*args, **kwargs))
        return peer
    
    
    @classmethod
    async def async_add_peer(cls, 
                             peer_address,
                             network = 'local',
                             timeout:int=1,
                             verbose:bool = True,
                             add_peer = True):
        
        peer_registry = await cls.async_get_json('peer_registry', default={}, root=True)


        peer_info = await cls.async_call(module=peer_address, 
                                              fn='info',
                                              include_namespace=True, 
                                              timeout=timeout)
        
        if add_peer:
            await cls.async_call(module=peer_address, 
                                              fn='add_peer',
                                              args=[cls.root_address],
                                              include_namespace=True, 
                                              timeout=timeout)
        

        if 'error' in peer_info:
            if verbose:
                c.print(f'Error adding peer {peer_address} due to {peer_info["error"]}',color='red')
            return None    
        else:
            if verbose:
                c.print(f'Successfully added peer {peer_address}', color='green')
        
            
        assert isinstance(peer_info, dict)
        assert 'address' in peer_info
        assert 'namespace' in peer_info
        
        peer_ip = ':'.join(peer_info['address'].split(':')[:-1])
        peer_port = int(peer_info['address'].split(':')[-1])
        
        # relace default local ip with external_ip
        peer_info['namespace'] = {k:v.replace(c.default_ip,peer_ip) for k,v in peer_info['namespace'].items()}

        peer_registry[peer_address] = peer_info
            
        await cls.async_put_json('peer_registry', peer_registry, root=True)
        
        return peer_registry
    
    @classmethod
    def add_module(cls, module:str, address:str):
        c.register_server(module, address)

    @classmethod
    def check_module(cls, module:str):
        return c.connect(module)


        
        
    @classmethod
    def rm_module(cls, module, cache_path='remote_modules'):
        remote_modules = c.get(cache_path, {})
        if module in remote_modules:
            remote_modules.pop(module)
            c.put(cache_path, remote_modules)
            return {'msg': 'Module removed', 'module': module}
        
        return {'msg': 'Module not found', 'module': module}

    @classmethod
    def remote_modules(cls, cache_path='remote_modules'):
       
        
        return c.get(cache_path, {}) 

    
    
    @classmethod
    def is_success(cls, x):
        # assume that if the result is a dictionary, and it has an error key, then it is an error
        if isinstance(x, dict):
            if 'error' in x:
                return False
            if 'success' in x and x['success'] == False:
                return False
            
        return True
    
    @classmethod
    def is_error(cls, x:dict):
        return not self.is_success(x)
    
    @classmethod
    def reset_peers(cls, *args, **kwargs):
        cls.rm_peers()
        return cls.add_peers(*args, **kwargs)
    
    
    @classmethod
    def add_peers(cls, *peer_addresses, **kwargs): 
        if len(peer_addresses) == 0:
            peer_addresses = cls.boot_peers()
            
        if len(peer_addresses) == 1 and isinstance(peer_addresses[0], list):
            peer_addresses = peer_addresses[0]
        jobs = []
        for peer_address in peer_addresses:
            job = cls.async_add_peer(peer_address, **kwargs)
            jobs += [job]
            
        loop = cls.get_event_loop()
        peers = loop.run_until_complete(asyncio.gather(*jobs))
        peers = [peer for peer in peers if peer != None]
        return {'added_peers': peers, 'msg': f'Added {len(peers)} peers'}


    @staticmethod
    def is_number(value):
        try:
            int(value)
        except ValueError:
            return False
        return True

        

    
    @classmethod
    def rm_peer(cls, peer_address: str):
        peer_registry = c.get_json('peer_registry', default={})
        result = peer_registry.pop(peer_address, None) 
        if result != None:
            result = peer_address      
            cls.put_json('peer_registry', peer_registry, root=True)
        return result
       
    @classmethod
    def rm_peers(cls, peer_addresses: list = None):
        rm_peers = []
        if peer_addresses == None:
            peer_addresses = cls.peers()
        if isinstance(peer_addresses, str):
            peer_addresses = [peer_addresses]
        for peer_address in peer_addresses:
            
            rm_peers.append(cls.rm_peer(peer_address))
        return rm_peers
            
      

        
        
    def store_value(self, key, value, *args, **kwargs):
        value = {'data': value}
        self.put_json(key, value, *args, **kwargs)
        return key
    def get_value(self, key, *args, **kwargs):
        value = self.get_json(key, *args, **kwargs)
        value = value.get('data', None)
        return value
    
    @classmethod
    def resolve_network(cls, network=None):

        network_shortcuts = {
            'r': 'remote',
            'l': 'local',
            'g': 'global',
            's': 'subspace',
            'b': 'bittensor',
            'auto': 'autonolous',
            'a': 'autonolous',
            'c': 'subspace',
        }

        network = network_shortcuts.get(network, network)
        
        if network == None:
            network = cls.get_network()

        return network

    get_network = resolve_network
    @classmethod
    def set_network(cls, network:str):
        old_network = c.network()
        network = c.resolve_network(network)
        c.put('network', network)

        return {'success': True, 'msg': f'from {old_network} -> {network}'}
    
    setnet = set_network

    @classmethod
    def switch_network(cls):
        network = cls.get_network()
        if network == 'subspace':
            network = 'local'
        else:
            network = 'subspace'
        return cls.set_network(network)

    switchnet = switch_network
    
    @classmethod
    def get_network(self):
        return c.get('network', self.default_network)

    getnet = get_network
    resnet = resolve_network
    
    @classmethod
    def update(cls, 
               network: str = None,
               ):
        
        # update local namespace
        c.namespace(network=network, update=True)
        servers = c.servers(network=network)

        return {'success': True, 'servers': servers}

    @classmethod
    def sync(cls, *args, **kwargs):
        return c.module('subspace')().sync(*args, **kwargs)
        
    @classmethod
    def peer_registry(cls, peers=None, update: bool = False):
        if update:
            if peers == None:
                peers = cls.peers()
            cls.add_peers(peers)
        
        peer_registry = c.get('peer_registry', {})
        return peer_registry

    @classmethod
    def run_jobs(cls, jobs: List, mode ='asyncio',**kwargs):
        if mode == 'asyncio':
            loop = asyncio.get_event_loop()
            results = loop.run_until_complete(asyncio.gather(*jobs))
            return results
        else:
            raise ValueError(f"Invalid mode: {mode}")
        
    
    @classmethod
    def ls_peers(cls, update=False):
        peer_registry = cls.get_json('peer_registry', default={})
        return list(peer_registry.keys())
      
    @classmethod
    def peers(cls, update=False):
        peer_registry = cls.peer_registry(update=update)
        return list(peer_registry.keys())

    @classmethod
    def filter(cls, text_list: List[str], filter_text: str) -> List[str]:
        return [text for text in text_list if filter_text in text]

    @classmethod
    def get_file_contents(cls, class_name = None):
        if class_name is None:
            class_name = cls
        # Get the module that contains the class
        module = inspect.getmodule(class_name)
        if module is None:
            raise ValueError(f"Could not find module for class {class_name}")

        # Get the file path of the module
        module_file_path = os.path.abspath(module.__file__)

        # Read the contents of the file
        with open(module_file_path, 'r') as file:
            file_contents = file.read()

        return file_contents

    @classmethod
    def put_text(cls, path:str, text:str, root=False) -> None:
        # Get the absolute path of the file
        path = cls.resolve_path(path, root=root)

        # Write the text to the file
        with open(path, 'w') as file:
            file.write(text)
            
            
    @classmethod
    def add_text(cls, path:str, text:str, root=False) -> None:
        # Get the absolute path of the file
        path = cls.resolve_path(path, root=root)
        # Write the text to the file
        with open(path, 'w') as file:
            file.write(text)
           
           
    @classmethod
    def readlines(self, path:str,
                  start_line:int = 0,
                  end_line:int = 0, 
                  root=False, 
                  resolve:bool = True) -> List[str]:
        # Get the absolute path of the file
        if resolve:
            path = self.resolve_path(path, root=root)
        # Read the contents of the file
        with open(path, 'r') as file:
            lines = file.readlines()
            if end_line == 0 :
                if start_line == 0 :
                    start_line = 0
                    end_line = len(lines)
                elif start_line > 0:
                    end_line = start_line
                    start_line = 0
                elif start_line < 0:
                    start_line = len(lines) + start_line
                    end_line = len(lines)
            
            assert start_line >= 0, f"start_line must be greater than or equal to 0"
            assert end_line > start_line, f"end_line must be less than or equal to {len(lines)}"
                
            lines = lines[start_line:end_line]
        lines = '\n'.join(lines)
        return lines
    
    
    @classmethod
    def get_text(cls, 
                 path: str, 
                 start_byte:int = 0,
                 end_byte:int = 0,
                 start_line :int= None,
                 end_line:int = None,
                  root=False, ) -> str:
        # Get the absolute path of the file
        
        path = cls.resolve_path(path, root=root)
        # Read the contents of the file
        with open(path, 'rb') as file:
        
                
            file.seek(0, 2) # this is done to get the fiel size
            file_size = file.tell()  # Get the file size
            if start_byte < 0:
                start_byte = file_size - start_byte
            if end_byte <= 0:
                end_byte = file_size - end_byte 
            chunk_size = end_byte - start_byte + 1
            file.seek(start_byte)
            content_bytes = file.read(chunk_size)
            try:
                content = content_bytes.decode()
            except UnicodeDecodeError as e:
                if hasattr(content_bytes, 'hex'):
                    content = content_bytes.hex()
                else:
                    raise e
                
            if start_line != None or end_line != None:
                
                content = content.split('\n')
                if end_line == None or end_line == 0 :
                    end_line = len(content) 
                if start_line == None:
                    start_line = 0
                if start_line < 0:
                    start_line = start_line + len(content)
                if end_line < 0 :
                    end_line = end_line + len(content)
                content = '\n'.join(content[start_line:end_line])
        return content
    
    load_text = get_text


    @classmethod
    def free_gpu_memory(cls, 
                     max_gpu_ratio: float = 1.0 ,
                     reserved_gpus: bool = False,
                     buffer_memory: float = 0,
                     fmt = 'b') -> Dict[int, float]:
        import torch
        free_gpu_memory = {}
        
        buffer_memory = c.resolve_memory(buffer_memory)
        
        gpu_info_map = cls.gpu_map()
        gpus = [int(gpu) for gpu in gpu_info_map.keys()] 
        
        if  reserved_gpus != False:
            reserved_gpus = reserved_gpus if isinstance(reserved_gpus, dict) else cls.copy(cls.reserved_gpus())
            assert isinstance(reserved_gpus, dict), 'reserved_gpus must be a dict'
            
            for r_gpu, r_gpu_memory in reserved_gpus.items():
                gpu_info_map[r_gpu]['total'] -= r_gpu_memory
               
        for gpu_id, gpu_info in gpu_info_map.items():
            if int(gpu_id) in gpus or str(gpu_id) in gpus:
                gpu_memory = max(gpu_info['total']*max_gpu_ratio - gpu_info['used'] - buffer_memory, 0)
                if gpu_memory <= 0:
                    continue
                free_gpu_memory[gpu_id] = c.format_data_size(gpu_memory, fmt=fmt)
        
        assert sum(free_gpu_memory.values()) > 0, 'No free memory on any GPU, please reduce the buffer ratio'

                
        return cls.copy(free_gpu_memory)
    
    
    free_gpus = free_gpu_memory

    @classmethod
    def mkdir( cls, path = 'bro', exist_ok:bool = True):
        """ Makes directories for path.
        """
        path = cls.resolve_path(path)
        if os.path.exists(path):
            return  {'success': True, 'msg': f'Directory {path} already exists'}
        os.makedirs( path , exist_ok=exist_ok) 
        assert os.path.exists(path), f'Failed to create directory {path}'
        return  {'success': True, 'msg': f'Created directory {path}'}

    @staticmethod
    def repo2module( repo, module = None):
        if module == None:
            module = os.path.basename(repo).replace('.git','').replace(' ','_').replace('-','_').lower()
        
        c.new_module(module=module, repo=repo)
        return {'module':module, 'repo':repo, 'status':'success'}
        
    

    def new_modules(self, *modules, **kwargs):
        for module in modules:
            self.new_module(module=module, **kwargs)
    @classmethod
    def new_module( cls,
                   module : str = None,
                   repo : str = None,
                   base : str = 'base',
                   overwrite : bool  = False,
                   module_type : str ='dir'):
        """ Makes directories for path.
        """
        if module == None: 
            assert repo != None, 'repo must be specified if module is not specified'
            module = os.path.basename(repo).replace('.git','').replace(' ','_').replace('-','_').lower()
        module_path = 'path'
        module = module.replace('.','/')
        if c.has_module(module) and overwrite==False:
            return {'success': False, 'msg': f' module {module} already exists, set overwrite=True to overwrite'}
        module_path = os.path.join(c.modules_path, module)
        
        if overwrite and c.module_exists(module_path): 
            c.rm(module_path)
        
        if repo != None:
            # Clone the repository
            c.cmd(f'git clone {repo} {module_path}')
            # Remove the .git directory
            c.cmd(f'rm -rf {module_path}/.git')



        # Create the module name if it doesn't exist, infer it from the repo name 
        if module == None:
            assert repo != None, 'repo must be specified if module is not specified'
            module = os.path.basename(repo).replace('.git','').replace(' ','_').replace('-','_').lower()
        
        # currently we are using the directory name as the module name
        if module_type == 'dir':
            c.mkdir(module_path, exist_ok=True)
        else:
            raise ValueError(f'Invalid module_type: {module_type}, options are dir, file')
        

        base_module = c.module(base)
        base_code = base_module.code()
        base_config = base_module.config()
        module = module.replace('/','_') # replace / with _ for the class name
        
        # define the module code and config paths
        module_config_path = f'{module_path}/{module}.yaml'
        module_code_path =f'{module_path}/{module}.py'
        module_code_lines = []
        class_name = module[0].upper() + module[1:] # capitalize first letter
        class_name = ''.join([m.capitalize() for m in module.split('_')])
        
        for code_ln in base_code.split('\n'):
            if all([ k in code_ln for k in ['class','c.Module', ')', '(']]):
                indent = code_ln.split('class')[0]
                code_ln = f'{indent}class {class_name}(c.Module):'
            module_code_lines.append(code_ln)
        module_code = '\n'.join(module_code_lines)
        c.put_text(module_code_path, module_code)
        c.save_yaml(module_config_path, base_config)
        
        c.update()

        return {'success': True, 'msg': f' created a new repo called {module}'}
        
    make_dir= mkdir

    @classmethod
    def filepath2text(cls, path:str = None):
        if path == None:
            path = c.root_path
        filepath2text = {}
        for filepath in c.glob(path):
            filepath2text[filepath] = c.get_text(filepath)
        return filepath2text
        

    @classmethod
    def model_max_gpu_memory(cls, model, *args, **kwargs):
        model_size = c.get_model_size(model)
        return c.max_gpu_memory(model_size,  *args, **kwargs)

    @classmethod
    def model_max_gpus(cls, model, *args, **kwargs):
        return list(c.model_max_gpu_memory(model,  *args, **kwargs).keys())

    infer_gpus = model_max_gpus


    @classmethod
    def max_gpu_memory(cls, memory:Union[str,int] = None,
                       mode:str = 'most_free', 
                       min_memory_ratio = 0.0,
                       reserve:bool = False, 
                       buffer_memory = '5gb',
                       free_gpu_memory: dict = None,
                       saturate:bool = False,
                       fmt:str = 'b',
                       decimals:int = 3,
                       **kwargs):

            
        
        
        memory = cls.resolve_memory(memory)
        min_memory = min_memory_ratio * memory
        buffer_memory = c.resolve_memory(buffer_memory) # to bytes
        
        assert memory > 0, f'memory must be greater than 0, got {memory}'
        free_gpu_memory = free_gpu_memory if free_gpu_memory else cls.free_gpu_memory(**kwargs)
        total_gpu_memory = sum(free_gpu_memory.values())
        # free_gpu_memory = {k:v for k,v in free_gpu_memory.items() if v > min_memory}
        gpus = list(free_gpu_memory.keys()) 
        total_gpu_memory = total_gpu_memory - buffer_memory*len(gpus)
        
        
        
        assert memory < total_gpu_memory, f'model size {memory} is larger than total gpu memory {total_gpu_memory}, over gpus {gpus}'
        unallocated_memory = memory
        # max_memory = {}
        max_memory = {}
        
        
        free_gpu_memory = {k:v-buffer_memory for k,v in free_gpu_memory.items()}
        
        
        selected_gpus = []
        gpu = None
        gpu_memory = 0
        while unallocated_memory > 0:
            if gpu_memory == 0:
                gpu = cls.most_free_gpu(free_gpu_memory=free_gpu_memory)
                gpu_memory =  free_gpu_memory[gpu]
            
            if gpu in max_memory:
                continue
            
            if gpu_memory < min_memory:
                continue
                
  
            allocated_memory = min(gpu_memory, unallocated_memory)
            unallocated_memory -= allocated_memory
            max_memory[gpu] = allocated_memory
            free_gpu_memory[gpu] -= allocated_memory
            gpu_memory = free_gpu_memory[gpu]
        max_memory = {k:int(v) for k,v in max_memory.items() if v > 0}
        
        if reserve:
            
            cls.reserve_gpu_memory(max_memory)
            
            
        if saturate:
            free_gpu_memory = cls.free_gpu_memory()
            max_memory = {gpu:free_gpu_memory[gpu] for gpu in max_memory.keys()}
            
            
        max_memory = {k:c.round_decimals(c.format_data_size(v, fmt=fmt), decimals=decimals) for k,v in max_memory.items()}
        
        return max_memory
            

    @classmethod
    def resolve_module(cls, module=None):
        if module == None:
            module = cls
        if isinstance(module, str):
            module = c.module(module)
        return module


    thread_map = {}

    @classmethod
    def resolve_fn(cls, fn:str, seperator=':'):
        if seperator in fn:
            # module:fn
            module, fn = fn.split(seperator)
            module = c.module(module)
        else:
            module = cls
        # get the mdoule function
        fn = getattr(module, fn)
        
        return fn

            
            
    @classmethod
    def resolve_memory(cls, memory: Union[str, int, float]) -> str:
                    
        scale_map = {
            'kb': 1e3,
            'mb': 1e6,
            'gb': 1e9,
            'b': 1,
        }
        if isinstance(memory, str):
            scale_found = False
            for scale_key, scale_value in scale_map.items():
                
                
                if isinstance(memory, str) and memory.lower().endswith(scale_key):
                    memory = int(int(memory[:-len(scale_key)].strip())*scale_value)
                    
    
                if type(memory) in [float, int]:
                    scale_found = True
                    break
                    
        assert type(memory) in [float, int], f'memory must be a float or int, got {type(memory)}'
        return memory
            

    @classmethod
    def reserve_gpus(cls,gpu_memory: Union[Dict, str, int, float], refresh:bool = False, root=True, **kwargs):
        reserved_gpu_memory = {} if refresh else cls.reserved_gpus()
        if type(gpu_memory) in [int, float, str]:
            gpu_memory = cls.max_gpu_memory(gpu_memory, **kwargs)
        for  gpu, memory in gpu_memory.items():
            memory = cls.resolve_memory(memory) 
            gpu = int(gpu)
            if gpu in reserved_gpu_memory:
                reserved_gpu_memory[gpu] += memory
            else:
                reserved_gpu_memory[gpu] = memory
        cls.put('reserved_gpu_memory', reserved_gpu_memory, root=root)
        return reserved_gpu_memory
    
    @classmethod
    def reserved_gpus(cls,*args, **kwargs) -> Dict[str, int]:
        reserved_gpus = cls.get('reserved_gpu_memory', {}, root=True)
        reserved_gpus = {k:int(v) for k,v in reserved_gpus.items() if v > 0} 
        reserved_gpus = {int(k):int(v) for k,v in reserved_gpus.items()}
        return reserved_gpus  
    
    @classmethod
    def unreserve_gpus(cls,gpu_memory: Union[dict] = None,*args,  **kwargs):
        if gpu_memory is None:
            reserved_gpu_memory = {}
        else:
            reserved_gpu_memory =cls.reserved_gpus()
            for  gpu, memory in gpu_memory.items():
                memory = cls.resolve_memory(memory)
    
                if gpu in reserved_gpu_memory:
                    if memory == -1:
                        memory = reserved_gpu_memory[gpu]
                    reserved_gpu_memory[gpu] -= memory
                
        c.print(f'unreserving {gpu_memory}')
        reserved_gpu_memory = {k:v for k,v in reserved_gpu_memory.items() if v > 0}
        cls.put('reserved_gpu_memory', reserved_gpu_memory, root=True)
        return cls.reserved_gpus()

    release_gpus = unleash_gpus =  unreserve_gpus
    reserve_gpu_memory = reserve_gpus
    unreserve_gpu_memory = unreserve_gpus

    def link_cmd(cls, old, new):
        
        link_cmd = cls.get('link_cmd', {})
        assert isinstance(old, str), old
        assert isinstance(new, str), new
        link_cmd[new] = old 
        
        cls.put('link_cmd', link_cmd)
    
    # @classmethod
    # def remote(cls, name:str = None, remote :str = False,**remote_kwargs):
    #     def decorator(fn):
    #         if name is None:
    #             name = fn.__name__
    #         def inner_function(**kwargs):
    #             remote = kwargs.pop('remote', remote)
    #             if remote:
    #                 kwargs['remote'] = False
    #                 return cls.launch(fn=fn, kwargs=kwargs, name=name, **remote_kwargs)
    #             else:
    #                 return fn(**kwargs)
                    
    #         # Return the inner function (wrapper)
    #         return inner_function
    
    #     # Return the decorator function
    #     return decorator


    @classmethod
    def remote_fn(cls, 
                    fn: str='train', 
                    module: str = None,
                    args : list = None,
                    kwargs : dict = None, 
                    locals = None,
                    name : str =None,
                    tag: str = None,
                    refresh : bool =True,
                    tag_seperator : str = '::',):

        if locals != None:
            kwargs = c.locals2kwargs(locals)
        
        if len(fn.split('.'))>1:
            module = '.'.join(fn.split('.')[:-1])
            fn = fn.split('.')[-1]
            
        kwargs = kwargs if kwargs else {}
        args = args if args else []
        
        

        if name == None:
            module_path = cls.resolve_module(module).module_path()
            name = f"{module_path}{tag_seperator}{fn}"
            if tag != None:
                name = f'{name}{tag_seperator}{tag}'

        if 'remote' in kwargs:
            kwargs['remote'] = False
            
        cls.launch(fn=fn, 
                   module = module,
                    kwargs=kwargs,
                    refresh=refresh,
                    name=name)

    rfn = remote_fn
    @classmethod
    def choice(cls, options:Union[list, dict])->list:
        import random
        options = c.copy(options) # copy to avoid changing the original
        if len(options) == 0:
            return None
        if isinstance(options, dict):
            options = list(options.values())

        assert isinstance(options, list),'options must be a list'
        return random.choice(options)

    @classmethod
    def chown(cls, path:str = None, sudo:bool =True):
        path = cls.resolve_path(path)
        user = c.env('USER')
        cmd = f'chown -R {user}:{user} {path}'
        c.cmd(cmd , sudo=sudo, verbose=True)
        return {'success':True, 'message':f'chown cache {path}'}

    @classmethod
    def chown_cache(cls, sudo:bool = True):
        return c.chown(c.cache_path(), sudo=sudo)
        
    
    
    @classmethod
    def colors(cls):
        return ['black', 'red', 'green', 'yellow', 'blue', 'magenta', 'cyan', 'white', 'bright_black', 'bright_red', 'bright_green', 'bright_yellow', 'bright_blue', 'bright_magenta', 'bright_cyan', 'bright_white']
    colours = colors
    @classmethod
    def random_color(cls):
        import random
        return random.choice(cls.colors())

    random_colour = random_color
    @classmethod
    def random_float(cls, min=0, max=1):
        import random
        return random.uniform(min, max)


    @classmethod
    def random_ratio_selection(cls, x:list, ratio:float = 0.5)->list:
        
        
        import random
        if type(x) in [float, int]:
            x = list(range(int(x)))
        assert len(x)>0
        if ratio == 1:
            return x
        assert ratio > 0 and ratio <= 1
        random.shuffle(x)
        k = max(int(len(x) * ratio),1)
        return x[:k]

    default_tag = 'base'
    @property
    def tag(self):
        tag = None
        if hasattr(self, 'config') and isinstance(self.config, dict):
            if 'tag' in self.config:
                tag = self.config['tag']
        return tag
    @tag.setter
    def tag(self, value):
        if not hasattr(self, 'config'):
            self.config = c.dict2munch({})
        self.config['tag'] = value
        return value
        
    
    @classmethod
    def tags(cls):
        return ['alice', 'bob', 'chris', 'dan', 'fam', 'greg', 'elon', 'huck']
    
    @classmethod
    def rand_tag(cls):
        return cls.choice(cls.tags())
    
    @classmethod
    def gather(cls,jobs:list, mode='asyncio', loop=None, timeout = 20)-> list:
        if not isinstance(jobs, list):
            singleton = True
            jobs = [jobs]
        else:
            singleton = False
        assert isinstance(jobs, list)
        if mode == 'asyncio':
            if loop == None:
                loop = c.get_event_loop()
            results = loop.run_until_complete(asyncio.wait_for(asyncio.gather(*jobs), timeout=timeout))
        else:
            raise NotImplementedError

        if singleton:
            return results[0]
        return results

    @classmethod
    def split_gather(cls,jobs:list, n=3,  **kwargs)-> list:
        if len(jobs) < n:
            return c.gather(jobs, **kwargs)
        gather_jobs = [asyncio.gather(*job_chunk) for job_chunk in c.chunk(jobs, num_chunks=n)]
        gather_results = c.gather(gather_jobs, **kwargs)
        results = []
        for gather_result in gather_results:
            results += gather_result
        
        return results
    @classmethod
    def addresses(cls, *args, **kwargs) -> List[str]:
        return list(c.namespace(*args,**kwargs).values())

    @classmethod
    def address_exists(cls, address:str) -> List[str]:
        addresses = cls.addresses()
        return address in addresses
        
    @classmethod
    def task(cls, fn, timeout=1, mode='asyncio'):
        
        if mode == 'asyncio':
            assert callable(fn)
            future = asyncio.wait_for(fn, timeout=timeout)
            return future
        else:
            raise NotImplemented
        

    @staticmethod
    def is_ss58(address):
        # Check address length
        if len(address) != 47:
            return False
        
        # Check prefix
        network_prefixes = ['1', '2', '5', '7']  # Add more prefixes as needed
        if address[0] not in network_prefixes:
            return False
        
        # Verify checksum
        encoded = '0123456789ABCDEFGHJKLMNPQRSTUVWXYZabcdefghijkmnopqrstuvwxyz'
        address_without_checksum = address[:-1]
        checksum = address[-1]
        address_hash = 0
        for char in address_without_checksum:
            address_hash = address_hash * 58 + encoded.index(char)
        
        # Calculate the expected checksum
        expected_checksum = encoded[address_hash % 58]
        
        # Compare the expected checksum with the provided checksum
        if expected_checksum != checksum:
            return False
        
        return True
 
    @staticmethod
    def is_mnemonic(s: str) -> bool:
        import re
        # Match 12 or 24 words separated by spaces
        pattern = r'^(\w+\s){11}\w+(\s\w+){11}$|^(\w+\s){23}\w+$'
        return bool(re.match(pattern, s))

        
    @staticmethod   
    def is_private_key(s: str) -> bool:
        import re
        # Match a 64-character hexadecimal string
        pattern = r'^[0-9a-fA-F]{64}$'
        return bool(re.match(pattern, s))

        
    @classmethod
    def mv(cls, path1, path2):
        import shutil
        path1 = cls.resolve_path(path1)
        path2 = cls.resolve_path(path2)
        assert os.path.exists(path1), path1
        if not os.path.isdir(path2):
            path2_dirpath = os.path.dirname(path2)
            if not os.path.isdir(path2_dirpath):
                os.makedirs(path2_dirpath, exist_ok=True)
        shutil.move(path1, path2)
        return path2

        
        
    @classmethod
    def cp(cls, path1:str, path2:str, refresh:bool = False):
        import shutil
        # what if its a folder?
        assert os.path.exists(path1), path1
        if refresh == False:
            assert not os.path.exists(path2), path2
        
        path2_dirpath = os.path.dirname(path2)
        if not os.path.isdir(path2_dirpath):
            os.makedirs(path2_dirpath, exist_ok=True)
            assert os.path.isdir(path2_dirpath), f'Failed to create directory {path2_dirpath}'

        if os.path.isdir(path1):
            shutil.copytree(path1, path2)


        elif os.path.isfile(path1):
            
            shutil.copy(path1, path2)
        else:
            raise ValueError(f'path1 is not a file or a folder: {path1}')
        return path2
    
    
    @classmethod
    def get_sample_schema(cls, x:dict) -> dict:
        import torch
        '''
        
        '''
        sample_schema = {}
        for k,v in x.items():
            if isinstance(v, torch.Tensor):
                sample_schema = dict(
                    shape=list(v.shape),
                    dtype= str(v.dtype)
                )
        return sample_schema    
    

    
    @classmethod
    def learn(cls, *args, **kwargs):
        return c.module('model.hf').learn(*args, **kwargs)
        
    @classmethod
    def mine(cls,*args, **kwargs):
        kwargs['remote'] = kwargs.get('remote', True)
        return c.module('bittensor').mine(*args, **kwargs)
    
    @classmethod
    def train_fleet(cls, *args, **kwargs):
        kwargs['remote'] = kwargs.get('remote', True)
        return c.module('model.hf').train_fleet(*args, **kwargs)
    
    @classmethod
    def miners(cls, *args, **kwargs):
        return c.module('bittensor').miners(*args, **kwargs)
    
    @classmethod
    def check_miners(cls, *args, module='bittensor', **kwargs):
        return c.module(module).check_miners( *args, **kwargs)
    
    
    @classmethod
    def shuffle(cls, x:list)->list:
        import random
        if len(x) == 0:
            return x
        random.shuffle(x)
        return x
    

    @classmethod
    def pull(cls, stash:bool = True):
        if stash:
            cls.cmd('git stash')
        return cls.cmd('git pull')

    # @classmethod
    # def push(cls, msg):
    #     return c.cmd(f'git add .; git commit -m "{msg}"; git push;')
    
    @classmethod
    def push(cls, msg='update'):
        cls.cmd(f'git add .')
        cls.cmd(f'git commit -m "{msg}"', bash=True)
        cls.cmd(f'git push')

    
    @classmethod
    def make_pull(cls):
        return cls.cmd('make pull')
    
    
    @staticmethod
    def encode_topk( forward_response_tensor: 'torch.Tensor' , topk:int=4096) -> 'torch.Tensor':
        import torch
        """ Returns topk tokens/probabilities given unnormalized logits as input. """

        #import ipdb; ipdb.set_trace()

        logits = forward_response_tensor  # unnormalized logit scores: [batch_size, sequence_len, vocab_size]
        probs = torch.softmax(logits, dim=-1).to(torch.float32)  # normalized probabilities: [batch_size, sequence_len, vocab_size]

        topk_indices = torch.argsort(probs, dim=-1, descending=True)[...,:topk]
        # topk_values, topk_indices = torch.topk(probs, topk) # topk probs and indices: [batch_size, sequence_len, topk]

        topk_values = probs.gather( index=topk_indices, dim=-1)
        encoded_probs = torch.cat([topk_values, topk_indices], dim=-1)  # [batch_size, sequence_len, topk + topk]
        return encoded_probs  # [batch_size, sequence_len, topk + topk]

    # @staticmethod
    # def private_key_to_mnemonic(private_key):
    #     # Convert the public key to a hex string
    #     public_key_hex = substrate.keccak_256(private_key).hex()

    #     # Convert the public key hex to a mnemonic
    #     mnemonic = bip39.mnemonic_from_entropy(public_key_hex)

    #     return mnemonic
    
    @classmethod
    def docker_ps(cls, sudo=True):
        return cls.cmd('docker ps', sudo=True)
    dps = docker_ps
    
    '''
    SSH LAND
    '''

    @classmethod
    def add_ssh_key(cls,public_key:str, authorized_keys_file:str='~/authorized_keys'):
        authorized_keys_file = os.path.expanduser(authorized_keys_file)
        with open(authorized_keys_file, 'a') as auth_keys_file:
            auth_keys_file.write(public_key)
            auth_keys_file.write('\n')
            
        c.print('Added the key fam')
        
    @classmethod
    def ssh_authorized_keys(cls, authorized_keys_file:str='~/.ssh/authorized_keys'):
        authorized_keys_file = os.path.expanduser(authorized_keys_file)
        return cls.get_text(authorized_keys_file)

    @staticmethod
    def get_public_key_from_file(public_key_file='~/.ssh/id_rsa.pub'):
        public_key_file = os.path.expanduser(public_key_file)
        os.path.exists(public_key_file), f'public key file {public_key_file} does not exist'
        with open(public_key_file, 'r') as key_file:
            public_key_data = key_file.read().strip()

        # Extract the public key from the data
        public_key = None
        if public_key_data.startswith("ssh-rsa"):
            public_key = public_key_data

        return public_key
        
    ssh_path = os.path.expanduser('~/.ssh/id_rsa.pub')

    @classmethod
    def resolve_ssh_path(cls, ssh_path=None):
        if ssh_path is None:
            ssh_path = cls.ssh_path
        return os.path.expanduser(ssh_path)
    @classmethod
    def ssh_pubkey(cls,ssh_path=None):
        ssh_path = cls.resolve_ssh_path(ssh_path)
        return cls.get_text(ssh_path)
    @classmethod
    def generate_ssh_key_pair(cls, path=None,
                            passphrase=None):
        c.ensure_lib('paramiko')
        path = cls.resolve_ssh_path(path)
        import paramiko
        key = paramiko.RSAKey.generate(bits=2048)

        # Save the private key to a file
        key.write_private_key_file(path, password=passphrase)

        # Save the public key to a file
        with open(path, "w") as pub_key_file:
            pub_key_file.write(f"{key.get_name()} {key.get_base64()}")
        
        return cls.ssh_pubkey(path) 

    @classmethod
    def ssh_key(cls, key_file=os.path.expanduser('~/.ssh/id_rsa'),
                            passphrase=None):
        c.ensure_lib('paramiko')
        import paramiko
        key = paramiko.RSAKey.generate(bits=2048)

        # Save the private key to a file
        key.write_private_key_file(key_file, password=passphrase)

        # Save the public key to a file
        ssh_key_path = f"{key_file}.pub"
        with open(ssh_key_path, "w") as pub_key_file:
            pub_key_file.write(f"{key.get_name()} {key.get_base64()} Generated by Python")
        
        c.print(f"SSH key pair generated and saved to {ssh_key_path}")

    @classmethod
    def miner(cls, 
              api_key = None, 
              wallet = 'ensemble.vali',
              miner = '~/commune/bittensor/neurons/text/prompting/miners/openai/neuron.py',
              port=2012,
              network = 'finney',
              netuid = 1,
              *args, **kwargs):
        miner = os.path.expanduser(miner)
        api_key = api_key or os.environ.get('OPENAI_API_KEY')
        wallet_name, wallet_hotkey = wallet.split('.')
        name = f'miner::{wallet}::{network}::{netuid}'
        command = f"pm2 start {miner} --name {name} --interpreter python3 -- --wallet.name {wallet_name} --wallet.hotkey {wallet_hotkey} --axon.port {port} --openai.api_key {api_key} --neuron.no_set_weights --subtensor.network {network} --netuid {netuid} --logging.debug"
        cls.cmd(command)
        c.print({'msg': f"Started miner {name} on port {port}"})
        
        
    @staticmethod
    def reverse_map(x:dict)->dict:
        '''
        reverse a dictionary
        '''
        return {v:k for k,v in x.items()}

    @classmethod
    def pd(cls):
        '''
        import pandas
        '''
        return cls.import_module('pandas')

    @classmethod
    def df(cls, *args, **kwargs):
        df =  cls.import_object('pandas.DataFrame')
        if len(args) > 0 or len(kwargs) > 0:
            df = df(*args, **kwargs)
        return df

    @classmethod
    def torch(cls):
        return cls.import_module('torch')

    @classmethod
    def tensor(cls, *args, **kwargs):
        return cls.import_object('torch.tensor')(*args, **kwargs)

    @staticmethod
    def json2df(json_data):
        """
        Convert JSON data to a pandas DataFrame.
        
        Args:
            json_data (str): JSON data representing a DataFrame.
            
        Returns:
            pandas.DataFrame: DataFrame created from the JSON data.
        """
                
        import pandas as pd
        import json
        dataframe = pd.read_json(json_data)
        return dataframe
    
    @staticmethod
    def ss58_encode(*args, **kwargs):
        from scalecodec.utils.ss58 import ss58_encode, ss58_decode
        return ss58_encode(*args, **kwargs)
    @staticmethod
    def ss58_decode(*args, **kwargs):
        from scalecodec.utils.ss58 import  ss58_decode
        return ss58_decode(*args, **kwargs)

    @classmethod
    def fn2str(cls,search = None,  code = True, defaults = True, **kwargs):
        schema = cls.schema(search=search, code=code, defaults=defaults)
        fn2str = {}
        for k,v in schema.items():
            fn2str[k] = c.python2str(v)
            
        return fn2str
    @classmethod
    def fn2hash(cls, *args, mode='sha256', **kwargs):
        fn2hash = {}
        for k,v in cls.fn2str(*args, **kwargs).items():
            fn2hash[k] = c.hash(v,mode=mode)
        return fn2hash
    
        
    @classmethod
    def module2fn2str(self, code = True, defaults = False, **kwargs):
        module2fn2str = {  }
        for module in c.modules():
            try:
                module_class = c.module(module)
                if hasattr(module_class, 'fn2str'):
                    module2fn2str[module] = module_class.fn2str(code = code,                                          defaults = defaults, **kwargs)
            except:
                pass
        return module2fn2str


    @classmethod
    def stwrite(self, *args, **kwargs):
        import streamlit as st
        st.write(*args, **kwargs)
        
    # TAG CITY     
        
    def set_tag(self, tag:str,default_tag:str='base'):
        if tag == None:
            tag = default_tag
        self.tag = tag
        return default_tag
        
    def resolve_tag(self, tag:str=None, default_tag='base'):
        if tag == None:
            tag = self.tag
        if tag == None:
            tag = default_tag
        assert tag != None
        return tag
    def resolve_tag_path(self, tag=None): 
        tag = self.resolve_tag(tag)
        return self.resolve_path(tag)
    
    @classmethod
    def python2types(cls, d:dict)-> dict:
        return {k:str(type(v)).split("'")[1] for k,v in d.items()}
    
    @staticmethod
    def echo(x):
        return x
    
    @staticmethod
    def get_files_code(directory):
        import os
        code_dict = {}

        for root, dirs, files in os.walk(directory):
            for file in files:
                file_path = os.path.join(root, file)
                relative_path = os.path.relpath(file_path, directory)

                with open(file_path, 'r') as f:
                    code = f.read()
                    code_dict[relative_path] = code

        return code_dict
    
    @classmethod
    def pool(cls , n=5, **kwargs):
        for i in range(n):
            cls.serve(tag=str(i), **kwargs)
        

    @classmethod
    def classify_methods(cls, obj= None):
        obj = obj or cls
        method_type_map = {}
        for attr_name in dir(obj):
            method_type = None
            try:
                method_type = cls.classify_method(getattr(obj, attr_name))
            except Exception as e:
                continue
        
            if method_type not in method_type_map:
                method_type_map[method_type] = []
            method_type_map[method_type].append(attr_name)
        
        return method_type_map


    @classmethod
    def resolve_fn(cls,fn, obj=None, ensure_exists:bool=True):
        if obj is None:
            obj = cls
        if isinstance(fn, str):
            if hasattr(obj, fn):
                fn = getattr(obj, fn)  
            else:
                if ensure_exists:
                    raise Exception(f"Object {obj} does not have attribute {fn}")
        return fn
    
    @classmethod
    def get_function_args(cls, fn):
        fn = cls.resolve_fn(fn)
        args = inspect.getfullargspec(fn).args
        return args
    
    fn_args = get_fn_args =  get_function_args
    
    @classmethod
    def classify_method(cls, fn):
        fn = cls.resolve_fn(fn)
        args = cls.get_function_args(fn)
        if len(args) == 0:
            return 'static'
        elif args[0] == 'self':
            return 'self'
        else:
            return 'class'
    
    @classmethod
    def build(cls, *args, **kwargs): 
        return c.module('docker').build(*args, **kwargs)
    @classmethod
    def has_gpus(cls): 
        return bool(len(c.gpus())>0)
    
    @classmethod
    def up(cls): 
        docker = c.module('docker')
        path = docker.get_compose_path('commune')
        compose = docker.get_compose(path)

        # create temporary compose file to toggle gpu options
        if not c.has_gpus():
            del compose['services']['commune']['deploy']
        tmp_path = path.replace('docker-compose', 'docker-compose-tmp')
        c.save_yaml(tmp_path, compose)

        docker.compose(tmp_path, compose = compose)
        c.rm(tmp_path)
        # return c.compose('commune')

    @classmethod
    def compose(cls, *args, **kwargs):
        return c.module('docker').compose(*args, **kwargs)


    @classmethod
    def ps(cls, *args, **kwargs):
        return c.module('docker').ps(*args, **kwargs)

    @classmethod
    def play(cls):
        c.print(c.rm_key('brodfdf'))
        

    @staticmethod
    def get_parents(obj) -> List[str]:
        cls = resolve_class(obj)
        return list(cls.__mro__[1:-1])

    @staticmethod
    def get_parent_functions(cls) -> List[str]:
        parent_classes = get_parents(cls)
        function_list = []
        for parent in parent_classes:
            function_list += get_functions(parent)

        return list(set(function_list))

    @classmethod
    def is_property(cls, fn: 'Callable') -> bool:
        '''
        is the function a property
        '''
        fn = cls.resolve_fn(fn,ensure_exists=False)
        return isinstance(fn, property)

    @classmethod
    def property_fns(cls) -> bool:
        '''
        Get a list of property functions in a class
        '''
        return [fn for fn in dir(cls) if cls.is_property(fn)]

    @classmethod
    def get_functions(cls, obj: Any = None,
                      include_parents:bool=False, 
                      include_hidden:bool = False) -> List[str]:
        '''
        Get a list of functions in a class
        
        Args;
            obj: the class to get the functions from
            include_parents: whether to include the parent functions
            include_hidden: whether to include hidden functions (starts and begins with "__")
        '''
        
        if obj == None:
            obj = cls
        
        if isinstance(obj, str):
            obj = c.module(obj)
    
        functions = []
        parent_functions = [] 

        if include_parents:
            dir_list = dir(obj)
        else:
            # this only has atrributes for the child class
            dir_list = obj.__dict__.keys()

        for fn_name in dir_list:
            fn_obj = getattr(obj, fn_name)
            if not callable(fn_obj):
                continue
            
            # skip hidden functions if include_hidden is False
            if (include_hidden==False) and (fn_name.startswith('__') and fn_name.endswith('__')):
                
                if fn_name != '__init__':
                    continue
    
            # if the function is in the parent class, skip it
            if  (fn_name in parent_functions) and (include_parents==False):
                continue

            # if the function is a property, skip it
            if hasattr(type(obj), fn_name) and \
                isinstance(getattr(type(obj), fn_name), property):
                continue
            
            # if the function is callable, include it
            if callable(getattr(obj, fn_name)):
                functions.append(fn_name)
                            
            
        return functions



    @classmethod
    def get_class_methods(cls: Union[str, type], obj = None)-> List[str]:
        '''
        Gets the class methods in a class
        '''
        if obj is None:
            obj = cls
            
        functions =  c.get_functions(cls)
        signature_map = {}
        for f in functions:
            if f.startswith('__'):
                continue
            signature_map[f] = cls.get_function_args(getattr(cls, f)) 

        return [k for k, v in signature_map.items() if 'self' not in v]

    @classmethod
    def get_self_methods(cls: Union[str, type], obj=None):
        '''
        Gets the self methods in a class
        '''
        obj = obj or cls
        functions =  c.get_functions(obj)
        signature_map = {f:cls.get_function_args(getattr(obj, f)) for f in functions}
        return [k for k, v in signature_map.items() if 'self' in v]
    
    self_methods = self_fns = get_self_methods

    @classmethod
    def get_static_methods(cls: Union[str, type], obj=None):
        '''
        Gets the self methods in a class
        '''
        obj = obj or cls
        functions =  c.get_functions(obj)
        signature_map = {f:cls.get_function_args(getattr(obj, f)) for f in functions}
        return [k for k, v in signature_map.items() if not ('self' in v or 'cls' in v)]
    
    static_meethods = static_fns = get_static_methods
    
    @classmethod
    def get_method_type(cls, fn):
        return cls.get_function_signature( fn)
        

    @classmethod
    def get_function_signature(cls, fn) -> dict: 
        '''
        get the signature of a function
        '''
        if isinstance(fn, str):
            fn = getattr(cls, fn)
        
        import inspect
        return dict(inspect.signature(fn)._parameters)

    @staticmethod
    def get_function_input_variables(fn)-> dict:
        return list(c.get_function_signature(fn).keys())

    @classmethod
    def get_function_defaults(cls, fn):
        import inspect
        
        fn = cls.resolve_fn(fn)
        function_defaults = dict(inspect.signature(fn)._parameters)
        for k,v in function_defaults.items():
            if v._default != inspect._empty and  v._default != None:
                function_defaults[k] = v._default
            else:
                function_defaults[k] = None

        return function_defaults


        
        
    @staticmethod
    def is_class(obj):
        '''
        is the object a class
        '''
        return type(obj).__name__ == 'type'


    @staticmethod
    def resolve_class(obj):
        '''
        resolve class of object or return class if it is a class
        '''
        if c.is_class(obj):
            return obj
        else:
            return obj.__class__
    @staticmethod
    def is_full_function(fn_schema):

        for mode in ['input', 'output']:
            if len(fn_schema[mode]) > 0:
                for value_key, value_type in fn_schema[mode].items():
                    if value_type == None:
                        return None
            else:
                return None
        return fn_schema 

    @staticmethod
    def try_n_times(fn, max_trials:int=10, args:list=[],kwargs:dict={}):
        assert isinstance(fn, callable)
        for t in range(max_trials):
            try:
                result = fn(*args, **kwargs)
                return result
            except Exception as e:
                continue
        raise(e)

    @classmethod
    def has_fn(cls,fn_name, obj = None):
        if obj == None:
            obj = cls
        return callable(getattr(obj, fn_name, None))

    @staticmethod
    def try_fn_n_times(fn, kwargs:Dict, try_count_limit: int = 10):
        '''
        try a function n times
        '''
        try_count = 0
        return_output = None
        while try_count < try_count_limit:
            try:
                return_output = fn(**kwargs)
                break
            except RuntimeError:
                try_count += 1
        return return_output
    
    
    @classmethod
    def jload(cls, json_string):
        import json
        return json.loads(json_string.replace("'", '"'))
    
    @classmethod
    def bro(cls, x):
        return x
    
    
    @classmethod
    def giturl(cls):
        return c.cmd('git remote -v').split('\n')[0].split('\t')[1].split(' ')[0]
    

    @classmethod
    def my_modules(cls, *args, **kwargs):
        return c.module('subspace')().my_modules(*args, **kwargs)
    @classmethod
    def my_stake(cls, *args, **kwargs):
        return c.module('subspace')().my_stake(*args, **kwargs)

    @classmethod
    def my_staketo(cls, *args, **kwargs):
        return c.module('subspace')().my_staketo(*args, **kwargs)

    @classmethod
    def my_stakefrom(cls, *args, **kwargs):
        return c.module('subspace')().my_stakefrom(*args, **kwargs)

    @classmethod
    def my_tokens(cls, *args, **kwargs):
        return c.module('subspace')().my_tokens(*args, **kwargs)
    
    my_value = my_tokens
    
    @classmethod
    def partial(cls, fn, *args, **kwargs):
        from functools import partial
        return partial(fn, *args, **kwargs)
        
        
    @staticmethod
    def sizeof( obj):
        import sys
        type_str = c.type_str(obj)
        sizeof = 0
        if isinstance(obj, dict):
            for k,v in obj.items():
                sizeof +=  c.sizeof(k) + c.sizeof(v)
        elif isinstance(obj, list):
            for v in obj:
                sizeof += c.sizeof(v)
        elif any([k.lower() in c.type_str(obj).lower() for k in ['torch', 'Tensor'] ]):

            sizeof += c.get_tensor_size(obj)
        else:
            sizeof += sys.getsizeof(obj)
                
        return sizeof
    
    @classmethod
    def code(cls, module = None, *args, **kwargs):
        module = cls.resolve_module(module)
        path = module.pypath()
        text =  c.get_text( module.pypath(), *args, **kwargs)
        return text
        

    @classmethod
    def get_text_line(cls, module = None, *args, **kwargs):
        module = cls.resolve_module(module)
        return c.get_text_line( module.pypath(), *args, **kwargs)
    pycode = code
    @classmethod
    def codehash(cls,  *args, **kwargs):
        code = cls.code(*args, **kwargs)
        return c.hash(code)
    chash = pyhash = codehash
    @classmethod
    def match_module_hash(cls, hash:str, module:str=None, *args, **kwargs):
        '''
        match the hash of a module
        '''
        
        if module != None:
            module = c.module(module)
        else:
            module = cls
        return module.script_hash(*args, **kwargs) == hash
    
    @classmethod
    def find_code_line(cls, search:str, code:str = None):
        if code == None:
            code = cls.code() # get the code
        found_lines = [] # list of found lines
        for i, line in enumerate(code.split('\n')):
            if search in line:
                found_lines.append({'idx': i, 'text': line})
        if len(found_lines) == 0:
            return None
        elif len(found_lines) == 1:
            return found_lines[0]['idx']
        return found_lines
    
    
    
    def ensure_self_attr(self, attr, default=None):
        if not hasattr(self, attr):
            setattr(self, attr, default)
    @classmethod
    def ensure_class_attr(cls, attr, default=None):
        if not hasattr(cls, attr):
            setattr(cls, attr, default)

    tokenizer_cache = {}
    @classmethod
    def tokenizer(cls, tokenizer='gpt2', cache = True,  **kwargs):
        if cache and tokenizer in cls.tokenizer_cache:
            return cls.tokenizer_cache[tokenizer]
        from transformers import AutoTokenizer
        tokenizer_obj =  AutoTokenizer.from_pretrained(tokenizer,**kwargs)
        if cache:
            cls.tokenizer_cache[tokenizer] = tokenizer_obj
        return tokenizer_obj
        
    @classmethod
    def tokenize(cls, text, tokenizer='gpt2', *args, **kwargs):
        return cls.tokenizer(tokenizer, *args, **kwargs).encode(text)
    @classmethod
    def detokenize(cls, tokens, tokenizer='gpt2', *args, **kwargs):
        return cls.tokenizer(tokenizer, *args, **kwargs).decode(tokens)

    @classmethod
    def num_tokens(cls, text, **kwargs):
        return len(cls.tokenize(text, **kwargs))

    
    def generate_completions(self, past_tokens = 10, future_tokens = 10, tokenizer:str='gpt2', mode:str='lines', **kwargs):
        code = self.code()
        code_lines = code.split('\n')
        c.tokenizer()
        if mode == 'lines':
            code_lines
        else:
            raise ValueError(f'unknown mode {mode}')
        return 
    
    
    ## SUBSPACE FNS
    @classmethod
    def is_registered(cls, *args, **kwargs):
        return c.module('subspace')().is_registered(*args, **kwargs)
    
    @classmethod
    def transfer(cls, *args, **kwargs):
        return c.module('subspace')().transfer(*args, **kwargs)

    send = transfer

    @classmethod
    def block(self, *args, **kwargs):
        return c.module('subspace')().block

    @classmethod
    def total_supply(self, *args, **kwargs):
        return c.module('subspace')().total_supply(*args, **kwargs)

    @classmethod
    def update_module(cls, *args, **kwargs):
        return c.module('subspace')().update_module(*args, **kwargs)

    def update_servers(self, *args, **kwargs):
        subspace = c.module('subspace')()
        for name, address in c.namespace(network='localf').items():
            subspace.update_module(name, address)
        return subspacec 
    
    @classmethod
    def vote(cls, *args, **kwargs):
        return c.module('subspace')().vote(*args, **kwargs)
    
    @classmethod
    def stake(cls, *args, **kwargs):
        return c.module('subspace')().stake(*args, **kwargs)
    @classmethod
    def get_stake(cls, *args, **kwargs):
        return c.module('subspace')().get_stake(*args, **kwargs)
    
    @classmethod
    def get_staketo(cls, *args, **kwargs):
        return c.module('subspace')().get_staketo(*args, **kwargs)
    
    @classmethod
    def get_stakefrom(cls, *args, **kwargs):
        return c.module('subspace')().get_stakefrom(*args, **kwargs)
    
    @classmethod
    def stake_multiple(cls, *args, **kwargs):
        return c.module('subspace')().stake_multiple(*args, **kwargs)
    
    @classmethod
    def snap(cls, *args, **kwargs):
        return c.module('subspace')().snap(*args, **kwargs)   

    @classmethod
    def build_spec(cls, *args, **kwargs): 
        return c.module('subspace').build_spec(*args, **kwargs) 
    
    @classmethod
    def unstake(cls, *args, **kwargs):
        return c.module('subspace')().unstake(*args, **kwargs)
    
    @classmethod
    def my_modules(cls, *args, **kwargs):
        return c.module('subspace')().my_modules(*args, **kwargs)
    
    @classmethod
    def my_keys(cls, *args, **kwargs):
        return c.module('subspace')().my_keys(*args, **kwargs)
    wallets = my_keys

    @classmethod
    def balance(cls, *args, **kwargs):
        return c.module('subspace')().balance(*args, **kwargs)
    get_balance = balance
    
    @classmethod
    def my_balances(cls, *args, **kwargs):
        return c.module('subspace')().my_balances(*args, **kwargs)

    @classmethod
    def my_keys(cls, *args, **kwargs):
        return c.module('subspace')().my_keys(*args, **kwargs)
    
    @classmethod
    def key_info(cls, *args, **kwargs):
        return c.module('key').key_info(*args, **kwargs)

    @classmethod
    def key2mem(cls, *args, **kwargs):
        return c.module('key').key2mem(*args, **kwargs)
    @classmethod
    def key_info_map(cls, *args, **kwargs):
        return c.module('key').key_info_map(*args, **kwargs)
    

    @classmethod
    def name(cls, *args, **kwargs):
        return c.module('subspace')().name(*args, **kwargs)

    @property
    def key(self):
        if not hasattr(self, '_key'):
            self._key = c.get_key(self.server_name, create_if_not_exists=True)
        return self._key

    @key.setter
    def key(self, key):
        self._key = c.get_key(key)
        return self._key

    @classmethod
    def node_keys(cls, *args, **kwargs):
        return c.module('subspace').node_keys(*args, **kwargs)

    @classmethod
    def add_node(cls, *args, **kwargs):
        return c.module('subspace').add_node(*args, **kwargs)
    

    @classmethod   
    def infer_device_map(cls, 
                         model:str, 
                         max_memory: dict = None,
                         block_prefix : str = 'model.layers',
                         buffer_memory:float = '1gb', # 10GB buffer (bytes)
                         quantize:str = None, #
                         verbose: bool = False,
                         **kwargs,
                         ):
        if quantize in ['int8']: 
            quantize_factor = 0.5
        elif quantize in ['int4']:
            quantize_factor = 0.25
        elif quantize == None: 
            quantize_factor = 1
        model = c.resolve_model(model)
        param_size_map = c.params_size_map(model, block_prefix=block_prefix, **kwargs)
        
        free_gpu_memory = c.free_gpu_memory() if max_memory == None else max_memory
        buffer_memory  = c.resolve_memory(buffer_memory)
        device_map = {}
        gpu = None
        gpu_memory = 0
        unallocated_memory = sum(param_size_map.values())
        allocated_gpu_memory = {}
        
        gpu = None
        
        
        
        for param_key, param_size in param_size_map.items():            
            # find the most free gpu if gpu is None or if the gpu has less memory than the buffer memory
        
            if (gpu == None) or (free_gpu_memory[gpu] < buffer_memory) or (free_gpu_memory[gpu] < param_size):
                gpu = c.most_free_gpu( fmt='b', free_gpu_memory=free_gpu_memory)
                allocated_gpu_memory[gpu] = 0
            
            allocated_gpu_memory[gpu] += param_size
            free_gpu_memory[gpu] -= param_size
            unallocated_memory -= param_size
            device_map[param_key] = gpu
            
        c.print(allocated_gpu_memory, c.free_gpu_memory())
        assert unallocated_memory == 0, f'unallocated memory {unallocated_memory} != 0'
                
        return device_map
        
        
    @classmethod
    def snap(cls, *args, **kwargs):
        return c.module('subspace')().snap(*args, **kwargs)

    @classmethod
    def save(cls, *args, **kwargs):
        return c.module('subspace')().save(*args, **kwargs)
    
    def key2balance(self,  *args, **kwargs):
        return c.module('subspace')().key2balance( *args, **kwargs)
    
    def key2value(self,  *args, **kwargs):
        return c.module('subspace')().key2value( *args, **kwargs)

    def key2stake(self,  *args, **kwargs):
        return c.module('subspace')().key2balance( *args, **kwargs)

    def live_keys(self,  *args, **kwargs):
        return c.module('subspace')().live_keys( *args, **kwargs)
    def dead_keys(self,  *args, **kwargs):
        return c.module('subspace')().dead_keys( *args, **kwargs)


    @classmethod
    def my_balance(cls, *args, **kwargs):
        return c.module('subspace')().my_balance(*args, **kwargs)

    @classmethod
    def nodes(cls, *args, **kwargs):
        return c.module('subspace')().nodes(*args, **kwargs)
    @classmethod
    def kill_nodes(cls, *args, **kwargs):
        return c.module('subspace')().kill_nodes(*args, **kwargs)
    

    @classmethod
    def cj(cls, *args, **kwargs):
        return c.module('subspace')().cj(*args, **kwargs)
    j = cj
    
    @classmethod
    def watchdog(cls, *args, **kwargs):
        return c.module('subspace')().watchdog(*args, **kwargs)
    watch = watchdog
    @classmethod
    def n(self, *args, **kwargs):
        return c.module('subspace')().n(*args, **kwargs)
    
    @classmethod
    def upgrade_proto(cls, verbose:bool = True):
        c.cmd('pip install --upgrade protobuf', verbose=verbose)
        c.cmd('pip install --upgrade grpcio-tools', verbose=verbose)

    @classmethod
    def upgrade(cls, lib):
        c.cmd(f'pip install --upgrade {lib}', verbose=True)
        
    @classmethod
    def fix_proto(cls):
        cls.upgrade_proto()
        cls.build_proto()



    # SUBSPACE LAND

    @classmethod
    def register_servers(cls, *args, **kwargs):
        return c.module('subspace')().register_servers(*args, **kwargs)
    reg_servers = register_servers

    @classmethod
    def registered_servers(cls, *args, **kwargs):
        return c.module('subspace')().registered_servers(*args, **kwargs)
    reged_servers = registered_servers    
        
    @classmethod
    def unregistered_servers(cls, *args, **kwargs):
        return c.module('subspace')().unregistered_servers(*args, **kwargs)
    unreged_servers = unregistered_servers
        
    @classmethod
    def subnets(cls, *args, **kwargs):
        return c.module('subspace')().subnets(*args, **kwargs)
    
    @classmethod
    def subnet(cls, *args, **kwargs):
        return c.module('subspace')().subnet(*args, **kwargs)

    @classmethod
    def networth(cls, *args, **kwargs):
        return c.module('subspace')().networth(*args, **kwargs)
    total_tokens = networth
    @classmethod
    def key2balance(cls, *args, **kwargs):
        return c.module('subspace')().key2balance(*args, **kwargs)
    
    @classmethod
    def key2tokens(cls, *args, **kwargs):
        return c.module('subspace')().key2tokens(*args, **kwargs)
    @classmethod
    def key2stake(cls, *args, **kwargs):
        return c.module('subspace')().key2tokens(*args, **kwargs)

    @classmethod
    def key2stake(cls, *args, **kwargs):
        return c.module('subspace')().key2tokens(*args, **kwargs)
    
    
        
    
    @classmethod
    def build_proto(cls, *args, **kwargs):
        src_dir = c.root_path + '/module/server/proto'
        proto_path = src_dir + '/server.proto'
        cmd = f"python3 -m grpc.tools.protoc {proto_path}  -I {src_dir}  --python_out={src_dir} --grpc_python_out={src_dir}"
        c.cmd(cmd, verbose=True)
        
    @classmethod
    def update_network(cls, *args, **kwargs):
        return c.module('subspace')().update_network(*args, **kwargs)
    
    @classmethod
    def market_cap(cls, *args, **kwargs):
        return c.module('subspace')().market_cap(*args, **kwargs)
    mcap = market_cap
    @classmethod
    def n(cls, *args, **kwargs):
        return c.module('subspace')().n(*args, **kwargs)
    @classmethod
    def stats(cls, *args, **kwargs):
        t = c.timer()
        return c.module('subspace')().stats(*args, **kwargs)

    @classmethod
    def vali_stats(cls, *args, **kwargs):
        kwargs['return_all'] = True
        return c.module('vali').vali_stats(*args, **kwargs)
    vstats = vali_stats

    @classmethod
    def check_valis(cls, *args, **kwargs):
        return c.module('vali').check_valis(*args, **kwargs)
    
    @classmethod
    def check_servers(cls, *args, **kwargs):
        return c.module('subspace')().check_servers(*args, **kwargs)

    def my_stats(self, *args, **kwargs):
        return c.module('subspace')().my_stats(*args, **kwargs)

    @classmethod
    def register_dead_keys(cls, *args, **kwargs):
        return c.module('subspace')().register_dead_keys(*args, **kwargs)
    

    @classmethod
    def shortcuts(cls) -> Dict[str, str]:
        return c.getc('shortcuts')

    @classmethod
    def add_shortcut(cls, shortcut, name) -> Dict[str, str]:
        shortcuts =  c.getc('shortcuts')
        name2shortcut = c.reverse_map(shortcuts)
        if name in name2shortcut:
            del shortcuts[name2shortcut[name]]
        shortcuts[shortcut] = name
        c.putc('shortcuts', shortcuts)
        return {'success': True, 'msg': f'added shortcut ({shortcut} -> {name})'}

    @classmethod
    def resolve_shortcut(cls, name:str) -> str:
        return c.getc('shortcuts').get(name, name)
    
    @classmethod
    def model_menu(cls):
        return c.model_shortcuts()
    


    @classmethod
    def talk(cls , *args, module = 'model', num_jobs=1, timeout=6, **kwargs):
        jobs = []
        for i in range(num_jobs):
            model = c.connect(module, virtual=False)
            c.print('Selecting: ', model)
            job = model.async_forward(fn='talk', args=args, kwargs=kwargs)
            jobs += [job]

        results = c.gather(jobs, timeout=timeout)
        for r in results:
            if c.is_success(r):
                if isinstance(r, str) and len(r) > 0:
                    return r

        return 'Im sorry I dont know how to respond to that, can you rephrase that?'


    chat = talk


    def x(self, y=1):
        c.print('fam', y)

    @classmethod
    def ask(cls, *args, **kwargs):
        return c.module('model.hf').talk(*args, **kwargs)


    @classmethod
    def containers(cls):
        return c.module('docker').containers()



    @staticmethod
    def chunk(sequence:list = [0,2,3,4,5,6,67,],
            chunk_size:int=None,
            num_chunks:int= None):
        assert chunk_size != None or num_chunks != None, 'must specify chunk_size or num_chunks'
        if chunk_size == None:
            chunk_size = len(sequence) // num_chunks

        if chunk_size > len(sequence):
            return [sequence]
        if num_chunks == None:
            num_chunks = len(sequence) // chunk_size


        chunks = [[] for i in range(num_chunks)]
        for i, element in enumerate(sequence):
            idx = i % num_chunks
            chunks[idx].append(element)
        return chunks
    @classmethod
    def batch(cls, x: list, batch_size:int=8): 
        return c.chunk(x, chunk_size=batch_size)

    
    @classmethod 
    def chmod_scripts(cls):
        c.cmd(f'chmod +x {c.libpath}/scripts/*', verbose=True, bash=True)

    def install_docker_gpus(self):
        self.chmod_scripts()
        c.cmd('./scripts/nvidia_docker_setup.sh', cwd=self.libpath, verbose=True, bash=True)

    def install_docker(self):
        self.chmod_scripts()
        c.cmd('./scripts/install_docker.sh', cwd=self.libpath, verbose=True, bash=True)

    @classmethod
    def install_rust(cls, sudo=True) :
        cls.chmod_scripts()
        c.cmd('./scripts/install_rust_env.sh', cwd=cls.libpath, verbose=True, bash=True, sudo=sudo)

    @classmethod
    def install_npm(cls, sudo=True) :
        cls.chmod_scripts()
        c.cmd('./scripts/install_npm_env.sh', cwd=cls.libpath, verbose=True, bash=True, sudo=sudo)

    @classmethod
    def install_python(cls, sudo=True) :
        cls.chmod_scripts()
        c.cmd('./scripts/install_npm_env.sh', cwd=cls.libpath, verbose=True, bash=True, sudo=sudo)


    @classmethod
    def cache_result(cls, func):
        import functools
        
        def wrapper(*args, **kwargs):
            fn_name = func.__name__
            cache = kwargs.pop('cache', True)
            update = kwargs.pop('update', False)
            max_age = kwargs.pop('max_age', 60)

            if cache and not update:
                cls.get(fn_name, max_age=max_age, cache=cache)

            result = func(*args, **kwargs)
            
            if cache:
                cls.put(fn_name, result, cache=cache)

            return result

        return wrapper


    @classmethod
    def ss58_encode(cls, data:Union[str, bytes], ss58_format=42, **kwargs):
        from scalecodec.utils.ss58 import ss58_encode
        if type(data) is str:
            data = bytes.fromhex(data.replace('0x', ''))
        return ss58_encode(data, ss58_format=ss58_format, **kwargs)


    @classmethod
    def ss58_decode(cls, data:Union[str, bytes],**kwargs):
        from scalecodec.utils.ss58 import ss58_decode
        return ss58_decode(data,  **kwargs)


    @classmethod
    def random_tmp_file_path(cls, prefix='randomtempfile_utc'):
        return f"/tmp/{prefix}{c.time()}"

    @classmethod
    def name2compose(self, **kwargs):
        return c.module('docker').name2compose(**kwargs)



    @classmethod
    def generator(cls):
        for i in range(10):
            yield i

    @classmethod
    def run_generator(cls):
        for i in cls.generator():
            c.print(i)
    @classmethod
    def is_generator(cls, obj):
        import inspect
        return inspect.isgenerator(obj)
    


    @classmethod
    def module2docpath(cls):
        tree = c.tree()
        module2docpath = {}
        for m, p in tree.items():

            dirpath = os.path.dirname(p)
            docpaths = [f for f in c.ls(dirpath) if f.endswith('.md')]
            if len(docpaths) > 1:
                [c.print(f) for f in docpaths]
            if len(docpaths) > 0:
                
                doc_name = docpaths[0].split('/')[-1].split('.')[0]
                if not (doc_name.startswith(m.replace('.','_')) or doc_name.endswith('_doc')):
                    continue
                module2docpath[m] = docpaths[0]

                
            
        return module2docpath
    @classmethod
    def hello(cls):
        c.print('hello')



        
    
    thread_map = {}
    @classmethod
    def thread(cls,fn: Union['callable', str],  
                    args:list = None, 
                    kwargs:dict = None, 
                    daemon:bool = True, 
                    tag = None,
                    start:bool = True,
                    tag_seperator:str=':'):

        if isinstance(fn, str):
            fn = c.resolve_fn(fn)
        if args == None:
            args = []
        if kwargs == None:
            kwargs = {}

        assert callable(fn), f'target must be callable, got {fn}'
        assert  isinstance(args, list), f'args must be a list, got {args}'
        assert  isinstance(kwargs, dict), f'kwargs must be a dict, got {kwargs}'
        
        import threading
        t = threading.Thread(target=fn, args=args, kwargs=kwargs)
        t.__dict__['time'] = c.time()
        t.daemon = daemon
        if start:
            t.start()
        fn_name = fn.__name__
        if tag == None:
            tag = ''
        else:
            tag = str(tag)
        name = fn_name + tag_seperator + tag
        cnt = 0
        while name in cls.thread_map:
            cnt += 1
            name = fn_name + tag_seperator + tag + str(cnt)

        cls.thread_map[name] = t

        return t

    def join_threads(self, threads:[str, list]):

        threads = self.thread_map
        for t in threads.values():
            # throw error if thread is not in thread_map
            t.join()

    @classmethod
    def threads(cls, *args, **kwargs):
        return list(cls.thread_map(*args, **kwargs).keys())

    @classmethod
    def resolve_key_address(cls, key):
        key2address = c.key2address()
        if key in key2address:
            address = key2address[key]
        else:
            address = key
        return address
    
    ##################################
    # USER LAND
    ##################################
    @classmethod
    def add_user(cls, address, role='user', **kwargs):
        users = cls.get('users', {})
        info = {'role': role, **kwargs}
        users[address] = info
        cls.put('users', users)
        return {'success': True, 'user': address,'info':info}
    
    @classmethod
    def users(cls):
        users = cls.get('users', {})
        root_key_address  = c.root_key().ss58_address
        if root_key_address not in users:
            cls.add_admin(root_key_address)
        return cls.get('users', {})
    @classmethod
    def is_user(self, address):
        
        return address in self.users() or address in c.users()
    @classmethod
    def get_user(cls, address):
        users = cls.users()
        return users.get(address, {})
    @classmethod
    def update_user(cls, address, **kwargs):
        info = cls.get_user(address)
        info.update(kwargs)
        return cls.add_user(address, **info)
    @classmethod
    def get_role(cls, address:str, verbose:bool=False):
        try:
            return cls.get_user(address)['role']
        except Exception as e:
            c.print(e, color='red', verbose=verbose)
            return None
    @classmethod
    def refresh_users(cls):
        cls.put('users', {})
        assert len(cls.users()) == 0, 'users not refreshed'
        return {'success': True, 'msg': 'refreshed users'}
    @classmethod
    def user_exists(cls, address):
        return address in cls.get('users', {})

    @classmethod
    def is_root_key(cls, address:str)-> str:
        return address == c.root_key().ss58_address
    @classmethod
    def is_admin(cls, address):
        return cls.get_role(address) == 'admin'
    @classmethod
    def admins(cls):
        return [k for k,v in cls.users().items() if v['role'] == 'admin']
    @classmethod
    def add_admin(cls, address):
        return  cls.add_user(address, role='admin')
    @classmethod
    def rm_admin(cls, address):
        return  cls.rm_user(address)

    def num_roles(self, role:str):
        return len([k for k,v in self.users().items() if v['role'] == role])
    @classmethod
    def rm_user(cls, address):
        users = cls.get('users', {})
        users.pop(address)
        cls.put('users', users)
        assert not cls.user_exists(address), f'{address} still in users'
        return {'success': True, 'msg': f'removed {address} from users'}

    ##################################
    # REPLICA LAND
    ##################################
    @classmethod
    def replicas(cls, network:str=None, **kwargs) -> List[str]:
        servers = c.servers(cls.module_path(),network=network, **kwargs)
        return servers

    @classmethod
    def restart_replicas(cls, network:str=None, **kwargs):
        for m in cls.replicas(network=network, **kwargs):
            c.print(m)
            c.restart(m)
    
    @classmethod
    def kill_replicas(self, network:str=None, **kwargs):
        for m in cls.replicas(network=network, **kwargs):
            c.kill(m)

    @property 
    def access_module(self):

        '''
        Get the auth modules (modules that process the message to authrize the right people)
        '''
        if not hasattr(self, '_access_module'):
            # each module has a verify function, that takes in the input and returns the input
            access_config = self.config.get('access_module', c.config()['access_module'])

            # sets self._access_module
            self.set_access_module(**access_config)
        return self._access_module

    default_access_module='access.subspace'
    def set_access_module(self, **access_config):
        if hasattr(self, '_access_module'):
            # each module has a verify function, that takes in the input and returns the input
            access_config = {**self._access_module.config, **access_config}
        # get the access module if specified
        access_module_name = access_config.pop('module_name', self.default_access_module)
        self._access_module = c.module(access_module_name)(module=self, **access_config)
        return self._access_module

    @classmethod
    def gc(cls):
        import gc
        gc.collect()
        return {'success': True, 'msg': 'garbage collected'}

    def __repr__(self) -> str:
        return f'<{self.class_name()} tag={self.tag}>'
    def __str__(self) -> str:
        return f'<{self.class_name()} tag={self.tag}>'

    @classmethod
    def emoji(cls,  name:str):
        emojis = []
        for k,v in c.emojis.items():
            if name in k:
                emojis += [v]
   
        return c.choice(emojis)

        
    emojis = {'dank': '🔥',
            'error': '💥',
            'white': '🕊️',
            'cool': '😎',
            'success': '✨',
            'sad': '😢',
            'time': '🕒',
            'count': '🔢',
            'output': '📤',
            'input': '📥',
            'party': '🥳',
            'fireworks': '🎆',
            'explosion': '💣',
            'alien': '👽',
            'rocket': '🚀',
            'money': '💰',
            'victory': '✌️',
            'unicorn': '🦄',
            'rainbow': '🌈',
            'music': '🎵',
            'pizza': '🍕',
            'taco': '🌮',
            'sunglasses': '😎',
            'flame': '🔥',
            'diamond': '💎',
            'savage': '😈',
            'laughing': '😂',
            'ninja': '🥷',
            'skull': '💀',
            'thumbs_up': '👍',
            'thumbs_down': '👎',
            'crown': '👑',
            'cyber_eye': '👁️‍🗨️',
            'data_stream': '🌐', 
            'brain': '🧠',
            'robot': '🤖',
            'lightning': '⚡',
            'heart': '❤️',
            'heartbreak': '💔',
            'heartpulse': '💗',
            'green_heart': '💚',
            'blue_heart': '💙',
            'purple_heart': '💜',
            'yellow_heart': '💛',
            'orange_heart': '🧡',
            'error': '💥',
            'cross': '❌',
            'check': '✅',
            'check_mark': '✅',
            'checkered_flag': '🏁',
            'warning': '⚠️',
            'warning_sign': f'⚠️',
            'question': '❓',
            
    }


    
Module = c
Module.run(__name__)
    
<|MERGE_RESOLUTION|>--- conflicted
+++ resolved
@@ -447,7 +447,8 @@
         if cache:
             if key in cls.cache:
                 return cls.cache[key]
-        
+            
+
         verbose = kwargs.get('verbose', False)
         data = getattr(cls, f'get_{mode}')(key,default=default, **kwargs)
         if data == None: 
@@ -1778,7 +1779,6 @@
     def put_json(cls,*args,**kwargs) -> str:
         loop = cls.get_event_loop()
         return loop.run_until_complete(cls.async_put_json(*args, **kwargs))
-        return path
     
     @classmethod
     async def async_put_json(cls, 
@@ -1855,8 +1855,12 @@
         return os.path.isfile(path)
 
     @classmethod
-    def rm(cls, path, extension=None, root=False):
+    def rm(cls, path, extension=None, root=False, mode = 'json'):
         path = cls.resolve_path(path=path, extension=extension, root=root)
+
+        if not os.path.exists(path):
+            path += f'.{mode}'
+        
 
         if os.path.exists(path):
             if os.path.isdir(path):
@@ -4058,21 +4062,6 @@
         return ip 
     
     @classmethod
-<<<<<<< HEAD
-    def ip(cls, cache:bool = False, **kwargs) -> str:
-        try:
-            if cache:
-                ip = c.get('ip', None)
-                if ip != None:
-                    return ip
-            
-            ip =  cls.external_ip(**kwargs)
-            if cache:
-                c.set('ip', ip)
-        except Exception as e:
-            return c.default_ip 
-
-=======
     def ip(cls, cache:bool = True, **kwargs) -> str:
         if cache:
             ip = c.get('ip', None)
@@ -4082,7 +4071,6 @@
         ip =  cls.external_ip(**kwargs)
         if cache:
             c.put('ip', ip)
->>>>>>> 05926dc4
         return ip
     @classmethod
     def queue(cls, size:str=-1, *args,  mode='queue', **kwargs):
@@ -5006,7 +4994,6 @@
         return self.module('subspace')().auth(*args, key=key, **kwargs)
     
     @classmethod
-<<<<<<< HEAD
     def call(cls,  *args , n: int=1, return_future:bool=False,  **kwargs) -> None:
         if n == 1:
             futures = c.async_call(*args,**kwargs)
@@ -5015,15 +5002,6 @@
         if return_future:
             return futures
     
-        return c.gather(futures)
-
-
-
-=======
-    def call(cls,  module , *args, n: int=1, return_future:bool=False,  **kwargs) -> Any:
-        module = c.connect(module, prefix_match=prefix_match, network=network, key=key)
-        result = getattr(module, fn)(*args, return_future=return_future, **kwargs)
->>>>>>> 05926dc4
         return c.gather(futures)
 
     @classmethod
