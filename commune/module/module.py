

import inspect
import numpy as np
import os
from copy import deepcopy
from typing import Optional, Union, Dict, List, Any, Tuple, Callable
from munch import Munch
from rich.console import Console
import json
from glob import glob
import sys
import argparse
import asyncio
from typing import Union, Dict, Optional, Any, List, Tuple


@classmethod
def cache_result(cls, func):
    import functools
    
    def wrapper(*args, **kwargs):
        fn_name = func.__name__
        cache = kwargs.pop('cache', True)
        update = kwargs.pop('update', False)
        max_age = kwargs.pop('max_age', 60)

        if cache and not update:
            cls.get(fn_name, max_age=max_age, cache=cache)

        result = func(*args, **kwargs)
        
        if cache:
            cls.put(fn_name, result, cache=cache)

        return result

    return wrapper


class c:
    root_module_class = 'c' # WE REPLACE THIS THIS Module at the end, kindof odd, i know, ill fix it fam, chill out dawg, i didnt sleep with your girl
    default_port_range = [50050, 50150] 
    user = None
    default_ip = '0.0.0.0'
    address = None
    root_path  = root = libpath = os.path.dirname(os.path.dirname(__file__))
    modules_path = os.path.join(root_path, 'modules')
    repo_path  = os.path.dirname(root_path)
    library_name = root_dir = root_path.split('/')[-1]
    default_network = 'subspace'
    pwd = os.getenv('PWD')
    console = Console()
    default_key = 'alice'
    helper_whitelist = ['info', 'schema','module_name']
    whitelist = []
    blacklist = []
    def __init__(self, 
                 config:Dict=None,
                 **kwargs):
        
        self.set_config(config=config, 
                        kwargs=kwargs)  
    
    
    @classmethod
    def init(cls, *args, **kwargs):
        cls.__init__(*args, **kwargs)
    
    @classmethod
    def boot_peers(cls) -> List[str]: 
        config = c.get_config()
        boot_peers = config.get('boot_peers', [])
        return boot_peers
        
        
    @classmethod
    def add_root_path(cls, root_path:str):
        root_paths = c.getc('root_paths', [])
        if root_path not in root_paths:
            root_paths.append(root_path)
        else: 
            return {'msg': 'root_path already exists'}
        c.putc('root_paths', root_paths)
        return {'msg': 'success'}
    
    
    @classmethod
    def get_root_paths(cls):
        root_paths = c.getc('root_paths', [cls.root_path])
        if cls.root_path not in root_paths:
            cls.add_root_path(cls.root_path)

        return rot_paths
    root_paths = get_root_paths
        

    @classmethod
    def start_node(cls, *args, **kwargs):
        c.module('subspace').start_node(*args, **kwargs)

    @classmethod
    def start_chain(cls, *args, **kwargs):
        c.module('subspace').start_chain(*args, **kwargs)
    def getattr(self, k:str)-> Any:
        return getattr(self,  k)
    @classmethod
    def getclassattr(cls, k:str)-> Any:
        return getattr(cls,  k)
    
    
    
    @classmethod
    def module_file(cls) -> str:
        # get the file of the module
        return inspect.getfile(cls)
    @classmethod
    def module_dirpath(self, simple:bool=False) -> str:
        return  os.path.dirname(self.module_file(simple=simple))

    @classmethod
    def __module_dir__(cls) -> str :
        # get the directory of the module
        return os.path.dirname(cls.module_file())
    

    @classmethod
    def get_module_path(cls, obj=None,  simple:bool=False) -> str:
        
        # odd case where the module is a module in streamlit
        obj = cls.resolve_module(obj)
        module_path =  inspect.getfile(obj)
        # convert into simple
        if simple:
            return cls.path2simple(path=module_path)
        return module_path
    
    @classmethod
    def get_module_dirpath(cls, obj=None,  simple:bool=False) -> str:
       
        return  os.path.dirname(c.get_module_path(obj=obj, simple=simple))
    get_module_dir = get_module_dirpath
    
    @classmethod
    def filepath(cls) -> str:
        '''
        removes the PWD with respect to where module.py is located
        '''
        return cls.get_module_path(simple=False)
    pythonpath = pypath =  filepath
    @classmethod
    def configpath(cls) -> str:
        '''
        removes the PWD with respect to where module.py is located
        '''
        return cls.get_module_config_path()
    cfgpath = configpath
    
    @classmethod
    def dirpath(cls) -> str:
        '''
        removes the PWD with respect to where module.py is located
        '''
        return os.path.dirname(cls.filepath())
    
    
    @classmethod
    def __local_file__(cls) -> str:
        '''
        removes the PWD with respect to where module.py is located
        '''
        return cls.get_module_path(simple=False).replace(cls.repo_path+'/', '')
    
    @classmethod
    def __simple_file__(cls) -> str:
        '''
        The simple representation of a module path with respect to the module.py
        home/commune/module.py would assume the module_path would be home/commune/
        
        Using this we convert the full path of the module into a simple path for more
        human readable strings. We do the following
        
        1. Remove the MODULE_PATH and assume the module represents the directory
        2. replace the "/" with "."
        
    
        Examples:
            commune/dataset/text/dataset.py -> dataset.text
            commune/model/transformer/dataset.py -> model.transformer
        
        '''
        file =  cls.get_module_path(simple=True)

        return file
    
    
    @classmethod
    def module_path(cls, simple:bool=True) -> str:
        # get the module path
        path = cls.get_module_path(simple=simple)
        path = path.replace('modules.', '')
        return path
    
    name = module_path
    module_name = module_path
    @classmethod
    def module_class(cls) -> str:
        return cls.__name__
    @classmethod
    def class_name(cls) -> str:
        return cls.__name__
    def get_class_name(cls, obj = None) -> str:
        obj = obj if obj != None else cls
        if not cls.is_class(obj):
            obj = type(obj)
        
        return obj.__name__
        
    
    @property
    def module_tag(self) -> str:
        '''
        The tag of the module for many flavors of the module to avoid name conflicts
        (TODO: Should we call this flavor?)
        
        '''
        if not hasattr(self, '_module_tag'):
            self.__dict__['_module_tag'] = None
        return self._module_tag
    
    
    @module_tag.setter
    def module_tag(self, value):
        # set the module tag
        self._module_tag = value
        return self._module_tag

    @classmethod
    def minimal_config(cls) -> Dict:
        '''
        The miminal config a module can be
        
        '''
        minimal_config = {
            'module': cls.__name__
        }
        return minimal_config
        
        
    @classmethod
    def __config_file__(cls) -> str:
        
        __config_file__ =  cls.module_file().replace('.py', '.yaml')
        
        # if the config file does not exist, then create one where the python path is

        return __config_file__


    @classmethod
    def get_module_config_path(cls) -> str:
        return cls.get_module_path(simple=False).replace('.py', '.yaml')
    
    @classmethod    
    def dict2munch(cls, x:Dict) -> Munch:
        '''
        Converts a dict to a munch
        '''
        from commune.utils.dict import dict2munch
        return dict2munch(x)
    
    @classmethod
    def munch2dict(cls, x:'Munch') -> Dict:
        '''
        Converts a munch to a dict
        '''
        from commune.utils.dict import munch2dict
        return munch2dict(x)
    
    @classmethod
    def munch(cls, x:Dict) -> Munch:
        '''
        Converts a dict to a munch
        '''
        return cls.dict2munch(x)
    
    @classmethod
    def load_yaml(cls, path:str=None, root:bool = False) -> Dict:
        '''f
        Loads a yaml file
        '''
        path = cls.resolve_path(path, root=root)
        
        from commune.utils.dict import load_yaml
        config = load_yaml(path)
        return config



    @classmethod
    def fn_code_map(cls, module=None)-> Dict[str, str]:
        module = module if module else cls
        functions = cls.get_functions(module)
        fn_code_map = {}
        for fn in functions:
            fn_code_map[fn] = cls.get_function_code(fn=fn, module=module)
        return fn_code_map
    
    code_map = fn_code_map
            
    @classmethod
    def get_function_code(cls, 
                    fn:str, 
                    module:str = None, # defaults to the current module
                    fn_seperator:str="::" ) -> str:
        '''
        Returns the code of a function
        '''
        
        
        if isinstance(fn, str):
            if fn.split(fn_seperator)==2:
                module, fn = fn.split(fn_seperator)
                module = commune.module(module)

            if module is None:
                module = cls 
            
            fn = getattr(module, fn)
        assert callable(fn), f'fn must be callable, got {fn}'       
        fn_code = inspect.getsource(fn)
        return fn_code

    @classmethod
    def function_code(cls, fn ) -> str:
        '''
        Returns the code of a function
        '''
        return cls.get_fn_code(fn)
    
    
    fn_code = function_code
    get_fn_code = get_function_code

    @classmethod
    def sandbox(cls):
        return cls.cmd(f'python3 sandbox.py')
    sand = sandbox
    @classmethod
    def save_yaml(cls, path:str,  data: dict, root:bool = False) -> Dict:
        '''
        Loads a yaml file
        '''
        path = cls.resolve_path(path, root=root)
            
        from commune.utils.dict import save_yaml
        if isinstance(data, Munch):
            data = cls.munch2dict(deepcopy(data))
            
        return save_yaml(data=data , path=path)

    def merge_config(self, config:Dict, overrite_keys:bool = False) -> Dict:
        '''
        Merges the config with the current config
        '''
        if hasattr(config, 'to_dict'):
            config = config.to_dict()
        
        elif isinstance(config, Munch):
            config = self.munch2dict(config)
                
        # merge the model config with the config
        
        default_config = self.munch2dict(self.config)
        for k,v in config.items():
            if not overrite_keys:
                assert k not in default_config, f'config key {k} not found in config'
            default_config[k] = config[k]        
        self.config = self.munch(default_config)
        return self.config
    
    
    @classmethod
    
    def resolve_config_path(cls, module= None) -> str:
        
        
        if module != None: 
            module_tree = cls.module_tree()
            path = module_tree[module].replace('.py', '.yaml')
        else:
            path = cls.__config_file__()
        assert isinstance(path, str)
        return path
    
    config_path = resolve_config_path
    
    @classmethod
    def load_config(cls, path:str=None, to_munch:bool = False, root:bool = False) -> Union[Munch, Dict]:
        '''
        Args:
            path: The path to the config file
            to_munch: If true, then convert the config to a munch
        '''
        path = cls.resolve_config_path(path)

        config = cls.load_yaml(path)

        if to_munch:
            config =  cls.dict2munch(config)
        
        return config
    
    
    default_config = load_config
    
    @classmethod
    def put(cls, 
            k, 
            v, 
            password: bool = None,
            include_timestamp : bool = True,
            mode: bool = 'json',
            cache :bool = True,
            **kwargs):
        '''
        Puts a value in the config
        '''
        

        encrypt =  password != None
        v = cls.copy(v)
        if encrypt:
            data = cls.encrypt(v, password=password, return_dict=True)
        else:
            data = {'data': v,
                'encrypted': encrypt}

        if include_timestamp:
            data['timestamp'] = c.timestamp()
            

        
        # default json 
        getattr(cls,f'put_{mode}')(k, data, **kwargs)
    
        if cache:
            cls.cache[k] = v
        
        return data
    
    

        
    @classmethod
    def get(cls,
            key:str, 
            default: Any=None, 
            password: str=None, 
            mode:str = 'json',
            max_age:str = None,
            cache :bool = True,
            **kwargs) -> Any:
        
        '''
        Puts a value in sthe config, with the option to encrypt it

        Return the value
        '''
        if cache:
            if key in cls.cache:
                return cls.cache[key]
        
        verbose = kwargs.get('verbose', False)
        data = getattr(cls, f'get_{mode}')(key,default=default, **kwargs)
        if data == None: 
            data = default
        encrypted = c.is_encrypted(data)
        if encrypted:
            data = cls.decrypt(data, password=password)
        if isinstance(data, dict):
            if max_age != None:
                timestamp = data.get('timestamp', None)
                if timestamp != None:
                    age = c.get_age(timestamp)
                    if age > max_age:
                        if verbose:
                            c.print(f'{key} is too old, age: {int(age)} > {max_age}', color='red')
                        return default
        else:
            data = default
            
        if isinstance(data, dict):
            if 'data' in data:
                data = data['data']
        return data
    

        
    @classmethod
    def get_ts(cls,
            key:str, 
            default: Any=None, 
            password: str=None, 
            mode:str = 'json',
            max_age:str = None,
            cache :bool = True,
            **kwargs) -> Any:
        
        '''
        Puts a value in sthe config, with the option to encrypt it

        Return the value
        '''
        if cache:
            if key in cls.cache:
                return cls.cache[key]
        
        verbose = kwargs.get('verbose', False)
        data = getattr(cls, f'get_{mode}')(key,default=default, **kwargs)
        if data == None: 
            data = default
        encrypted = c.is_encrypted(data)
        if encrypted:
            data = cls.decrypt(data, password=password)
        if isinstance(data, dict):
            if max_age != None:
                timestamp = data.get('timestamp', None)
                if timestamp != None:
                    age = c.get_age(timestamp)
                    if age > max_age:
                        if verbose:
                            c.print(f'{key} is too old, age: {int(age)} > {max_age}', color='red')
                        return default
        return data['timestamp']
    
    @staticmethod
    def get_age(timestamp:int=0):
        return c.time() - timestamp
    
    @staticmethod
    def too_old(self, timestamp:int, max_age:int):
        return self.get_age(timestamp) > max_age
    
    @classmethod
    def config_keys(self, config:Dict = None) -> List[str]:
        '''
        Returns the keys of the config
        '''
        config = config or self.config
        return list(config.keys())
    
    
    @classmethod
    def mutc(cls, k, v, password:str=None, new_password:str=None):
        old_v = cls.getc(k, password=password)
        password = password if new_password == None else new_password
        v = cls.put_v(old_v, password=password)
        
    @classmethod
    def putc(cls, k, v, password=None) -> Munch:
        '''
        Saves the config to a yaml file
        '''
        config = cls.config()
        if password:
            v = cls.encrypt(v, password=password)

        cls.dict_put(config, k, v)
        cls.save_config(config=config)
   
   
    @classmethod
    def rmc(cls, k, password=None) -> Munch:
        '''
        Saves the config to a yaml file
        '''
        config = cls.config()
        c.dict_rm(config, k)
        cls.save_config(config=config)
   
    delc = rmc
    setc = putc
    @classmethod
    def encryptc(cls, k, password=None) -> Munch:
        '''
        Saves the config to a yaml file
        '''
        config = cls.config()
        assert k in config, f'key {k} not found in config'
        v = cls.dict_get(config, k)
        # assert isinstance(v,str), f'cannot encrypt {v} of type {type(v)}, strings only'
        if password:
            v = cls.encrypt(v,  password=password)

        cls.dict_put(config, k, v)
        cls.save_config(config=config)
        return v
   
    encc=encryptc
    @classmethod
    def decryptc(cls, k, password=None) -> Munch:
        '''
        Saves the config to a yaml file
        '''
        config = cls.config()
        v = config[k]
        if password:
            v = cls.decrypt(v,  password=password)

        if v != None:
            config[k] = v
            cls.save_config(config=config)
        
        return v
    
    decc = decryptc
    
    @classmethod
    def is_encryptedc(cls, k) -> Munch:
        '''
        Saves the config to a yaml file
        '''
        config = cls.getc(c)
        return c.is_encrypted(v)
    @classmethod
    def frontend(cls):
        c.cmd('yarn start', cwd=f'{c.repo_path}/frontend', verbose=True)
      
    @classmethod
    def popc(cls, key:str):
        config = cls.config()
        config.pop(key, None)
        cls.save_config(config=config)
        
    @classmethod  
    def getc(cls, key, password=None, default= None) -> Any:
        '''
        Saves the config to a yaml file
        '''
        
        data = cls.dict_get(cls.config(), key, default)
        if c.is_encrypted(data):
            if password == None:
                return data
            data = c.decrypt(data, password=password)
            
        return data

    
    @classmethod
    def save_config(cls, config:Union[Munch, Dict]= None, path:str=None) -> Munch:

        '''
        Saves the config to a yaml file
        '''
        if config == None:
            config = cls.get_config()
        
        path = path if path else cls.__config_file__()
        
        if isinstance(config, Munch):
            config = cls.munch2dict(deepcopy(config))
        elif isinstance(config, dict):
            config = deepcopy(config)
        else:
            raise ValueError(f'config must be a dict or munch, not {type(config)}')
        
        config = cls.save_yaml(data=config , path=path)

        return config
    
    
    def config_exists(self, path:str=None) -> bool:
        '''
        Returns true if the config exists
        '''
        path = path if path else self.__config_file__()
        return self.path_exists(path)
    @classmethod
    def get_config(cls, 
                   config:dict = None,
                   kwargs:dict=None, 
                   to_munch:bool = True,
                   root:bool = False) -> Munch:
        '''
        Set the config as well as its local params
        '''
        kwargs = kwargs if kwargs != None else {}
        kwargs.pop('kwargs', None)
        if isinstance(config, str):
            try:
                config = cls.load_config(path=config)
            except FileNotFoundError as e:
                config = {}
            assert isinstance(config, dict), f'config must be a dict, not {type(config)}'
        elif isinstance(config, dict):
            default_config = cls.load_config()
            default_config.update(config)
            config = default_config

        elif config == None:
            config = cls.load_config()
            
        assert isinstance(config, dict), f'config must be a dict, not {config}'
        
        kwargs = kwargs if kwargs != None else {}
        kwargs.update(kwargs.pop('kwargs', {}))
        
        for k,v in kwargs.items():
            cls.dict_put(config,k,v )
        # ensure there are no inner_args to avoid ambiguous args 
    
        if isinstance(config, Munch) and to_munch:
            config = cls.munch2dict(config)
        
            
        #  add the config after in case the config has a config attribute lol
        if to_munch:
            config = cls.dict2munch(config)
        
        return config

    config = get_config

    @classmethod
    def cfg(cls, *args, **kwargs):
        return cls.get_config(*args, **kwargs)





    def set_config(self, 
                   config:Optional[Union[str, dict]]=None, 
                   kwargs:dict=None,
                   to_munch: bool = True,
                   add_attributes: bool = False,
                   save_config:bool = False) -> Munch:
        '''
        Set the config as well as its local params
        '''
        kwargs = kwargs if kwargs != None else {}
        kwargs = c.locals2kwargs(kwargs)
            

        config =  self.get_config(config=config,kwargs=kwargs, to_munch=to_munch)

        if add_attributes:
            self.__dict__.update(self.munch2dict(config))
        self.config = config 
        
        if save_config:
            self.save_config(config=config)
        
        
        return self.config

    @classmethod
    def flatten_dict(cls, x):
        from commune.utils.dict import deep2flat
        return deep2flat(x)

    # KEY LAND
    @classmethod
    def add_key(cls, *args, **kwargs):
        return c.module('key').add_key(*args, **kwargs)
    # KEY LAND
    @classmethod
    def rename_key(cls, *args, **kwargs):
        return c.module('key').rename_key(*args, **kwargs)
    mv_key = rename_key
    @classmethod
    def add_keys(cls, *args, **kwargs):
        return c.module('key').add_keys(*args, **kwargs)
    @classmethod
    def key_exists(cls, *args, **kwargs):
        return c.module('key').key_exists(*args, **kwargs)
    @classmethod
    def ls_keys(cls, *args, **kwargs):
        return c.module('key').ls_keys(*args, **kwargs)
    @classmethod
    def rm_key(cls, *args, **kwargs):
        return c.module('key').rm_key(*args, **kwargs)
    @classmethod
    def key_encrypted(cls, *args, **kwargs):
        return c.module('key').key_encrypted(*args, **kwargs)

    @classmethod
    def encrypt_key(cls, *args, **kwargs):
        return c.module('key').encrypt_key(*args, **kwargs)
        

    @classmethod
    def add_args( cls, config: dict , prefix: str = None , parser: argparse.ArgumentParser = None ):

        '''
        Adds arguments to the parser based on the config. This invol
        '''
        from commune.utils.dict import flat2deep, deep2flat
        
        
        parser = parser if parser else argparse.ArgumentParser()
        """ Accept specific arguments from parser
        """
        
        prefix_str = '' if prefix == None else prefix + '.'
        flat_config = deep2flat(config)
        for k,v in flat_config.items():

            if type(v) in [str, int, float, int, bool]:
                parser.add_argument('--' + prefix_str + k, type=type(v),  help=f'''The value for {k}''', default = v)
            elif type(v) in [list]:
                parser.add_argument('--' + prefix_str + k, nargs='+', help=f'''The value for {k}''', default = v)

        args = parser.parse_args()
        flat_config.update(args.__dict__)
        config = flat2deep(flat_config)
        return config

    @classmethod
    def st(cls, module = None, fn='dashboard'):
        module = c.module(module)
        module_filepath = module.filepath()
        c.print(f'Running {module_filepath}', color='green')
        cls.run_command(f'streamlit run {module_filepath} -- --fn {fn}', verbose=True)

    @staticmethod
    def stside(fn):
        import streamlit as st
        
        def wrapper(*args, **kwargs):
            with st.sidebar:
                return fn(*args, **kwargs)
        
        return wrapper
    @staticmethod
    def st_load_css(*args, **kwargs):
        c.module('streamlit').load_css(*args, **kwargs)

    @classmethod
    def cmd(cls, 
                    command:Union[str, list],
                    verbose:bool = False, 
                    env:Dict[str, str] = {}, 
                    output_text:bool = True,
                    sudo:bool = False,
                    password: bool = None,
                    color: str = 'white',
                    **kwargs) -> 'subprocess.Popen':
        '''
        Runs  a command in the shell.
        
        '''
        if isinstance(command, list):
            kwargs = c.locals2kwargs(locals())
            for idx,cmd in enumerate(command):
                c.print(f'Running {idx}/{len(command)}', color='green')
                kwargs['command'] = cmd
                c.cmd(**kwargs)
            command = command.split(' ')
        import subprocess
        import shlex
        import time
        import signal
        
        def kill_process(process):
            import signal
            process.stdout.close()
            process.send_signal(signal.SIGINT)
            process.wait()
            # sys.exit(0)
            
        if password != None:
            sudo = True
            
        if sudo:
            command = f'sudo {command}'
            
            
        process = subprocess.Popen(shlex.split(command),
                                    stdout=subprocess.PIPE, 
                                    # stderr=subprocess.PIPE, 
                                    env={**os.environ, **env}, **kwargs)

            
        new_line = b''
        stdout_text = ''
        line_count_idx = 0
        line_delay_period = 0
        last_time_line_printed = time.time()
 
        try:
            for ch in iter(lambda: process.stdout.read(1), b""):
                

                if  ch == b'\n':
                    line_count_idx += 1
                    stdout_text += (new_line+ch).decode()
                    if verbose:
            
                        c.print(new_line.decode(), color=color)
                    new_line = b''
                    continue
                
                new_line += ch
  
        except KeyboardInterrupt:
            kill_process(process)
        
        return stdout_text


    run_command = shell = cmd 
    @classmethod
    def import_module(cls, import_path:str) -> 'Object':
        from importlib import import_module

        return import_module(import_path)


    @classmethod
    def import_object(cls, key:str, verbose: bool = False)-> 'Object':
        
        '''
        
        Import an object from a string with the format of 
            {module_path}.{object}
        
        Examples:
            import_object("torch.nn"): imports nn from torch
        
        '''
        from importlib import import_module
        module = '.'.join(key.split('.')[:-1])
        object_name = key.split('.')[-1]
        if verbose:
            c.print(f'Importing {object_name} from {module}')
        obj =  getattr(import_module(module), object_name)
        return obj
    
    get_object = importobj = import_object
    

    
    @classmethod
    def modules(cls, search=None)-> List[str]:
        '''
        List of module paths with respect to module.py file
        
        Assumes the module root directory is the directory containing module.py
        '''
        module_list = list(cls.module_tree().keys())
        if search:
            module_list = [m for m in module_list if search in m]
    
        return module_list

    @classmethod
    def port_used(cls, port: int, ip: str = '0.0.0.0', timeout: int = 1):
        import socket
        
        with socket.socket(socket.AF_INET, socket.SOCK_STREAM) as sock:
            # Set the socket timeout
            sock.settimeout(timeout)

            # Try to connect to the specified IP and port
            try:
                sock.connect((ip, port))
                return True
            except socket.error:
                return False
    
    @classmethod
    def port_free(cls, *args, **kwargs) -> bool:
        return not cls.port_used(*args, **kwargs)

    @classmethod
    def port_available(cls, port:int, ip:str ='0.0.0.0'):
        return not cls.port_used(port=port, ip=ip)
        

    @classmethod
    def used_ports(cls, ports:List[int] = None, ip:str = '0.0.0.0', port_range:Tuple[int, int] = None):
        '''
        Get availabel ports out of port range
        
        Args:
            ports: list of ports
            ip: ip address
        
        '''
        port_range = cls.resolve_port_range(port_range=port_range)
        if ports == None:
            ports = list(range(*port_range))
        
        async def check_port(port, ip):
            return cls.port_used(port=port, ip=ip)
        
        used_ports = []
        jobs = []
        for port in ports: 
            jobs += [check_port(port=port, ip=ip)]
                
        results = cls.gather(jobs)
        for port, result in zip(ports, results):
            if isinstance(result, bool) and result:
                used_ports += [port]
            
        return used_ports
    

    get_used_ports = used_ports
   
    @classmethod
    def resolve_path(cls, path:str, extension:Optional[str]= None, root:bool = False):
        '''
        Resolves path for saving items that relate to the module
        
        The path is determined by the module path 
        
        '''
        
        
        
        if path.startswith('/'):
            return path
        elif path.startswith('~/'):
            return os.path.expanduser(path)
        elif path.startswith('./'):
            return os.path.abspath(path)
        else:
            # if it is a relative path, then it is relative to the module path
            # ex: 'data' -> '.commune/path_module/data'
            tmp_dir = c.tmp_dir() if root else cls.tmp_dir()

            if tmp_dir not in path:
                path = os.path.join(tmp_dir, path)
            if not os.path.isdir(path):
                if extension != None and extension != path.split('.')[-1]:
                    path = path + '.' + extension

            return path
    
    @classmethod
    def get_address(cls, module, **kwargs):
        return c.namespace(**kwargs).get(module, None)
    
    @classmethod
    def resolve_address(cls, address:str = None):
        if address == None:
            address = c.free_address()
        assert isinstance(address, str),  'address must be a string'
        return address
    @classmethod
    def get_available_ports(cls, port_range: List[int] = None , ip:str =None) -> int:
        port_range = cls.resolve_port_range(port_range)
        ip = ip if ip else cls.default_ip
        
        available_ports = []
        # return only when the port is available
        for port in range(*port_range): 
            if not cls.port_used(port=port, ip=ip):
                available_ports.append(port)
                
                
        return available_ports
    available_ports = get_available_ports
    
    
    @staticmethod
    def scan_ports(host=None, start_port=1, end_port=50000):
        if host == None:
            host = c.external_ip()
        import socket
        open_ports = []
        for port in range(start_port, end_port + 1):  # ports from start_port to end_port
            if c.port_used(port=port, ip=host):
                open_ports.append(port)
        return open_ports

    @classmethod
    def resolve_port(cls, port:int=None, **kwargs):
        
        '''
        
        Resolves the port and finds one that is available
        '''
        if port == None or port == 0:
            port = cls.free_port(port, **kwargs)
            
        if cls.port_used(port):
            port = cls.free_port(port, **kwargs)
            
        return port
    
    @classmethod
    def free_ports(cls, n=10, reserve:bool = False, random_selection:bool = False, **kwargs ) -> List[int]:
        free_ports = []
        avoid_ports = kwargs.pop('avoid_ports', [])
        for i in range(n):
            free_ports += [cls.free_port(reserve=reserve, 
                                         random_selection=random_selection, 
                                         avoid_ports=avoid_ports, **kwargs)]
            avoid_ports += [free_ports[-1]]
              
        return free_ports
    
    @classmethod
    def random_port(cls, *args, **kwargs):
        return cls.choice(cls.free_ports(*args, **kwargs))
    
    @staticmethod
    def random_int(*args):
        import random
        if len(args) == 1:
            return random.randint(0, args[0])
        elif len(args) == 2:
            return random.randint(args[0], args[1])
        else:
            raise ValueError('Invalid number of arguments')
    
    @classmethod
    def ports(cls, ip='0.0.0.0') -> List[int]:
        ports = []
        for port in range(*cls.port_range()): 
            ports += [port]
                
        return ports
    
    @classmethod
    def used_ports(cls, ip='0.0.0.0') -> List[int]:
        used_ports = []
        for port in range(*cls.port_range()): 
            if not cls.port_available(port=port, ip=ip):
                used_ports += [port]
                
        return used_ports
    
    @classmethod
    def free_address(cls, **kwargs):
        return f'{c.ip()}:{c.free_port(**kwargs)}'
    
    @classmethod
    def free_port(cls, 
                  ports = None,
                  port_range: List[int] = None , 
                  ip:str =None, 
                  avoid_ports = None,
                  reserve:bool = False, 
                  random_selection:bool = True) -> int:
        
        '''
        
        Get an availabldefe port within the {port_range} [start_port, end_poort] and {ip}
        '''
        avoid_ports = avoid_ports if avoid_ports else []
        
        if ports == None:
            port_range = cls.resolve_port_range(port_range)
            ports = list(range(*port_range))
            
            
            
        ip = ip if ip else cls.default_ip

        if random_selection:
            ports = cls.shuffle(ports)
            
        reserved_ports = cls.reserved_ports()
        # return only when the port is available
        
        port = None
        for port in ports: 
            if port in reserved_ports:
                continue
            if port in avoid_ports:
                continue
            
            if cls.port_available(port=port, ip=ip):
                if reserve:
                    cls.reserve_port(port)
                return port
        
    
    

        raise Exception(f'ports {port_range[0]} to {port_range[1]} are occupied, change the port_range to encompase more ports')

    get_available_port = free_port

    
    def kwargs2attributes(self, kwargs:dict, ignore_error:bool = False):
        for k,v in kwargs.items():
            if k != 'self': # skip the self
                # we dont want to overwrite existing variables from 
                if not ignore_error: 
                    assert not hasattr(self, k)
                setattr(self, k)

    @classmethod
    def kill_port(cls, port:int, mode='bash')-> str:
        
        port2module = cls.port2module()
        if port in port2module:

            cls.kill(port2module[port])
        
        if mode == 'python':
            import signal
            from psutil import process_iter
            '''
            Kills the port {port} on the localhost
            '''
            for proc in process_iter():
                for conns in proc.connections(kind='inet'):
                    if conns.laddr.port == port:
                        proc.send_signal(signal.SIGKILL) # or SIGKILL
                        print(f'killed {port}')
            return port
        elif mode == 'bash':
            return cls.run_command('kill -9 $(lsof -ti:{port})')

    @classmethod
    def kill_server(cls, module:str,mode:str = 'pm2'):
        '''
        Kill the server by the name
        '''
        server_info = cls.get_server_info(module)
        if 'external_ip' in server_info:
            server_info.get('external_ip') == cls.external_ip()
        if isinstance(module, int) or mode == 'local':
            cls.kill_port(server_info['port'])
        if mode == 'pm2':
            cls.pm2_kill(module)
        else:
            raise NotImplementedError(f"Mode: {mode} is not implemented")
        

    @classmethod
    def restart_server(cls, module:str, mode:str = 'pm2'):
        '''
        Kill the server by the name
        '''
        server_info = cls.get_server_info(module)
        if 'external_ip' in server_info:
            assert server_info.get('external_ip') == cls.external_ip()
        if mode == 'pm2':
            return cls.pm2_restart(module)
        else:
            raise NotImplementedError(f"Mode: {mode} is not implemented")

    @staticmethod
    def kill_all_servers(bro, verbose: bool = True) -> {'bro': ['str','Text'], 'bro2': 'Text'}:
        '''
        Kill all of the servers
        '''
        for module in c.servers():
            if verbose:
                c.print(f'Killing {module}', color='red')
            c.kill_server(module)
            
    
    @classmethod
    def kill_all(cls, search= None):
        for module in c.servers():
            if search != None and search in module:
                cls.kill(module)
            
        


    @classmethod
    def restart_all_servers(cls, verbose: bool = True):
        '''
        Kill all of the servers
        '''
        for module in cls.servers():
            if verbose:
                c.print(f'Restarting {module}', color='red')
            cls.restart_server(module)
    @classmethod
    def restart_all(cls):
        cls.restart_all_servers()

    @classmethod
    def path_config_exists(cls, path:str) -> bool:
        '''
        Checks if the path exists
        '''
        for ext in ['.yaml', '.yml']:
            if os.path.exists(path.replace('.py', ext)):
                return True
        return False
    @classmethod
    def path2simple(cls, path:str, compress:bool = True,) -> str:

        # does the config exist

        simple_path =  path.split(deepcopy(cls.root_dir))[-1]

        if cls.path_config_exists(path):
            simple_path = os.path.dirname(simple_path)

        simple_path = simple_path.replace('.py', '')
        
        
        simple_path = simple_path.replace('/', '.')[1:]
        if compress:
            simple_path = cls.compress_name(simple_path, seperator='.')
        
        if simple_path.startswith('modules.'):
            simple_path = simple_path.replace('modules.', '')
        return simple_path
    

            
    @staticmethod
    def compress_name( name, seperator='.', suffixes = ['_module', 'module']):
        '''
        
        '''
        chunks = name.split(seperator)
        new_chunks = []
        for i, chunk in enumerate(chunks):
            if len(new_chunks)>0:
                if new_chunks[-1] == chunks[i]:
                    continue
                elif any([chunks[i].endswith(s) for s in suffixes]):
                    continue
            new_chunks.append(chunk)
            
        return seperator.join(new_chunks)
    
    
    @classmethod
    def path2localpath(cls, path:str) -> str:
        local_path = path.replace(cls.repo_path, cls.root_dir)
        return local_path
    @classmethod
    def path2config(cls, path:str, to_munch=False)-> dict:
        path = cls.path2configpath(path=path)
        return cls.load_config(path, to_munch=to_munch)
    
    @classmethod
    def path2configpath(cls, path:str):
        return path.replace('.py', '.yaml')
    @classmethod
    def simple2configpath(cls,  path:str):
        return cls.path2configpath(cls.simple2path(path))
    @classmethod
    def simple2config(cls, path:str, to_munch=False)-> dict:
        return cls.load_config(cls.simple2configpath(path), to_munch=to_munch)
    
    
    @classmethod
    def import_path(cls):
        return cls.path2objectpath(cls.module_file())
    
    @classmethod
    def object_path(cls):
        return cls.path2objectpath(cls.module_path(simple=False))
    
    @classmethod
    def object_module_path(cls):
        return '.'.join(cls.object_path().split('.')[:-1])
    
    
    @classmethod
    def __object_name__(cls):
        return '.'.join(cls.object_path().split('.')[:-1])


    @classmethod
    def find_python_class(cls, path:str , class_index:int=0, search:str = None, start_lines:int=2000):
        import re
        
        # read the contents of the Python script file
        python_script = cls.readlines(path, end_line = start_lines, resolve=False)
        class_names  = []
        lines = python_script.split('\n')
        
        for line in lines:

            key_elements = ['class ', '(', '):']
            self_ref_condition = 'key_elements' not in line

            has_class_bool = all([key_element in line for key_element in key_elements])

            other_exceptions = ['ModuleWrapper' in line, 'key_elements' in line]
            has_exception = any([exception for exception in other_exceptions])
            if has_class_bool and (not has_exception):
                if  search != None:
                    if isinstance(search, str):
                        search = [search]
                    if not any([s in line for s in search]):
                        continue
                        
                class_name = line.split('class ')[-1].split('(')[0].strip()
                class_names.append(class_name)
                
        # return the class names
        return class_names
    
    

    @classmethod
    def path2objectpath(cls, path:str) -> str:
        if path.endswith('module/module.py'):
            return 'commune.Module'
            
        object_name = cls.find_python_class(path)
        if len(object_name) == 0:
            return None
        object_name = object_name[-1]
        path = path.replace(cls.repo_path+'/', '').replace('.py','.').replace('/', '.') 
        path = path + object_name
        return path

    @classmethod
    def path2object(cls, path:str) -> str:
        path = cls.path2objectpath(path)
        return cls.import_object(path)


    @classmethod
    def get_module(cls, path:str, verbose:bool = False, handle_error:bool=True) -> str:
        
        og_path = path
        path = cls.simple2path(path)
        path = cls.path2objectpath(path)
        return cls.import_object(path)


    @classmethod
    def module_tree(cls, search=None, 
                    mode='path', 
                    cache:bool = True,
                    update:bool = False,
                    verbose:bool = False,
                    max_age:int=1_000_000_000,) -> List[str]:
                
        if update and verbose:
            c.print('Building module tree', verbose=verbose)
        assert mode in ['path', 'object']
        module_tree = {}
        if mode == 'path':
            module_tree = {cls.path2simple(f):f for f in cls.get_module_python_paths()}

        elif mode == 'object':
            module_tree = {cls.path2simple(f):cls.path2objectpath(f) for f in cls.get_module_python_paths()}
        module_tree = {k:v for k,v in module_tree.items() if search is None or search in k}
        
        # to use functions like c. we need to replace it with module lol
        if cls.root_module_class in module_tree:
            module_tree[cls.module_path()] = module_tree.pop(cls.root_module_class)
        if cache or update:
            c.put('module_tree', module_tree, cache=cache)
        return module_tree
    
    available_modules = tree = module_tree
    @classmethod
    def list_modules(cls, search=None):
        modules = list(cls.module_tree(search).keys())
        return modules
    
    @classmethod
    def servers(cls, *args, **kwargs) -> List[str]:
        modules = list(c.namespace(*args, **kwargs).keys())
        return modules
    
    @classmethod
    def has_servera(cls, *args, **kwargs):
        return bool(len(c.servers(*args, **kwargs)) > 0)
        
    @classmethod
    def has_module(cls, module):
        return module in c.modules()
        
    
    @classmethod
    def valid_module(cls,module,**kwargs ):
        modules = c.servers(module, **kwargs)
        return bool(len(modules) > 0)
    
    @classmethod
    def tasks(cls, task = None, mode='pm2',**kwargs) -> List[str]:
        kwargs['network'] = 'local'
        kwargs['update'] = False
        modules = c.servers( **kwargs)
        tasks = getattr(cls, f'{mode}_list')(task)
        tasks = list(filter(lambda x: x not in modules, tasks))
        return tasks
    
    @classmethod
    def models(cls, *args, **kwargs) -> List[str]:
        models = c.servers(*args, **kwargs)
        models = [k for k in models if k.startswith('model')]
        return models
    @classmethod
    def datasets(cls, *args, **kwargs) -> List[str]:
        return [k for k in list(c.namespace(*args, **kwargs).keys()) if k.startswith('dataset')]
    
    @classmethod
    def datasets(cls, *args, **kwargs) -> List[str]:
        return [k for k in list(c.namespace(*args, **kwargs).keys()) if k.startswith('dataset')]
    @staticmethod
    def module_config_tree() -> List[str]:
        return [f.replace('.py', '.yaml')for f in  c.get_module_python_paths()]

    @staticmethod
    def is_imported(package:str) :
        return  bool(package in sys.modules)

    @classmethod
    def simple2path(cls, path) -> Dict[str, str]:
        module_tree = cls.module_tree()
        return module_tree[path]


    module_python_paths = None
    @classmethod
    def get_module_python_paths(cls) -> List[str]:
        '''
        Search for all of the modules with yaml files. Format of the file
        '''
        if isinstance(cls.module_python_paths, list): 
            return cls.module_python_paths
        modules = []
        failed_modules = []

        # find all of the python files
        for f in glob(c.root_path + '/**/*.py', recursive=True):
            if os.path.isdir(f):
                continue
            file_path, file_ext =  os.path.splitext(f)
   
            if file_ext == '.py':
                dir_path, file_name = os.path.split(file_path)
                dir_name = os.path.basename(dir_path)
                previous_dir_path = dir_path.split('/')[-2]
                
                if dir_name.lower() == file_name.lower():
                    # if the dirname is equal to the filename then it is a module
                    modules.append(f)
                # elif file_name.lower().endswith(dir_name.lower()):
                #     # if the dirname is equal to the filename then it is a module
                #     modules.append(f)
                elif file_name.lower().endswith('module'):
                    # if the dirname is equal to the filename then it is a module
                    modules.append(f)
                    
                elif 'module' in file_name.lower():
                    modules.append(f)
                elif any([os.path.exists(file_path+'.'+ext) for ext in ['yaml', 'yml']]):
                    modules.append(f)
                else:
                    # FIX ME
                    f_classes = cls.find_python_class(f, search=['commune.Module', 'c.Module'])
                    # f_classes = []
                    if len(f_classes) > 0:
                        modules.append(f)
        cls.module_python_paths = modules
        
        return modules

    @classmethod
    def dashboard(cls, *args, **kwargs):
        return cls.get_module('dashboard')(*args, **kwargs)

    @classmethod
    def is_parent(cls, parent=None):
        parent = c if parent == None else parent
        return bool(parent in cls.get_parents(cls))

    @classmethod
    def run_python(cls, path:str, interpreter:str='python3'):
        cls.run_command(f'{interpreter} {path}')
    @classmethod
    def python(cls, *cmd, interpreter:str='python3'):
        cmd = ' '.join(cmd)
        cls.run_command(f'{interpreter} {cmd}')

    @classmethod
    def timer(cls, *args, **kwargs):
        from commune.utils.time import Timer
        return Timer(*args, **kwargs)
    
    @classmethod
    def locals2kwargs(cls,
                      locals_dict:dict,
                      seperate_args:bool=False,
                      merge_kwargs :bool = True) -> dict:
        kwargs = {}
        locals_dict = locals_dict if locals_dict != None else {}
        assert isinstance(locals_dict, dict)
        kwargs.update(locals_dict)
        if merge_kwargs:
            kwargs.update(locals_dict.get('kwargs', {}))
        
        kwargs.pop('cls', None)
        kwargs.pop('self', None)

        if seperate_args:
            args = locals_dict.pop('args', [])
            return args, kwargs
        
        return kwargs
    

    get_kwargs = get_params = locals2kwargs 
        
    @classmethod
    def get_parents(cls, obj=None):
        
        if obj == None:
            obj = cls

        return list(obj.__mro__[1:-1])

    @classmethod
    def module_config_tree(cls):         
        return {m: c.simple2config(m) for m in c.modules()}
    
   
    @classmethod
    def tmp_dir(cls):
        return os.path.expanduser(f'~/.{cls.library_name}/{cls.module_path()}')

    ############ JSON LAND ###############



        
    @classmethod
    def get_json(cls, *args, **kwargs):
        loop = cls.get_event_loop()
        return loop.run_until_complete(cls.async_get_json(*args, **kwargs))
    @classmethod
    async def async_get_json(cls,
                             path:str,
                             default:Any=None,
                             root: bool = False,
                             verbose: bool = False,
                             **kwargs):

        from commune.utils.dict import async_get_json
        path = cls.resolve_path(path=path, extension='json', root=root)
        try:
            data = await async_get_json(path, **kwargs)
        except Exception as e:
            if verbose:
                c.print(f'Failed to load json from {path} with error {e}')
            return default
        if isinstance(data, dict):
            if 'data' in data and 'meta' in data:
                data = data['data']
        
        return data

    load_json = get_json

    @classmethod
    def put_torch(cls, path:str, data:Dict, root:bool = False,  **kwargs):
        import torch
        path = cls.resolve_path(path=path, extension='pt', root=root)
        torch.save(data, path)
        return path
    
    
    
    @classmethod
    def get_torch(cls,path:str, root:bool = False, **kwargs):
        import torch
        path = cls.resolve_path(path=path, extension='pt', root=root)
        return torch.load(path)
    
    
    def init_nn(self):
        import torch
        torch.nn.Module.__init__(self)
    
    @classmethod
    def put_json(cls,*args,**kwargs) -> str:
        loop = cls.get_event_loop()
        return loop.run_until_complete(cls.async_put_json(*args, **kwargs))
    
    
    
    @classmethod
    async def async_put_json(cls, 
                 path:str, 
                 data:Dict, 
                 meta = None,
                 root: bool = False,
                 **kwargs) -> str:
        
        from commune.utils.dict import async_put_json
        if meta != None:
            data = {'data':data, 'meta':meta}
        path = cls.resolve_path(path=path, extension='json', root=root)
        # cls.lock_file(path)
        await async_put_json(path=path, data=data, **kwargs)
        # cls.unlock_file(path)
        return path
    
    save_json = put_json
    
    @classmethod
    def file_exists(cls, path:str, root:bool = False)-> bool:
        path = cls.resolve_path(path=path,  root=root)
        return os.path.exists(path)

        

    
    
    exists = exists_json = file_exists

    @classmethod
    def rm_json(cls, path=None, root:bool = False):
        from commune.utils.dict import rm_json

        if path in ['all', '**']:
            return [cls.rm_json(f) for f in cls.glob(files_only=False)]
        
        path = cls.resolve_path(path=path, extension='json', root=root)

        return rm_json(path )
    
    @classmethod
    def rmdir(cls, path, root:bool = False):
        import shutil
        return shutil.rmtree(path)

    @classmethod
    def isdir(cls, path, root:bool = False):
        path = cls.resolve_path(path=path, root=root)
        return os.path.isdir(path)
        

    @classmethod
    def isfile(cls, path, root: bool = False):
        path = cls.resolve_path(path=path, root=root)
        return os.path.isfile(path)

    @classmethod
    def rm(cls, path, extension=None, root=False):
        path = cls.resolve_path(path=path, extension=extension, root=root)
        if os.path.exists(path):
            if os.path.isdir(path):
                cls.rmdir(path)
            else:
                os.remove(path)
            assert not os.path.exists(path)
            return {'success':True, 'message':f'{path} removed'}
        else:
            return {'success':False, 'message':f'{path} does not exist'}

    
    @classmethod
    def glob(cls,  path ='~/', files_only:bool = True, root:bool = False, recursive:bool=False):
        
        path = cls.resolve_path(path, extension=None, root=root)
        
        if os.path.isdir(path):
            path = os.path.join(path, '**')
            
        paths = glob(path, recursive=recursive)
        
        if files_only:
            paths =  list(filter(lambda f:os.path.isfile(f), paths))
        return paths
         
    @classmethod
    def ls_json(cls, path:str = '', recursive:bool = True):
        return [os.path.basename(p).replace('.json', '')for p in cls.ls(path, recursive=recursive)]
    

    @classmethod
    def ls(cls, path:str = '', 
           recursive:bool = False,
           root:bool = False,
           return_full_path:bool = True):
        path = cls.resolve_path(path, extension=None, root=root)
        try:
            ls_files = cls.lsdir(path) if not recursive else cls.walk(path)
        except FileNotFoundError:
            return []
        if return_full_path:
            ls_files = [os.path.expanduser(os.path.join(path,f)) for f in ls_files]
        return ls_files
    
    @classmethod
    def lsdir(cls, path:str) -> List[str]:
        if path.startswith('~'):
            path = os.path.expanduser(path)
        return os.listdir(path)

    @classmethod
    def walk(cls, path:str, module:str=False) -> List[str]:
        
        import os
        path_map = {}
        for root, dirs, files in os.walk(path):
            for f in files:
                path = os.path.join(root, f)
                path_map[path] = f
        return list(path_map.keys())
    
       
    ftree = walk
    @classmethod
    def bt(cls, *args, **kwargs):
        return cls.get_module('bittensor')(*args, **kwargs)
    @classmethod
    def __str__(cls):
        return cls.__name__

    @classmethod
    def get_server_info(cls,name:str) -> Dict:
        return cls.local_namespace().get(name, {})

    @classmethod
    def connect(cls, *args, **kwargs):
        
        return_future = kwargs.pop('return_future', False)
        loop = kwargs.get('loop', cls.get_event_loop())
        future = cls.async_connect(*args, **kwargs)
        if return_future:
            return future
        else:
            
            return loop.run_until_complete(future)
       
    @classmethod
    async def async_connect(cls, 
                name:str=None, 
                ip:str=None, 
                port:int=None , 
                network : str = None,
                namespace = None,
                virtual:bool = True, 
                wait_for_server:bool = False,
                trials = 3, 
                verbose: bool = False, 
                key = None,
                ignore_error:bool = False,
                **kwargs ):
        network = c.resolve_network(network)
        if key != None:
            key = cls.get_key(key)
            
        if (name == None and ip == None and port == None):
            return cls.root_module()
        
        if wait_for_server:
            cls.wait_for_server(name)
        
        if namespace == None :
            namespace = c.namespace(network, update=False)
        namespace = cls.copy(namespace)

        # local namespace  



        if isinstance(name, str):
      
            found_modules = []

            if cls.is_address(name):
                found_modules = [name]
            
            else:
                modules = list(namespace.keys())
                module_addresses = list(namespace.values())
                for n in modules + module_addresses:
                    if name == n:
                        # we found the module
                        found_modules = [n]
                        break
                    elif name in n:
                        # get all the modules lol
                        found_modules += [n]
                      
            if len(found_modules)>0:
                name = cls.choice(found_modules)
                name = namespace.get(name, name)
                
            else:
                if ignore_error:
                    return None
                raise ValueError(f'Could not find module {name} in namespace {list(namespace.keys())}')
            
            port = int(name.split(':')[-1])

            ip = name.split(':')[0]

        assert isinstance(port, int) , f'Port must be specified as an int inputs({name}, {ip}, {port})'
        assert isinstance(ip, str) , 'IP must be specified as a string,inputs({name}, {ip}, {port})'
        if verbose:
            c.print(f'Connecting to {name} on {ip}:{port}', color='yellow')
        client= cls.get_client(ip=ip, port=int(port), virtual=virtual, key=key)
        
        return client
     
    @classmethod
    def root_module(cls, name:str='module',
                    timeout:int = 100, 
                    sleep_interval:int = 1,
                    return_info = False,
                    refresh:bool = False,
                    **kwargs):
        # if not cls.server_exists(name) or refresh:
        #     cls.launch(name=name, **kwargs)
        #     cls.wait_for_server(name, timeout=timeout, sleep_interval=sleep_interval)
        module = cls.connect(name)
        if return_info:
            return module.server_info
        return module
    

    @staticmethod
    def round(x:Union[float, int], sig: int=6, small_value: float=1.0e-9):
        import math
        """
        Rounds x to the number of {sig} digits
        :param x:
        :param sig: signifant digit
        :param small_value: smallest possible value
        :return:
        """
        x = float(x)
        return round(x, sig - int(math.floor(math.log10(max(abs(x), abs(small_value))))) - 1)
    
    @classmethod
    def round_decimals(cls, x:Union[float, int], decimals: int=6, small_value: float=1.0e-9):
        import math
        """
        Rounds x to the number of {sig} digits
        :param x:
        :param sig: signifant digit
        :param small_value: smallest possible value
        :return:
        """
        x = float(x)
        return round(x, decimals)

    @classmethod
    def root_address(cls, name:str='module',
                    timeout:int = 100, 
                    sleep_interval:int = 1,
                    return_info = False,
                    refresh:bool = False,
                    **kwargs):
        if not cls.server_exists(name) or refresh:
            cls.launch(name=name, **kwargs)
            cls.wait_for_server(name, timeout=timeout, sleep_interval=sleep_interval)
       
        address =  c.connect('module').address
        return address
    
    
    addy = root_address
    anchor = root_module
    anchor_address = root_address

 
    
    @classmethod
    def connect_pool(cls, modules=None, *args, return_dict:bool=False, **kwargs):
        if modules == None:
            modules = c.servers(modules)
        
        module_clients =  cls.gather([cls.async_connect(m, ignore_error=True,**kwargs) for m in modules])
        if return_dict:
            return dict(zip(modules, module_clients))
        return module_clients

    client_module_path = 'module.server.client'
    server_module_path = 'module.server'
    @classmethod
    def get_client(cls, *args,virtual:bool = True, **kwargs):
        
        client_class = c.module(cls.client_module_path)
        client = client_class(*args, **kwargs)
        if virtual:
            client =  client.virtual()
        return client
    
   
    nest_asyncio_enabled : bool = False
    @classmethod
    def nest_asyncio(cls):
        assert not cls.nest_asyncio_enabled, 'Nest Asyncio already enabled'
        import nest_asyncio
        nest_asyncio.apply()
        nest_asyncio_enabled = True
        
        
    @classmethod
    def get_peer_addresses(cls, ip:str = None  ) -> List[str]:
        used_local_ports = cls.get_used_ports() 
        if ip == None:
            ip = cls.default_ip
        peer_addresses = []
        for port in used_local_ports:
            peer_addresses.append(f'{ip}:{port}')
            
        return peer_addresses
            
    

    @classmethod
    def port2module(cls, *args, **kwargs):
        namespace = c.namespace(*args, **kwargs)
        port2module =  {}
        for name, address in namespace.items():
            port = int(address.split(':')[1])
            port2module[port] = name
        return port2module
    port2name = port2module
    
    @classmethod
    def module2port(cls, *args, **kwargs):
        port2module = cls.port2module(*args, **kwargs)
        return {v:k for k,v in port2module.items()}
    name2port = m2p = module2port
    

    @classmethod
    def address2module(cls, *args, **kwargs):
        namespace = c.namespace(*args, **kwargs)
        port2module =  {}
        for name, address in namespace.items():
            port2module[address] = name
        return port2module
    address2name = address2module
        
        
    @classmethod
    def remote_namespace(cls,  
                         seperator = '::', 
                         verbose: bool = False, 
                         update:bool = False,
                         prefix:bool = 'R')-> dict:
    
        if update:
            remote_namespace = {}
        else:
            remote_namespace = c.get('remote_namespace', {})   
        
        remote_modules = c.get('remote_modules', {})
        remote_namespace.update(remote_modules)

        peer_registry = cls.peer_registry(update=update)  
        
        registered_peer_addresses = []
        for peer_id, (peer_address, peer_info) in enumerate(peer_registry.items()):
            
            if isinstance(peer_info, dict):
                peer_name = f'{prefix}{peer_id}'
                peer_namespace = peer_info.get('namespace', None)
                if isinstance(peer_namespace, dict):
                    for name, address in peer_namespace.items():
                        if  not address in registered_peer_addresses:
                            remote_namespace[name+seperator+peer_name] = address
                            registered_peer_addresses.append(peer_address)
                else:
                    c.print(f'Peer {peer_name} has no namespace', color='red')
        
        c.put('remote_namespace', remote_namespace)
        
        

        return remote_namespace
        
        
    @staticmethod
    def check_response(x) -> bool:
        if isinstance(x, dict) and 'error' in x:
            return False
        else:
            return True
        
    @staticmethod
    async def async_get_peer_name(peer_address):
        peer = await c.async_connect(peer_address, namespace={}, timeout=5, virtual=False, ignore_error=True)
        if peer == None: 
            return peer
        module_name =  await peer(fn='module_name',  return_future=True)
        if c.check_response(module_name):
            return module_name
        else:
            return None
                
    @classmethod
    def local_namespace(cls, verbose:bool = False, **kwargs)-> dict:
        '''
        The module port is where modules can connect with each othe.
        When a module is served "module.serve())"
        it will register itself with the local_namespace dictionary.
        '''
        # from copy import deepcopy
        # update = False
        address2module = {}
        local_namespace = c.get('local_namespace', {})
        external_ip = cls.external_ip()
        local_namespace = {k:cls.default_ip + f":{v.split(':')[-1]}" for k,v in local_namespace.items()}
        return local_namespace
    
    @classmethod
    def rename_server(cls, name:str, new_name:str) -> Dict:
        local_namespace = cls.local_namespace()
        local_namespace[new_name] = local_namespace.pop(name)
        cls.put_json(path='local_namespace', data=local_namespace, root=True) 
        return {new_name:local_namespace[new_name]}
    
    rename = rename_module = rename_server
    
    
    
    @classmethod
    def lock_file(cls, f):
        import fcntl
        fcntl.flock(f, fcntl.LOCK_EX)
        return f
    @classmethod
    def unlock_file(cls, f):
        import fcntl
        fcntl.flock(f, fcntl.LOCK_UN)
        return f
    
    
    @classmethod
    def register_server(cls, name: str, ip: str,port: int, **kwargs)-> dict:
        local_namespace = cls.local_namespace()    
        
        local_namespace[name] = f'{ip}:{port}'
        cls.put_json('local_namespace', local_namespace, root=True) 
        return local_namespace
    
    @classmethod
    def deregister_server(cls, name: str)-> dict:
        local_namespace = cls.local_namespace()    
        
        local_namespace.pop(name, None)
        cls.put_json('local_namespace', local_namespace, root=True) 
        return local_namespace
  
  
    @classmethod
    def is_address(cls, address:str) -> bool:
        conds = []
        
        conds.append(isinstance(address, str))
        conds.append(':' in address)
        conds.append(cls.is_number(address.split(':')[-1]))
    
        return all(conds)
    
    @classmethod
    def is_module(cls, obj=None) -> bool:
        
        if obj is None:
            obj = cls
        if all([hasattr(obj, k) for k in ['module_class', 'root_module_class']]):
            module_class = obj.module_class()
            return True
            
        return False
    @classmethod
    def is_root_module(cls, obj=None) -> bool:
        
        if obj is None:
            obj = cls
        if hasattr(obj, 'module_class'):
            module_class = obj.module_class()
            if module_class == cls.root_module_class:
                return True
            
        return False
    is_root = is_module_root = is_root_module
    @classmethod
    def new_event_loop(cls, nest_asyncio:bool = True) -> 'asyncio.AbstractEventLoop':
        import asyncio
        if nest_asyncio:
            cls.nest_asyncio()

        loop = asyncio.new_event_loop()
        asyncio.set_event_loop(loop)


        return loop
  

    def set_event_loop(self, loop=None, new_loop:bool = False) -> 'asyncio.AbstractEventLoop':
        import asyncio
        try:
            if new_loop:
                loop = asyncio.new_event_loop()
                asyncio.set_event_loop(loop)
            else:
                loop = loop if loop else asyncio.get_event_loop()
        except RuntimeError as e:
            self.new_event_loop()
            
        self.loop = loop
        return self.loop

    @classmethod
    def get_event_loop(cls, nest_asyncio:bool = True) -> 'asyncio.AbstractEventLoop':
        import asyncio
        if nest_asyncio:
            cls.nest_asyncio()
        try:
            loop = asyncio.get_event_loop()
        except RuntimeError:
            loop = cls.new_event_loop()

        return loop

    @classmethod
    def server_exists(cls, name:str, **kwargs) -> bool:
        return bool(name in cls.servers(**kwargs))
    
    @classmethod
    def get_port(cls, port:int = None, **kwargs)->int:
        port = port if port is not None and port != 0 else cls.free_port(**kwargs)
        while cls.port_used(port):
            port += 1   
        return port 
    
    resolve_port = get_port
    
    @classmethod
    def module_exists(cls, name:str, **kwargs) -> bool:
        namespace = c.namespace(**kwargs)
        return bool(name in namespace)
    
    
    @classmethod
    def wait_for_server(cls,
                          name: str ,
                          timeout:int = 600,
                          sleep_interval: int = 4) -> bool :
        
        start_time = cls.time()
        time_waiting = 0
        cls.local_namespace()

        while not cls.server_exists(name):
            cls.sleep(sleep_interval)
            time_waiting += sleep_interval
            c.print(f'Waiting for server {name} to start... {time_waiting} seconds', end='\r')

            if time_waiting > timeout:
                raise TimeoutError(f'Timeout waiting for server to start')
        return True
    

    def stop_server(self):
        self.server.stop()
        del self.server
        del self.server_info
        
        
        
    @classmethod
    def get_streamlit(cls):
        import streamlit as st
        return st 
    
    
    
    def attributes(self):
        return list(self.__dict__.keys())
    @classmethod
    def get_attributes(cls, search = None, obj=None):
        if obj is None:
            obj = cls
        if isinstance(obj, str):
            obj = c.module(obj)
        # assert hasattr(obj, '__dict__'), f'{obj} has no __dict__'
        attrs =  dir(obj)
        if search is not None:
            attrs = [a for a in attrs if search in a]
        return attrs

    @classmethod
    def global_namespace(cls, update=False) -> Dict:
        
        global_namespace = {
            **cls.local_namespace(),
            **cls.remote_namespace()
        }
        
        return global_namespace
    
    

    @classmethod
    def subspace_namespace(cls, netuid=None, **kwargs ) -> Dict:
        namespace = c.module('subspace')().namespace(**kwargs)
        return namespace

        
    @classmethod
    def name2address(cls, name:str, **kwargs) -> str:
        namespace = cls.namespace(**kwargs)
        address =  namespace.get(name, None)
        ip = c.ip()
    
        address = address.replace(c.default_ip, ip)
        assert ip in address, f'ip {ip} not in address {address}'
        return address
        
    @classmethod
    def namespace(cls,
                  search = None,
                  network:str=None,
                  verbose: bool = False,
                  update: bool = False,
                  max_staleness:int = 30,
                  **kwargs):
        
        network = cls.resolve_network(network)
        
        if isinstance(search, str) :
            if hasattr(cls, f'{search}_namespace'):
                network = search
                search = None
        else:
            search = None

        namespace_fn = getattr(cls, f'{network}_namespace')
        namespace = namespace_fn(update=update, **kwargs)
        
        # namespace.update(c.get('remote_modules', {}))
        
        if search:
            namespace = {k:v for k,v in namespace.items() if str(search) in k}
        return namespace
    
    
    

    @classmethod
    def namespace_options(cls,search=None) -> List[str]:
        namespace  = c.namespace()
        namespace_names = list(namespace.keys())
        namespace_addresses = list(namespace.values())
        namespace_options =  namespace_names + namespace_addresses
        if search:
            namespace_options = [o for o in namespace_options if search in o]
        return namespace_options
    
    
    
    @classmethod
    def resolve_server_name(cls, module:str = None, name:str = None, tag:str=None, tag_seperator:str='::', **kwargs):
        if module == None:
            module = cls 
        if name == None:
            if isinstance(module, str):
                module = c.module(module)
            if hasattr(module, 'module_path'):
                name = module.module_path()
            else:
                name = module.__name__
                
                
            assert name != None, f'Could not resolve name for module {module}'
        if tag != None:
            name = f'{name}{tag_seperator}{tag}'
        return name
    resolve_name = resolve_server_name
    
    @property
    def whitelist(self):
        whitelist = c.helper_whitelist
        is_module = c.is_root_module(self)
        if not is_module:
            whitelist += self.functions() + self.attributes()
        return whitelist
            
    
    
    
    @classmethod
    def serve(cls, 
              module:Any = None ,
              # name related
              name:str=None, 
              tag:str=None,
              # networking 
              address:str = None,
              ip:str=None, 
              port:int=None ,
              key = None, # key for server's identity
              refresh:bool = True, # refreshes the server's key
              whitelist:List[str] = None, # list of addresses that can connect to the server
              blacklist:List[str] = None, # list of addresses that cannot connect to the server
              wait_for_termination:bool = True, # waits for the server to terminate before returning
              wait_for_server:bool = False, # waits for the server to start before returning
              wait_for_server_timeout:int = 30, # timeout for waiting for the server to start
              wait_for_server_sleep_interval: int = 1, # sleep interval for waiting for the server to start
              verbose:bool = False, # prints out information about the server
              reserve_port:bool = False, # reserves the port for the server
              tag_seperator: str = '::', # seperator for the tag
              remote:bool = True, # runs the server remotely (pm2, ray)
              args:list = None,  # args for the module
              kwargs:dict = None,  # kwargs for the module
              
              ):
        '''
        Servers the module on a specified port
        '''
        kwargs  = kwargs if kwargs else {}
        args = args if args else []
        name = cls.resolve_server_name(module=module, name=name, tag=tag)
        tag = None
        if remote:
            remote_kwargs = cls.locals2kwargs(locals(), merge_kwargs=False)
            remote_kwargs['remote'] = False
            return cls.remote_fn('serve', name=name, kwargs=remote_kwargs, )
        
        if address != None and port == None:
            port = int(address.split(':')[-1])
<<<<<<< HEAD
            
        # we want to make sure that the module is loco
        # cls.update(network='local')
        
=======
        # ensure the port is free
        if port == None:
            port = cls.free_port(reserve=reserve_port)

        port = int(port)
    
>>>>>>> d9bb17a8
        module = cls.resolve_module(module)
        c.print('bro')
        self = module(*args, **kwargs)

        if whitelist == None:
            whitelist = self.whitelist
        if blacklist == None:
            blacklist = self.blacklist
<<<<<<< HEAD
        
        
        
        '''check if the server exists'''
        c.print(f'Checking if server {name} exists {self}')
=======
    
>>>>>>> d9bb17a8
        if self.server_exists(name): 
            c.print(f'Server {name} already exists', color='yellow')
            if refresh:
                if verbose:
                    c.print(f'Stopping existing server {name}', color='yellow')
                self.kill_server(name)
            else: 
                raise Exception(f'The server {name} already exists on port {existing_server_port}')

        # ensure that the module has a name
        for k in ['module_name', 'module_id', 'my_name', 'el_namo', 'name']:
            if k not in self.__dict__:
                self.__dict__[k] = name

            
        server = c.module('module.server')(ip=ip, 
                        port=port,
                        module = self,
                        name= name,
                        whitelist=whitelist,
                        blacklist=blacklist)
        
        # register the server
        self.server_info = server.info
        self.ip = server.ip
        self.port = server.port
        self.address = self.ip_address = self.ip_addy =  server.address
        
        if (not hasattr(self, 'config')) or callable(self.config):
            self.config = cls.munch({})
            
        self.config['info'] = self.info()
        

        # self.set_key(key)
            
        # serve the server
        server.serve(wait_for_termination=wait_for_termination,register=True)
        if wait_for_server:
            cls.wait_for_server(name=module_name, timeout=wait_for_server_timeout, sleep_interval=wait_for_server_sleep_interval)
        
    serve_module = serve
    @classmethod
    def functions(cls, search = None, 
                  include_module=False):
        functions = cls.get_functions(include_module=include_module)  

        functions = list(set(functions))
        
        if isinstance(search, str):
            functions = [f for f in functions if search in f]
            
        return functions

    fns = functions
        


    @classmethod
    def get_function_signature_map(cls, obj=None, include_module:bool = False):
        function_signature_map = {}
        if isinstance(obj, str):
            obj = c.module(obj)
        obj = obj if obj else cls
        for f in cls.get_functions(obj = obj, include_module=include_module):
            if f.startswith('__') and f.endswith('__'):
                if f in ['__init__']:
                    pass
                else:
                    continue
            if not hasattr(cls, f):
                continue
            if callable(getattr(cls, f )):
                function_signature_map[f] = {k:str(v) for k,v in cls.get_function_signature(getattr(cls, f )).items()}        
        
    
        return function_signature_map
    @property
    def function_signature_map(self, include_module:bool = False):
        return self.get_function_signature_map(obj=self, include_module=include_module)
    
    @property
    def function_default_map(self):
        return self.get_function_default_map(obj=self, include_module=False)
        
    @classmethod
    def get_function_default_map(cls, obj:Any= None, include_module:bool=True) -> Dict[str, Dict[str, Any]]:
        obj = obj if obj else cls
        default_value_map = {}
        function_signature = cls.get_function_signature_map(obj=obj,include_module=include_module)
        for fn_name, fn in function_signature.items():
            default_value_map[fn_name] = {}
            if fn_name in ['self', 'cls']:
                continue
            for var_name, var in fn.items():
                if len(var.split('=')) == 1:
                    var_type = var
                    default_value_map[fn_name][var_name] = 'NA'

                elif len(var.split('=')) == 2:
                    var_value = var.split('=')[-1].strip()                    
                    default_value_map[fn_name][var_name] = eval(var_value)
        
        return default_value_map   
    


    @classmethod
    def get_peer_info(cls, peer: Union[str, 'Module']) -> Dict[str, Any]:
        if isinstance(peer, str):
            peer = cls.connect(peer)
            
        info = peer.info()
        return info
    
    
    def is_fn_allowed(self, fn_name:str) -> bool:
        whitelist = self.whitelist
        blacklist = self.blacklist
        if fn_name in whitelist and fn_name not in blacklist:
            return True
        else:
            return False
        
    def info(self , 
             include_schema: bool = False,
             include_namespace:bool = False,
             include_peers: bool = False) -> Dict[str, Any]:
        fns = [fn for fn in self.fns() if self.is_fn_allowed(fn)]
        attributes =[ attr for attr in self.attributes() if self.is_fn_allowed(attr)]
    
        info  = dict(
            address = self.address,
            functions =  fns, # get the functions of the module
            attributes = attributes, # get the attributes of the module
            name = self.module_name() if callable(self.module_name) else self.module_name, # get the name of the module
            path = self.module_path(), # get the path of the module
            chash = self.chash(), # get the hash of the module (code)
        )
        if include_peers:
            info['peers'] = self.peers()
        # EXTRA FEATURES THAT CAN BE ADDED, BUT ARE NOT INCLUDED BY DEFAULT
        if include_namespace:
            info['namespace'] = c.namespace()
        if include_schema:
            info['schema'] = self.schema()
        return info
    
    help = info



    def peer_info(self) -> Dict[str, Any]:
        self.info()
    @classmethod
    def schema(cls, search = None, *args,  **kwargs):

        return {k: v for k,v in cls.get_schema(*args,search=search,**kwargs).items()}
    @classmethod
    def get_schema(cls,
                                obj = None,
                                search = None,
                                code : bool = False,
                                docs: bool = False,
                                include_hidden:bool = False, 
                                include_module:bool = False,
                                defaults:bool = False,):
        
        obj = obj if obj else cls
        
        if isinstance(obj, str):
            obj = c.module(obj)
            
        function_schema_map = {}
        for fn in cls.get_functions(obj, include_module=include_module):
               
            if search != None :
                if search not in fn:
                    continue
            fn_obj = getattr(obj, fn )
            if callable(fn_obj):
                c.print(f'getting schema for {fn}')
                function_schema_map[fn] = cls.get_function_schema(fn, defaults=defaults, code=code, docs=docs)
        return function_schema_map
    
    
    @classmethod
    def bruh(cls):
        return 'fam'

    @classmethod
    def get_function_annotations(cls, fn):
        fn = cls.resolve_fn(fn)
        return fn.__annotations__
        
    @classmethod
    def get_function_schema(cls, fn:str,
                            defaults:bool=False,
                            code:bool = False,
                            docs:bool = False)->dict:
        '''
        Get function schema of function in cls
        '''
        import inspect
        fn_schema = {}
        if isinstance(fn, str):
            fn = getattr(cls, fn)
        fn_args = cls.get_function_args(fn)
        fn_schema['input']  = cls.get_function_annotations(fn=fn)
        
        if defaults:
            fn_schema['default'] = cls.get_function_defaults(fn=fn) 
            for k,v in fn_schema['default'].items(): 
                if k not in fn_schema['input'] and v != None:
                    fn_schema['input'][k] = type(v).__name__ if v != None else None
           
           
        for k,v in fn_schema['input'].items():
            v = str(v)
            if v.startswith('<class'):
                fn_schema['input'][k] = v.split("'")[1]
            elif v.startswith('typing.'):
                fn_schema['input'][k] = v.split(".")[1].lower()
            else:
                fn_schema['input'][k] = v
                

        
        fn_schema['output'] = fn_schema['input'].pop('return', {})
        
        if docs:         
            fn_schema['docs'] =  fn.__doc__ 
        if code:
            fn_schema['code'] = inspect.getsource(fn)
                

        fn_args = c.get_function_args(fn)
        fn_schema['type'] = 'static'
        for arg in fn_args:
            if arg not in fn_schema['input']:
                fn_schema['input'][arg] = 'NA'
            if arg in ['self', 'cls']:
                fn_schema['type'] = arg
                fn_schema['input'].pop(arg)
                

        return fn_schema
    

    @staticmethod
    def get_annotations(fn:callable) -> dict:
        return fn.__annotations__



    @classmethod
    def kill(cls, *modules,
             mode:str = 'pm2',
             verbose:bool = False,
             update : bool = True,
             **kwargs):

        kill_fn = getattr(cls, f'{mode}_kill')
        delete_modules = []
        for module in modules:
            killed_module =kill_fn(module, verbose=verbose, **kwargs)
            if isinstance(killed_module, list):
                delete_modules.extend(killed_module)
            elif isinstance(killed_module, str):
                delete_modules.append(killed_module)
            else:
                raise Exception(f'killed module {killed_module} is not a string or list, Somethings up')
        # update modules
        cls.update(network='local')
        return {'killed': delete_modules}

    delete = kill
    def destroy(self):
        self.kill(self.module_name)
        return path
    
    def self_destruct(self):
        self.kill(self.module_name)    
        
    def self_restart(self):
        self.restart(self.module_name)
        
    @classmethod
    def set_shortcut(cls, shortcut: str, kwargs: dict) -> dict:
        self.shortcuts = self.get_shortcuts()
        # remove shortcut if it exists
        kwargs.pop('shortcut', None)
        cls.shortcuts[shortcut] = kwargs
        self.put_json('shortcuts', cls.shortcuts)
        
        return kwargs
    
    @classmethod
    def get_shortcut(cls, shortcut:str) -> dict:
        self.shortcuts = cls.get_shortcuts()
        kwargs =  cls.shortcuts.get(shortcut, None)
        return kwargs
    
    def get_shortcuts(cls) -> dict:
        return cls.get_json('shortcuts')

    @classmethod
    def has_shortcut(cls, shortcut:str):
        return cls.get_shortcut(shortcut) != None
    
    @classmethod
    def rm_shortcut(cls, shortcut) -> str:
        shortcuts = cls.get_shortcuts()
        if shortcut in shortcuts:
            cls.shortcuts.pop(shortcut)
            cls.put_json('shortcuts', cls.shortcuts)
        return shortcut
    ## PM2 LAND
    @classmethod
    def deploy(cls, 
               module:str = None,
               fn: str = 'serve',
               args : list = None,
               kwargs: dict = None,
               name:Optional[str]=None,  
               refresh:bool=True,
               mode:str = 'pm2',
               tag:str=None, 
               tag_seperator: str = '::',
               verbose : bool = True, 
               device:str = None,
               update: bool = False,
               **extra_kwargs):
        '''
        Launch a module as pm2 or ray 
        '''
        if update:
            cls.update()
        kwargs = kwargs if kwargs else {}
        kwargs.update(extra_kwargs)
        args = args if args else []
        if module == None:
            module = cls 
        elif isinstance(module, str):

            module = cls.get_module(module) 
            
        if name == None:
            if hasattr(module, 'module_path'):
                name = module.module_path()
            else:
                name = module.__name__.lower()
                
        if tag != None:
            name = f'{name}{tag_seperator}{tag}'
                
                
        if verbose:
            c.print(f'[bold cyan]Launching[/bold cyan] [bold yellow]class:{module.__name__}[/bold yellow] [bold white]name[/bold white]:{name} [bold white]fn[/bold white]:{fn} [bold white]mode[/bold white]:{mode}', color='green')

        if mode == 'local':
            return getattr(module, fn)(*args, **kwargs)

        elif mode == 'pm2':
            
            launch_kwargs = dict(
                    module=module, 
                    fn = fn,
                    name=name, 
                    tag=tag, 
                    args = args,
                    kwargs = kwargs,
                    refresh=refresh,
                    device= device,
                    **extra_kwargs
            )
            

            assert fn != None, 'fn must be specified for pm2 launch'
            stdout = getattr(cls, f'{mode}_launch')(**launch_kwargs)
            
            
        elif mode == 'ray':
            launch_kwargs = dict(
                    module=module, 
                    name=name, 
                    tag=tag, 
                    args = args,
                    kwargs = kwargs,
                    refresh=refresh,
                    **extra_kwargs
            )
        
            getattr(cls, f'{mode}_launch')(**launch_kwargs)
        else: 
            raise Exception(f'launch mode {mode} not supported')

        return name

    launch = deploy
    
    @classmethod
    def pm2_kill_all(cls, verbose:bool = True):
        for module in cls.pm2_list():
            cls.pm2_kill(module, verbose=verbose)
                
    @classmethod
    def pm2_list(cls, search=None,  verbose:bool = False) -> List[str]:
        output_string = cls.run_command('pm2 status', verbose=False)
        module_list = []
        for line in output_string.split('\n'):
            if '│ default     │ ' in line:
                module_name = line.split('│')[2].strip()
                # fixes odd issue where there is a space between the name and the front 
                module_name = module_name.split(' ')[-1]
                module_list += [module_name]
                
        
        if search:
            if isinstance(search, str):
                search = [search]
            elif isinstance(search, list):
                pass
                assert all([isinstance(s, str) for s in search]), 'search must be a list of strings'
                
            search_true = lambda x: any([s in x for s in search])
            module_list = [m for m in module_list if search_true(m)]
                
        return module_list
    lspm2 = ls_pm2 = pm2ls = pm2_ls = pm2list = pm2_list
    # commune.run_command('pm2 status').stdout.split('\n')[5].split('    │')[0].split('  │ ')[-1]commune.run_command('pm2 status').stdout.split('\n')[5].split('    │')[0].split('  │ ')[-1] 
    
    
    @classmethod
    def pm2_exists(cls, name:str):
        return name in cls.pm2_list()
    
    @staticmethod
    def pm2_start(path:str , 
                  name:str,
                  cmd_kwargs:str = None, 
                  refresh: bool = True,
                  verbose:bool = True,
                  force : bool = True,
                  interpreter : str = None,
                  **kwargs):
        if c.pm2_exists(name) and refresh:
            c.pm2_kill(name, verbose=verbose)
            
        cmd = f'pm2 start {path} --name {name}'
        if force:
            cmd += ' -f'
            
        if interpreter != None:
            cmd += f' --interpreter {interpreter}'
            
        if cmd_kwargs != None:
            cmd += f' -- '
            if isinstance(cmd_kwargs, dict):
                for k, v in cmd_kwargs.items():
                    cmd += f'--{k} {v}'
            elif isinstance(cmd_kwargs, str):
                cmd += f'{cmd_kwargs}'
                

        c.print(f'[bold cyan]Starting (PM2)[/bold cyan] [bold yellow]{name}[/bold yellow]', color='green')
            
        # c.print(f'[bold cyan]Starting (PM2)[/bold cyan] [bold yellow]{name}[/bold yellow]', color='green')
        return c.cmd(cmd, verbose=verbose,**kwargs)
        
    @classmethod
    
    def pm2_launch(cls, 
                   module:str = None,  
                   fn: str = 'serve',
                   name:Optional[str]=None, 
                   tag : str = None,
                   args : list = None,
                   kwargs: dict = None,
                   device:str=None, 
                   interpreter:str='python3', 
                   no_autorestart: bool = False,
                   verbose: bool = False , 
                   force:bool = True,
                   meta_fn: str = 'module_fn',
                   tag_seperator:str = '::',
                   refresh:bool=True ):
    

        if module == None:
            module = cls.module_name()
        elif hasattr(module, 'module_name'):
            module = module.module_name()
            
        # avoid these references fucking shit up
        args = args if args else []
        kwargs = kwargs if kwargs else {}
            
        # convert args and kwargs to json strings
        kwargs =  {
            'module': module,
            'fn': fn,
            'args': args,
            'kwargs': kwargs
            
        }
        kwargs_str = json.dumps(kwargs).replace('"', "'")
        name = c.resolve_server_name(module=module, name=name, tag=tag, tag_seperator=tag_seperator) 
        # build command to run pm2
        command = f" pm2 start {c.module_file()} --name {name} --interpreter {interpreter}"
        if no_autorestart:
            command = command + ' ' + '--no-autorestart'
        if force:
            command += ' -f '
        command = command + ''

        command = command +  f' -- --fn {meta_fn} --kwargs "{kwargs_str}"'
        env = {}
        if device != None:
            if isinstance(device, int):
                env['CUDA_VISIBLE_DEVICES']=str(device)
            if isinstance(device, list):
                env['CUDA_VISIBLE_DEVICES']=','.join(list(map(str, device)))
                
                
                
        if refresh:
            cls.pm2_kill(name)  

        if verbose:
            c.print(f'Launching {module} with command: {command}', color='green')
            
        stdout = cls.run_command(command, env=env, verbose=verbose)
        # c.print(f'STDOUT: \n {stdout}', color='green')
        return stdout
    
    
    @classmethod
    def register(cls, *args, **kwargs):
        return c.module('subspace')().register(*args,**kwargs)
    
    @classmethod
    def pm2_kill(cls, name:str, verbose:bool = True):
        output_list = []
        pm2_list = cls.pm2_list()
        
        if name in pm2_list:
            rm_list = [name]
        else:
            rm_list = [ p for p in pm2_list if p.startswith(name)]
        for n in rm_list:
            c.print(f'Killing {n}', color='red')
            cls.run_command(f"pm2 delete {n}", verbose=False)
            
        return name
    
    
    @classmethod
    def pm2_restart(cls, name:str = None, verbose:bool=False):
        pm2_list = cls.pm2_list()
            
        restarted_modules = []
        for module in pm2_list:
            if module.startswith(name) or name in ['all']:
                if verbose:
                    c.print(f'Restarting {module}', color='cyan')
                cls.run_command(f"pm2 restart {module}")
                restarted_modules.append(module)

            
        return restarted_modules
            
        
            
    def restart_self(self, mode:str='pm2'):
        assert hasattr(self, 'module_name'), 'self.module_name must be defined to restart'
        return self.restart(self.module_name)
    
    
    
    @classmethod
    def restart(cls, name:str, mode:str='pm2', verbose:bool = True):
        refreshed_modules = getattr(cls, f'{mode}_restart')(name, verbose=verbose)
        return refreshed_modules
    refresh = reset = restart
    @classmethod
    def pm2_status(cls, verbose=True):
        stdout = cls.run_command(f"pm2 status")
        if verbose:
            c.print(stdout,color='green')
        return stdout

    pm2_dir = os.path.expanduser('~/.pm2')
    @classmethod
    def pm2_logs(cls, module:str, start_line=0, end_line=-1, verbose=True, mode='cmd'):
        if mode == 'local':
            path = f'{cls.pm2_dir}/logs/{module}-out.log'.replace(':', '-')
            return c.get_text(path, start_line=start_line, end_line=end_line)
        elif mode == 'cmd':
            return cls.run_command(f"pm2 logs {module}", verbose=verbose)
        else:
            raise NotImplementedError(f'mode {mode} not implemented')

    @classmethod
    def argparse(cls, verbose: bool = False):
        import argparse
        parser = argparse.ArgumentParser(description='Gradio API and Functions')
        parser.add_argument('-fn', '--fn', dest='function', help='run a function from the module', type=str, default="__init__")
        parser.add_argument('-kwargs', '--kwargs', dest='kwargs', help='key word arguments to the function', type=str, default="{}")  
        parser.add_argument('-args', '--args', dest='args', help='arguments to the function', type=str, default="[]")  
        args = parser.parse_args()
        if verbose:
            c.print('Argparse Args: ',args, color='cyan')
        args.kwargs = json.loads(args.kwargs.replace("'",'"'))
        args.args = json.loads(args.args.replace("'",'"'))
        return args

    @classmethod
    def run(cls, name:str = None, verbose:bool = False) -> Any: 
        if name == '__main__' or name == None or name == cls.__name__:
            args = cls.argparse()
            if args.function == '__init__':
                return cls(*args.args, **args.kwargs)     
            else:
                return getattr(cls, args.function)(*args.args, **args.kwargs)     
       
    
    @classmethod
    def api(cls, *args, **kwargs):
        from commune.api import API
        return API(*args, **kwargs)
    
    @classmethod
    def learn(cls, *args, **kwargs):
        return c.module('model.transformer').learn(*args, **kwargs)
        
    
    @classmethod
    def get_methods(cls, obj:type= None, modes:Union[str, List[str]] = 'all',  ) -> List[str]:
        '''
        
        Get methods of the obj, which defaults to the class object if None
        
        Args:
            obj (object): object to get methods from
            modes:
        
        '''
        methods = []
        obj = obj if obj else cls
        
        if modes == 'all':
            modes = ['class', 'self']
        
        default_modes = ['class', 'self']
        
        for mode in modes:
            assert mode in default_modes, f'{mode} not in {default_modes}'
            methods.extend(getattr(cls, f'get_{mode}_methods')(obj))
            

        
    @classmethod
    def get_self_methods(cls, obj=None) -> List[str]:
        from commune.utils.function import get_self_methods
        return get_self_methods(obj if obj else cls)
           
    ## RAY LAND
    @classmethod
    def ray_stop(cls):
        cls.run_command('ray stop')

    @classmethod
    def ray_import(cls):
        import ray
        return ray
    @classmethod
    def ray_start(cls):
        '''
        Start the ray cluster 
        (TODO: currently supports head)
        '''
        return cls.run_command('ray start --head')

    @classmethod
    def ray_restart(cls, stop:dict={}, start:dict={}):
        '''
        
        Restart  ray cluster
        
        '''
        command_out_dict = {}
        command_out_dict['stop'] = cls.ray_stop(**stop)
        command_out_dict['start'] = cls.ray_start(**start)
        return command_out_dict


    default_ray_env = {'address':'auto', 
                     'namespace': 'default',
                      'ignore_reinit_error': False,
                      'dashboard_host': '0.0.0.0',
                      '_system_config': {
                                "object_spilling_config": json.dumps(
                                    {"type": "filesystem", "params": {"directory_path": "/tmp/spill"}},
                                )
                            }
                      
                      }
    
    # @classmethod
    # def namespace(cls, data: Dict=None) -> 'Munch':
    #     data = data if data else {}
    #     assert isinstance(data, dict), f'data must be a dict, got {type(data)}'
    #     return cls.dict2munch( data)

    
    @classmethod
    def ray_init(cls,init_kwargs={}):
        import ray

        init_kwargs =  {**cls.default_ray_env, **init_kwargs}
        if cls.ray_initialized():
            # shutdown if namespace is different
            if cls.ray_namespace() == cls.default_ray_env['namespace']:
                return cls.ray_runtime_context()
            else:
                ray.shutdown()
  
        ray_context = ray.init(**init_kwargs)
        return ray_context

    @classmethod
    def ray_runtime_context(cls):
        return ray.get_runtime_context()


    @classmethod
    def ray_stop(cls):
        return cls.run_command('ray stop')

    @classmethod
    def ray_start(cls):
        return cls.run_command('ray start --head')


    @classmethod
    def ray_status(cls, *args, **kwargs):
        return cls.run_command('ray status',  *args, **kwargs)

    @classmethod
    def ray_initialized(cls):
        import ray
        return ray.is_initialized()

    # def resource_usage(self):
    #     resource_dict =  self.config.get('actor', {}).get('resources', None)
    #     resource_dict = {k.replace('num_', ''):v for k,v in resource_dict.items()}
    #     resource_dict['memory'] = self.memory_usage(mode='ratio')
    #     return  resource_dict
    
    @classmethod
    def ensure_ray_context(cls, ray_config:dict = None):
        ray_config = ray_config if ray_config != None else {}
        
        if cls.ray_initialized():
            ray_context = cls.get_ray_context()
        else:
            ray_context =  cls.ray_init(init_kwargs=ray_config)
        
        return ray_context
    @classmethod
    def ray_env(cls):
        import ray
        if not cls.ray_initialized():
            cls.ray_init()
        return ray
    
    @classmethod
    def get_module_name(cls, name:str=None, tag:str=None, seperator:str='.'):
        name = name if name else cls.__name__.lower()
        if tag != None:
            name = tag + seperator + name
        return name
    @classmethod 
    def ray_launch(cls, 
                   module= None, 
                   name:Optional[str]=None, 
                   tag:str=None, 
                   args:List = None, 
                   refresh:bool = False,
                   kwargs:Dict = None,
                   serve: bool = False, 
                   **actor_kwargs):
        
        launch_kwargs = dict(locals())
        launch_kwargs.update(launch_kwargs.pop('actor_kwargs'))
        launch_kwargs = deepcopy(launch_kwargs)
        ray = cls.ray_env()
        """
        deploys process as an actor or as a class given the config (config)
        """
        args = args if args != None else []
        kwargs = kwargs if kwargs != None else {}
        module_class = None
        if isinstance(module, str):
            module_class = cls.get_module(module)
        elif module == None :
            module_class = cls

        else:
            module_class = c.module(module)
            
        name = self.get_module_name(name=name, tag=tag) 
        assert isinstance(name, str)
        
        actor_kwargs['name'] = name
        actor_kwargs['refresh'] = refresh

        actor = cls.create_actor(module=module_class,  args=args, kwargs=kwargs, **actor_kwargs) 
        if serve:
            actor = actor.serve(ray_get=False)
        
        return actor
            

    default_ray_env = {'address':'auto', 
                     'namespace': 'default',
                      'ignore_reinit_error': False,
                      'dashboard_host': '0.0.0.0'}
    @classmethod
    def ray_init(cls,init_kwargs={}):
        import ray
        init_kwargs =  {**cls.default_ray_env, **init_kwargs}
        ray_context = {}
        if cls.ray_initialized():
             ray_context =  cls.ray_runtime_context()
        else: 
            ray_context = ray.init(**init_kwargs)
            
        return ray_context
    
    @classmethod
    def create_actor(cls,
                 module : str = None,
                 name:str = None,
                 tag:str = None,
                 kwargs: dict = None,
                 args:list =None,
                 cpus:int = 1.0,
                 gpus:int = 0,
                 detached:bool=True, 
                 max_concurrency:int=50,
                 refresh:bool=True,
                 verbose:bool= True,
                 virtual:bool = True):
        
        # self.ray_init()
        import ray, torch
        module = module if module != None else cls 
        
        cls_kwargs = kwargs if kwargs else {}
        cls_args = args if args else []
        name = name if name != None else module.__name__
        resources = {}
        resources['num_cpus'] = cpus
        resources['num_gpus'] = gpus

        if not torch.cuda.is_available() and 'num_gpus' in resources:
            del resources['num_gpus']

        # configure the option_kwargs
        options_kwargs = {'name': name,
                          'max_concurrency': max_concurrency,
                           **resources}
        
        # detatch the actor from the process when it finishes
        if detached:
            options_kwargs['lifetime'] = 'detached'
            
        # setup class init config
        # refresh the actor by killing it and starting it (assuming they have the same name)
        if refresh:
            if cls.actor_exists(name):
                cls.kill_actor(actor=name,verbose=verbose)
                # assert not Module.actor_exists(name)

        options_kwargs['namespace'] = 'default'

        # create the actor if it doesnt exisst
        # if the actor is refreshed, it should not exist lol (TODO: add a check)
        


        actor = cls.get_actor(name, virtual=virtual)

        
        return actor

    @staticmethod
    def get_actor_id( actor):
        assert isinstance(actor, ray.actor.ActorHandle)
        return actor.__dict__['_ray_actor_id'].hex()

    @classmethod
    def create_pool(cls, replicas=3, actor_kwargs_list=[], **kwargs):
        if actor_list == None:
            actor_kwargs_list = [kwargs]*replicas

        actors = []
        for actor_kwargs in actor_kwargs_list:
            actors.append(cls.deploy(**a_kwargs))

        return ActorPool(actors=actors)

    @classmethod
    def virtual_actor(cls, actor):
        from commune.block.ray.client.ray_client import ClientModule
        return ClientModule(actor=actor)

    @classmethod
    def kill_actor(cls, actor, verbose=True):
        import ray

        if cls.actor_exists(actor):
            actor = ray.get_actor(actor)
        else:
            if verbose:
                print(f'{actor} does not exist for it to be removed')
            return None
        ray.kill(actor)
    
        return True
    ray_kill = kill_actor
        
       
    @classmethod
    def actor_exists(cls, actor):
        ray = cls.ray_env()
        if isinstance(actor, str):
            try:
                ray.get_actor(actor)
                actor_exists = True
            except ValueError as e:
                actor_exists = False
            
            return actor_exists
        else:
            raise NotImplementedError

    @classmethod
    def ray_actor(cls ,actor_name:str, virtual:bool=True):
        '''
        Gets the ray actor
        '''
        ray  = cls.ray_env()
        actor =  ray.get_actor(actor_name)
        # actor = Module.add_actor_metadata(actor)
        if virtual:
            actor = cls.virtual_actor(actor=actor)
        return actor
    
    get_actor = ray_actor

    @classmethod
    def ray_runtime_context(cls):
        import ray
        return ray.get_runtime_context()

    @classmethod
    def ray_namespace(cls):
        import ray
        return ray.get_runtime_context().namespace

    @classmethod
    def ray_context(cls):
        import ray
        import ray
        return ray.runtime_context.get_runtime_context()

    @staticmethod
    def ray_objects( *args, **kwargs):
        import ray
        return ray.experimental.state.api.list_objects(*args, **kwargs)
    
    @classmethod
    def ray_actors(cls, state='ALIVE', names_only:bool = True,detail:bool=True, *args, **kwargs):
        
        ray = cls.ray_env()
        from ray.experimental.state.api import list_actors
              
        kwargs['filters'] = kwargs.get('filters', [("state", "=", state)])
        kwargs['detail'] = detail

        actor_info_list =  list_actors(*args, **kwargs)
        ray_actors = []
        for i, actor_info in enumerate(actor_info_list):
            # resource_map = {'memory':  Module.get_memory_info(pid=actor_info['pid'])}
            resource_list = actor_info_list[i].pop('resource_mapping', [])
            resource_map = {}
            for resource in resource_list:
                resource_map[resource['name'].lower()] = resource['resource_ids']
            actor_info_list[i]['resources'] = resource_map
            if names_only:
                ray_actors.append(actor_info_list[i]['name'])
            else:
                ray_actors.append(actor_info_list[i])
            
        return ray_actors
    actors = ray_actors
    
    @classmethod
    def actor_resources(cls, actor:str):
        resource_map = cls.ray_actor_map()[actor]['required_resources']
        k_map = {
            'GPU': 'gpus',
            'CPU': 'cpus'
        }
        return {k_map[k]:float(v) for k,v in resource_map.items() }
    @classmethod
    def ray_actor_map(cls, ):
        ray = cls.ray_env()
        actor_list = cls.ray_actors(names_only=False, detail=True)
        actor_map  = {}
        for actor in actor_list:
            actor_name = actor.pop('name')
            actor_map[actor_name] = actor
        return actor_map
    actor_map = ray_actor_map
    
    @classmethod
    def ray_tasks(cls, running=False, name=None, *args, **kwargs):
        ray = cls.ray_env()
        filters = []
        if running == True:
            filters.append([("scheduling_state", "=", "RUNNING")])
        if isinstance(name, str):
            filters.append([("name", "=", name)])
        
        if len(filters)>0:
            kwargs['filters'] = filters

        ray_tasks = ray.experimental.state.api.list_tasks(*args, **kwargs)
        return ray_tasks
   
    @staticmethod
    def ray_nodes( *args, **kwargs):
        from ray.experimental.state.api import list_nodes
        return list_nodes(*args, **kwargs)
    @classmethod
    def ray_get(cls,*jobs):
        cls.ray_env()
        return ray.get(jobs)
    @classmethod
    def ray_wait(cls, *jobs):
        cls.ray_env()
        finished_jobs, running_jobs = ray.wait(jobs)
        return finished_jobs, running_jobs
    
    
    @classmethod
    def ray_put(cls, *items):
        ray = cls.ray_env()
        import ray
        return [ray.put(i) for i in items]

    @staticmethod
    def get_ray_context():
        import ray
        return ray.runtime_context.get_runtime_context()
    
    @classmethod
    def fn(cls, module:str, fn:str , args:list = None, kwargs:dict= None):
        module = c.module(module)
        is_self_method = bool(fn in module.self_methods())
        if is_self_method:
            module = module()
            fn = getattr(module, fn)
        else:
            fn =  getattr(module, fn)
        if args is None:
            args = []
        if kwargs is None:
            kwargs = {}
            
        
        if len(args)>0 or len(kwargs)>0:
            return fn(*args, **kwargs)
        else:
            return fn()
    module_fn = fn
    
    @classmethod
    def module(cls,module: Any = None ,*args, **kwargs):
        '''
        Wraps a python class as a module
        '''
        
        if module is None:
            return cls
        if isinstance(module, str):
            modules = c.modules()
            if module in modules:
                module =  c.get_module(module,**kwargs)
                return module
            # elif module in cls.servers():
            #     return c.connect(module,**kwargs)
    

        # serve the module if the bool is True
        is_class = cls.is_class(module)
        module_class = module if is_class else module.__class__
        
        
        
        class ModuleWrapper(c):
            def __init__(self, module): 
                c.__init__(self, *args, **kwargs) 
                self.merge(self.module)
                
            @classmethod
            def module_file(cls): 
                return cls.get_module_path(simple=False)
            
            
            def __call__(self, *args, **kwargs):
                return self.module.__call__(self, *args, **kwargs)

            def __str__(self):
                return self.module.__str__()
            
            def __repr__(self):
                return self.module.__repr__() 
            @classmethod
            def module_path(cls) -> str:
                return module_class.__name__.lower()
 
            @classmethod
            def functions(cls):
                return cls.get_functions(module)


        if is_class:
            return ModuleWrapper
        else:
            return ModuleWrapper()
        
        
            
        # return module


    m = module

    # UNDER CONSTRUCTION (USE WITH CAUTION)
    
    @classmethod
    def modulefn(cls, module, fn, *args, **kwargs):
        return getattr(c.module(module), fn)(*args, **kwargs)
        
    
    
    def setattr(self, k, v):
        setattr(self, k, v)
        

    def setattributes(self, new_attributes:Dict[str, Any]) -> None:
        '''
        Set a dictionary to the slf attributes 
        '''
        assert isinstance(new_attributes, dict), f'locals must be a dictionary but is a {type(locals)}'
        self.__dict__.update(new_attributes)
        
    @staticmethod
    def get_template_args( template:str) -> List[str]:
        '''
        get the template arguments from a string such that
        template = 'hello {name} {age}' returns ['name', 'age']
        
        Args:
            template (str): template string
        Returns:
            List[str]: list of template arguments
            
            
        '''
        from string import Formatter
        template_args =  [i[1] for i in Formatter().parse(template)  if i[1] is not None] 
        
        return template_args
         
    def merge_dict(self, python_obj: Any, include_hidden:bool=False):
        '''
        Merge the dictionaries of a python object into the current object
        '''
        for k,v in python_obj.__dict__.items():
            if include_hidden == False:
                #i`f the function name starts with __ then it is hidden
                if k.startswith('__'):
                    continue
            self.__dict__[k] = v
      
    @classmethod
    def merge(cls, b, 
                        include_hidden:bool=True, 
                        allow_conflicts:bool=True, 
                        verbose: bool = False):
        
        '''
        Merge the functions of a python object into the current object (a)
        '''
        a =  cls
        
        for b_fn_name in dir(b):
            
            if include_hidden == False:
                #i`f the function name starts with __ then it is hidden
                if b_fn_name.startswith('__'):
                    continue
                
            # if the function already exists in the object, raise an error
            if  allow_conflicts:
                if hasattr(a, b_fn_name):
                    if verbose:
                        c.print(f'Warning: overriding function {b_fn_name} already exists in {a}', color='yellow')
            else:
                assert not hasattr(a, b_fn_name), f'function {b_fn_name} already exists in {a}'
                
            # get the function from the python object
            try: 
                b_fn = getattr(b, b_fn_name)
            except NotImplementedError as e:
                print(e)
            error_fn_list = []
            if callable(b_fn):
                try:
                    setattr(a, b_fn_name, b_fn)  
                except TypeError:
                    error_fn_list.append(b_fn)
                if len(error_fn_list)>0:
                    if verbose:
                        c.print(error_fn_list, 'DEBUG')        
        return a
   
    @classmethod
    def nest_asyncio(cls):
        import nest_asyncio
        try:
            nest_asyncio.apply()
        except RuntimeError as e:
            c.print('Broooo, nest-asyncio doesnt work fam')
            pass
        
        
    # JUPYTER NOTEBOOKS
    @classmethod
    def jupyter(cls):
        cls.nest_asyncio()
    enable_jupyter = jupyter
        
    @classmethod
    def int_to_ip(cls, *args, **kwargs):
        return cls.import_object('commune.utils.network.int_to_ip')(*args, **kwargs)
        
    @classmethod
    def ip_to_int(cls, *args, **kwargs):
        return cls.import_object('commune.utils.network.ip_to_int')(*args, **kwargs)

    @classmethod
    def ip_version(cls, *args, **kwargs):
        return cls.import_object('commune.utils.network.ip_version')(*args, **kwargs)
    
    @classmethod
    def pip_list(cls, lib=None):
        pip_list =  cls.cmd(f'pip list').split('\n')
        if lib != None:
            pip_list = [l for l in pip_list if l.startswith(lib)]
        return pip_list
    
    
    @classmethod
    def libs(cls):
        return list(cls.lib2version().values())
    
    @classmethod
    def ensure_lib(cls, lib:str, verbose:bool=False):
        if  cls.pip_exists(lib):
            return {'lib':lib, 'version':cls.version(lib), 'status':'exists'}
        elif cls.pip_exists(lib) == False:
            cls.pip_install(lib, verbose=verbose)
        return {'lib':lib, 'version':cls.version(lib), 'status':'installed'}
    
    ensure_package = ensure_lib
    @classmethod
    def pip_install(cls, lib:str, verbose:str=True):
        if lib in c.modules():
            c.print(f'Installing {lib} Module from local directory')
            lib = c.resolve_module(lib).dirpath()
            
        return cls.cmd(f'pip install {lib}', verbose=verbose)

    def install(self, lib:str, verbose:bool=True):
        return self.pip_install(lib, verbose=verbose)

    @classmethod
    def pip_exists(cls, lib:str, verbose:str=True):
        return bool(lib in cls.libs())
    
    
    @classmethod
    def lib2version(cls, lib:str = None) -> dict:
        lib2version = {}
        for l in cls.pip_list():
            name = l.split(' ')[0].strip()
            version = l.split(' ')[-1].strip()
            if len(name) > 0:
                lib2version[name] = version
            if lib != None and lib == name:
                return version
            
        return lib2version
    @classmethod
    def version(cls, lib:str=library_name):
        lines = [l for l in cls.cmd(f'pip list').split('\n') if l.startswith(lib)]
        if len(lines)>0:
            return lines[0].split(' ')[-1].strip()
        else:
            return f'No Library Found {lib}'
    
    @classmethod
    def get_external_ip(cls, *args, **kwargs) ->str:
        return cls.import_object('commune.utils.network.get_external_ip')(*args, **kwargs)

    @classmethod
    def external_ip(cls, *args, **kwargs) -> str:
        if not hasattr(cls, '__external_ip__'):
            cls.__external_ip__ =  cls.get_external_ip(*args, **kwargs)
        ip = cls.__external_ip__
        assert ip != None, 'External IP is None'
        assert ip not in ['0.0.0.0', '127.0.0.1'], 'External IP is'
        return ip 
    
    @classmethod
    def ip(cls,external=True, **kwargs) -> str:
        if external:
            ip =  cls.external_ip(**kwargs)

        else:
            ip =  '127.0.0.1'
        return ip
    
    @classmethod
    def resolve_ip(cls, ip=None, external:bool=True) -> str:
        if ip == None:
            if external:
                ip = c.external_ip()
            else:
                ip = '0.0.0.0'
        assert isinstance(ip, str)
        return ip
        
    @classmethod
    def get_external_ip(cls, *args, max_trials=4, **kwargs) ->str:
        if max_trials == 0:
            return None
        try:
            return cls.import_object('commune.utils.network.get_external_ip')(*args, **kwargs)
        except Exception as e:
            return cls.get_external_ip(*args, max_trials=max_trials-1, **kwargs)
            
    @classmethod
    def public_ip(cls, *args, **kwargs):
        return cls.get_public_ip(*args, **kwargs)
    
    @staticmethod
    def is_class(module: Any) -> bool:
        return type(module).__name__ == 'type' 
    
    external_ip = get_external_ip
    
    @classmethod
    def upnpc_create_port_map(cls, port:int):
        return cls.import_object('commune.utils.network.upnpc_create_port_map')(port=port)

    @classmethod
    def set_env(cls, key:str, value:str)-> None:
        '''
        Pay attention to this function. It sets the environment variable
        '''
        import os
        os.environ[key] = value
        return value 

    @classmethod
    def get_env(cls, key:str)-> None:
        '''
        Pay attention to this function. It sets the environment variable
        '''
        import os
        return  os.environ[key] 

    env = get_env
    
    
    ### GPU LAND
    
    @classmethod
    def gpus(cls) -> List[int]:
        import torch
        available_gpus = [int(i) for i in range(torch.cuda.device_count())]
        return available_gpus
    
    @classmethod
    def num_gpus(cls):
        return len(cls.gpus())
    
    @classmethod
    def cuda_available(cls) -> bool:
        import torch
        return torch.cuda.is_available()
    @classmethod
    def gpu_memory(cls) -> Dict[int, Dict[str, float]]:
        import torch
        gpu_info = {}
        for gpu_id in cls.gpus():
            mem_info = torch.cuda.mem_get_info(gpu_id)
            gpu_info[int(gpu_id)] = {
                'name': torch.cuda.get_device_name(gpu_id),
                'free': mem_info[0],
                'used': (mem_info[1]- mem_info[0]),
                'total': mem_info[1]
            }
        return gpu_info
    
    gpu_info = gpu_memory_map = gpu_map = gpu_memory
 
    @classmethod
    def total_gpu_memory(cls) -> int:
        total_gpu_memory = 0
        for gpu_id, gpu_info in cls.gpu_map().items():
            total_gpu_memory += gpu_info['total']
        return total_gpu_memory

    @classmethod
    def used_gpu_memory(cls) -> int:
        used_gpu_memory = 0
        for gpu_id, gpu_info in cls.gpu_map().items():
            used_gpu_memory += gpu_info['used'] 
        return used_gpu_memory
    
    @staticmethod
    def format_data_size(x: Union[int, float], fmt:str='b', prettify:bool=False):
        assert type(x) in [int, float], f'x must be int or float, not {type(x)}'
        fmt2scale = {
            'b': 1,
            'kb': 1000,
            'mb': 1000**2,
            'gb': 1000**3,
            'GiB': 1024**3,
            'tb': 1000**4,
        }
            
        assert fmt in fmt2scale.keys(), f'fmt must be one of {fmt2scale.keys()}'
        scale = fmt2scale[fmt] 
        x = x/scale 
        
        if prettify:
            return f'{x:.2f} {f}'
        else:
            return x
        

    @classmethod
    def most_free_gpu(cls, 
                      free_gpu_memory:dict = None,
                      mode : bool = 'int',
                      **kwargs) -> Union[int, Dict[str, int]]:
        """ Returns a dictionary of gpu_id to max memory for each gpu.
        Args:
            total_memory (int, optional): Total memory to allocate. Defaults to None.
            buffer_memory (int, optional): Buffer memory to leave on each gpu. Defaults to 10.
        
        Returns 
            Dict[int, str]: Dictionary of gpu_id to max memory for each gpu.
        """
        if free_gpu_memory is None:
            free_gpu_memory = cls.free_gpu_memory(**kwargs)
        assert isinstance(free_gpu_memory, dict), f'free_gpu_memory must be a dict, not {type(free_gpu_memory)}'
        most_available_gpu_tuples = sorted(free_gpu_memory.items(), key=lambda x: x[1] , reverse=True)
        if mode == 'tuple':
            return most_available_gpu_tuples[0]
        elif mode == 'dict': 
            return {most_available_gpu_tuples[0][0]: most_available_gpu_tuples[0][1]}
        elif mode == 'int':
            return most_available_gpu_tuples[0][0]
        elif mode == 'str':
            return str(most_available_gpu_tuples[0][0])
        else:
            raise ValueError(f'Invalid mode {mode}')
    
    

    @classmethod
    def most_free_gpus(cls, 
                       n:int=None,
                      free_gpu_memory:dict = None,
                      mode : str = 'dict',
                      fmt:str='b',
                      **kwargs) -> Union[int, Dict[str, int]]:
        """ Returns a dictionary of gpu_id to max memory for each gpu.
        Args:
            total_memory (int, optional): Total memory to allocate. Defaults to None.
            buffer_memory (int, optional): Buffer memory to leave on each gpu. Defaults to 10.
        
        Returns 
            Dict[int, str]: Dictionary of gpu_id to max memory for each gpu.
        """
 
        if free_gpu_memory is None:
            free_gpu_memory = cls.free_gpu_memory(**kwargs)
        assert isinstance(free_gpu_memory, dict), f'free_gpu_memory must be a dict, not {type(free_gpu_memory)}'
        most_available_gpu_tuples = sorted(free_gpu_memory.items(), key=lambda x: x[1] , reverse=True)

        if n == None:
            n = len(most_available_gpu_tuples)
        if mode == 'dict': 
            return {most_available_gpu_tuples[i][0]: c.format_data_size(most_available_gpu_tuples[i][1], fmt=fmt) for i in range(n)}
        elif mode == 'tuple':
            return [(i,c.format_data_size(most_available_gpu_tuples[i][0], fmt=fmt)) for i in range(n)]
        else:
            return [c.format_data_size(most_available_gpu_tuples[i][0], fmt=fmt) for i in range(n)]
        
    
    @classmethod
    def most_free_gpu_memory(cls, *args, **kwargs) -> int:
        gpu_id = cls.most_free_gpu()
        return cls.free_gpu_memory(*args, **kwargs)[gpu_id]
    

    
    @classmethod
    def gpu_info(cls, device:int = None) -> Dict[str, Union[int, float]]:
        '''
        Get the gpu info for a given device
        '''
        if device is None:
            device = 0
        gpu_map = cls.gpu_map()
        return gpu_map[device]

    # CPU LAND
    
    @classmethod
    def cpu_count(cls):
        try:
            return len(os.sched_getaffinity(0))
        except AttributeError:
            # OSX does not have sched_getaffinity
            return os.cpu_count()


    @classmethod
    def resolve_device(cls, device:str = None, verbose:bool=True, find_least_used:bool = True) -> str:
        
        '''
        Resolves the device that is used the least to avoid memory overflow.
        '''
        import torch
        if device == None:
            device = 'cuda' if torch.cuda.is_available() else 'cpu'
        if device == 'cuda':
            assert torch.cuda.is_available(), 'Cuda is not available'
            gpu_id = 0
            if find_least_used:
                gpu_id = cls.most_free_gpu()
                
            device = f'cuda:{gpu_id}'
        
            if verbose:
                device_info = cls.gpu_info(gpu_id)
                c.print(f'Using device: {device} with {device_info["free"]} GB free memory', color='yellow')
        return device  
    
    @classmethod
    def param_keys(cls, model:'nn.Module' = None)->List[str]:
        model = c.resolve_model(model)
        return list(model.state_dict().keys())
    
    @classmethod
    def params_map(cls, model, fmt='b'):
        params_map = {}
        state_dict = c.resolve_model(model).state_dict()
        for k,v in state_dict.items():
            params_map[k] = {'shape': list(v.shape) ,
                             'size': cls.get_tensor_size(v, fmt=fmt),
                             'dtype': str(v.dtype),
                             'requires_grad': v.requires_grad,
                             'device': v.device,
                             'numel': v.numel(),
                             
                             }
            
        return params_map
    

    

    @classmethod
    def get_num_params(cls, model:'nn.Module' = None)->int:
        import numpy as np
        from torch import nn
        model = c.resolve_model(model)
        model_parameters = filter(lambda p: p.requires_grad, model.parameters())
        num_params = sum([np.prod(p.size()) for p in model_parameters])
        return num_params

    get_model_params = get_num_params
    @classmethod
    def get_tensor_size(cls, tensor:'torch.Tensor' = None, fmt:str='b') -> float:
        if tensor is None:
            import torch
            tensor = torch.rand(1)
        tensor_size =  tensor.nelement() * tensor.element_size()
        return c.format_data_size(tensor_size, fmt=fmt)
    @classmethod 
    def get_model_device(cls, model, fast_and_lazy:bool = True) -> 'torch.device':
        if fast_and_lazy:
            return next(model.parameters()).device
        else:
            unique_devices = set()
            for p in model.parameters():
                unique_devices.add(p.device)
            return list(unique_devices)[0]
        return next(model.parameters()).device
    
    
    @classmethod
    def update_loop(cls, period=20, remote=True):
        if remote:
            return cls.remote_fn('update_loop', kwargs=dict(period=period, remote=False), name='update_loop')
        while True:
            c.print('Updating...', color='yellow')
            modules = c.servers()
            c.print(f'Modules (n): {modules}', color='cyan')
            c.print(modules, color='purple')
            cls.update()
            cls.sleep(period)
            
    def model_size(self, **kwargs ):
        return self.get_model_size(model=self, **kwargs)
    
    @classmethod
    def model_shortcuts(cls, **kwargs):
        return  c.module('model.transformer').shortcuts
    
    

    
    @classmethod
    def get_empty_model(cls, model,
                        verbose: bool = False,
                        trust_remote_code:bool=True,
                        init_device:str = 'meta',
                        **kwargs):
        model = c.model_shortcuts().get(model, model)
        from transformers import  AutoModelForCausalLM, AutoModel, AutoConfig
        from accelerate import init_empty_weights
        
        kwargs['trust_remote_code'] = trust_remote_code
        model = c.module('model.transformer').shortcuts.get(model, model)

        if isinstance(model, str):
            if verbose:
                c.print(f'loading config model from {model}...')

            config = AutoConfig.from_pretrained(model, **kwargs)
            config.init_device=init_device
            config_dict = config.to_dict()
            with init_empty_weights():
                model = AutoModelForCausalLM.from_config(config,  **kwargs)
                
                
        return model
    
    @classmethod
    def init_empty_weights(cls, *args, **kwargs):
        from accelerate import init_empty_weights

        return init_empty_weights(*args, **kwargs)
        
        
    @classmethod
    def get_model_size(cls, 
                       model: 'nn.Module',
                       model_inflation_ratio: float = 1.0, 
                       fmt = 'b',
                       keys:List[str]=None):
        
        # get the size of the model by initializing an empty model
        model = c.resolve_model(model)
            
        params = {}
        size_in_bytes = 0 
        for name, param in model.state_dict().items():
            if keys != None and name not in keys:
                continue
            
            size_in_bytes += cls.get_tensor_size(param)
          
        return c.format_data_size(size_in_bytes * model_inflation_ratio, fmt=fmt)


    @classmethod
    def resolve_model(cls, model):
        if isinstance(model, str):
            model = c.get_empty_model(model)
        return model
        
    @classmethod
    def params_size_map(cls, 
                       model: str,
                       block_prefix:str = 'layers',
                       fmt= 'b',
                       keys:List[str]=None):
        
        
        
        # get the size of the model by initializing an empty model
        model = c.resolve_model(model)
        
        params = {}
        size_in_bytes = 0 
        
        for name, param in model.state_dict().items():
            params_size = c.format_data_size(cls.get_tensor_size(param), fmt=fmt)
            if name.startswith(block_prefix):
                
                idx = name.replace(block_prefix+'.','').split('.')[0]
                block_name = f'{block_prefix}.{idx}'
                if block_name not in params:
                    params[block_name] = 0
                params[block_name] += params_size
            else:
                params[name] = params_size
                        
        return params


    def num_params(self)->int:
        return self.get_num_params(self)
    

    def to_dict(self)-> Dict:
        return self.__dict__
    
    @classmethod
    def from_dict(cls, input_dict:Dict[str, Any]) -> 'Module':
        return cls(**input_dict)
        
    def to_json(self) -> str:
        import json
        state_dict = self.to_dict()
        assert isinstance(state_dict, dict), 'State dict must be a dictionary'
        assert self.jsonable(state_dict), 'State dict must be jsonable'
        return json.dumps(state_dict)
    
    @classmethod
    def resolve_logger(cls, logger = None):
        if not hasattr(cls,'logger'):
            from loguru import logger
            cls.logger = logger.opt(colors=True)
        if logger is not None:
            cls.logger = logger
        return cls.logger

    @classmethod
    def resolve_console(cls, console = None):
        if not hasattr(cls,'console'):
            from rich.console import Console
            cls.console = Console()
        if console is not None:
            cls.console = console
        return cls.console
    
    @classmethod
    def critical(cls, *args, **kwargs):
        console = cls.resolve_console()
        return console.critical(*args, **kwargs)
    
    @classmethod
    def log(cls, *args, **kwargs):
        console = cls.resolve_console()
        return console.log(*args, **kwargs)
    
    @classmethod
    def logs(cls, *args, **kwargs):
        return cls.pm2_logs(*args, **kwargs)

    @classmethod
    def print(cls, *text:str, 
              color:str=None, 
              return_text:bool=False, 
              verbose:bool = True,
              console: Console = None,
              **kwargs):
        if verbose:
            if color == 'random':
                color = cls.random_color()
            if color:
                kwargs['style'] = color
            console = cls.resolve_console(console)
            return console.print(*text, **kwargs)

    @classmethod
    def success(cls, *args, **kwargs):
        logger = cls.resolve_logger()
        return logger.success(*args, **kwargs)

    @classmethod
    def error(cls, *args, **kwargs):
        logger = cls.resolve_logger()
        return logger.error(*args, **kwargs)
    
    @classmethod
    def debug(cls, *args, **kwargs):
        logger = cls.resolve_logger()
        return logger.debug(*args, **kwargs)
    
    @classmethod
    def warning(cls, *args, **kwargs):
        logger = cls.resolve_logger()
        return logger.warning(*args, **kwargs)
    
    @classmethod
    def from_json(cls, json_str:str) -> 'Module':
        import json
        return cls.from_dict(json.loads(json_str))
    
    
     
    @classmethod
    def status(cls, *args, **kwargs):
        console = cls.resolve_console()
        return cls.console.status(*args, **kwargs)
    @classmethod
    def log(cls, *args, **kwargs):
        console = cls.resolve_console()
        return cls.console.log(*args, **kwargs)
       
    @classmethod
    def test(cls):
        test_responses = {}
        for fn in cls.fns():
            test_response = {
                'passed':False,
                'response': None
            }
            
            if fn.startswith('test_'):
                try:
            
                    getattr(cls, fn)()
                    test_response['passed'] = True
                except Exception as e:
                   test_response['passed'] = False
                   test_response['response'] = str(e)
                test_responses[fn] =test_response
        
        return test_responses
       
               
    @classmethod
    def import_bittensor(cls):
        try:
            import bittensor
        except RuntimeError:
            cls.new_event_loop()
            import bittensor
        return bittensor
         
    @classmethod  
    def time( cls) -> float:
        import time
        return time.time()
    @classmethod
    def timestamp(cls) -> float:
        return int(cls.time())
    @classmethod
    def sleep(cls, seconds:float) -> None:
        import time
        time.sleep(seconds)
        return None
    
    
    # DICT LAND
    
    
    @classmethod
    def dict_put(cls, *args, **kwargs):
        dict_put = cls.import_object('commune.utils.dict.dict_put')
        return dict_put(*args, **kwargs)
    @classmethod
    def dict_get(cls, *args, **kwargs):
        dict_get = cls.import_object('commune.utils.dict.dict_get')
        return dict_get(*args, **kwargs)
    @classmethod
    def dict_delete(cls, *args, **kwargs):
        dict_delete = cls.import_object('commune.utils.dict.dict_delete')
        return dict_delete(*args, **kwargs)
    dict_rm = dict_delete
    @classmethod
    def dict_has(cls, *args, **kwargs):
        dict_has = cls.import_object('commune.utils.dict.dict_has')
        return dict_has(*args, **kwargs)
    
    @classmethod
    def argv(cls, include_script:bool = False):
        import sys
        args = sys.argv
        if include_script:
            return args
        else:
            return args[1:]

    @classmethod
    def parse_args(cls, argv = None):
        if argv is None:
            argv = cls.argv()

        args = []
        kwargs = {}
        parsing_kwargs = False
        for arg in argv:
            # TODO fix exception with  "="
            # if any([arg.startswith(_) for _ in ['"', "'"]]):
            #     assert parsing_kwargs is False, 'Cannot mix positional and keyword arguments'
            #     args.append(cls.determine_type(arg))
            if '=' in arg:
                parsing_kwargs = True
                key, value = arg.split('=', 1)
                # use determine_type to convert the value to its actual type
                
                kwargs[key] = cls.determine_type(value)
            else:
                assert parsing_kwargs is False, 'Cannot mix positional and keyword arguments'
                args.append(cls.determine_type(arg))
        return args, kwargs

    # BYTES LAND
    
    # STRING2BYTES
    @classmethod
    def str2bytes(cls, data: str, mode: str = 'utf-8') -> bytes:
        return bytes(data, mode)
    
    @classmethod
    def bytes2str(cls, data: bytes, mode: str = 'utf-8') -> str:
        
        if hasattr(data, 'hex'):
            return data.hex()
        else:
            return bytes.decode(data, mode)
    
    # JSON2BYTES
    @classmethod
    def dict2str(cls, data: str) -> str:
        return json.dumps(data)
    
    
    @classmethod
    def dict2bytes(cls, data: str) -> bytes:
        return cls.str2bytes(cls.json2str(data))
    
    @classmethod
    def bytes2dict(cls, data: bytes) -> str:
        data = cls.bytes2str(data)
        return json.loads(data)
    
    
    @classmethod
    def python2str(cls, input):
        input = deepcopy(input)
        input_type = type(input)
        if input_type == str:
            return input
        
        if input_type in [dict]:
            input = json.dumps(input)
        elif input_type in [bytes]:
            input = cls.bytes2str(input)
        elif input_type in [list, tuple, set]:
            input = json.dumps(list(input))
        elif input_type in [int, float, bool]:
            input = str(input)
        return input

    @classmethod
    def str2python(cls, input)-> dict:
        assert isinstance(input, str), 'input must be a string, got {}'.format(input)
        try:
            output_dict = json.loads(input)
        except json.JSONDecodeError as e:
            return input

        return output_dict
    
    @staticmethod
    def jsonable( value):
        import json
        try:
            json.dumps(value)
            return True
        except:
            return False
            

    def restart_module(self, module:str) -> None:
        module = self.get_module(module)
        module.restart()
        return None
    
    
    # KEY LAND

               
    @classmethod
    def get_keys(cls,*args, **kwargs ):
        return c.module('key').get_keys(*args, **kwargs )
    
    @classmethod
    def rm_keys(cls,*args, **kwargs ):
        return c.module('key').rm_keys(*args, **kwargs )
    
    @classmethod
    def key2address(cls,*args, **kwargs ):
        return c.module('key').key2address(*args, **kwargs )

    @classmethod
    def address2key(cls,*args, **kwargs ):
        return c.module('key').address2key(*args, **kwargs )
    
    @classmethod
    def get_key_for_address(cls, address:str):
         return c.module('key').get_key_for_address(address)

    @classmethod
    def key_info(cls, key:str = None, **kwargs):
        return c.module('key').key_info(key, **kwargs)
    
    @classmethod
    def get_key(cls,key:str = None ,mode='commune', **kwargs) -> None:
     
        mode2module = {
            'commune': 'key',
            'subspace': 'subspace.key',
            'substrate': 'web3.account.substrate',
            'evm': 'web3.account.evm',
            'aes': 'key.aes',
            }
        key = cls.resolve_keypath(key)
        if 'Keypair' in c.type_str(key):
            return key
        module = c.module(mode2module[mode])
        if hasattr(module, 'get_key'):
            key = module.get_key(key, **kwargs)
        else:
            key = module(key, **kwarg)

        return key
    
        
        

            
    @classmethod
    def hash(cls, 
             data: Union[str, bytes], 
             mode: str = 'sha256', 
             **kwargs) -> bytes:
        if not hasattr(cls, 'hash_module'):
            cls.hash_module = cls.get_module('crypto.hash')()
        return cls.hash_module(data, mode=mode, **kwargs)
    
    default_password = 'bitconnect'
    @classmethod
    def resolve_password(cls, password: str) -> str:
        if password == None:
            password = cls.default_password
            
            
        password = cls.python2str(password)
        assert isinstance(password, str), f'Password must be a string , not {type(password)}'
        return password


    encrypted_prefix = 'AESKEY'
    @classmethod
    def encrypt(cls, 
                data: Union[str, bytes],
                password: str = 'bitconnect', 
                prefix = encrypted_prefix) -> bytes:
        password = c.resolve_password(password)
        data = c.python2str(data)
        

        assert isinstance(password, str),  f'{password}'
        key = c.module('key.aes')(key=password)
        encrypted_data = key.encrypt(data)
        if prefix != None:
            encrypted_data = f'{prefix}::{encrypted_data}'
        return encrypted_data
    

    
    @classmethod
    def decrypt(cls, 
                data: str,
                password= None,
                ignore_error: bool = True,
                prefix = encrypted_prefix,
                verbose:bool = False) -> Any:
        password = c.resolve_password(password)
        key = c.module('key.aes')(password)
        
        if not c.is_encrypted(data, prefix=prefix):
            return data
        
        if isinstance(data, str):
            if data.startswith(prefix):
                data = data[len(prefix):]
            else:
                return {'error': 'data does not start with prefix'}
        if isinstance(data, Munch):
            data = c.munch2dict(data)
        if isinstance(data, dict):
            data = data['data']
        try:
            data = key.decrypt(data)
        except Exception as e:
            return None 
        if isinstance(data, str):
            data = cls.str2python(data)
            
        if isinstance(data, str) and len(data) == 0:
    
            if ignore_error:
                data = None
                if verbose:
                    c.print(f'Exception: Wrong Password, try another',color='red')
            else:
                raise Exception(f'could not decrypt data, try another pasword')
        
        return data
    enc = encrypt
    dec = decrypt
    cache = {}
    cache = {}
    @classmethod
    def put_cache(cls,k,v ):
        cls.cache[k] = v
    
    @classmethod
    def get_cache(cls,k, default=None, **kwargs):
        v = cls.cache.get(k, default)
        return v

    def auth(self,*args,  key=None, **kwargs):
        key = self.resolve_key(key)
        return self.module('subspace')().auth(*args, key=key, **kwargs)
    
    @classmethod
    def call(cls,  *args, loop=None, **kwargs) -> None:
        loop = cls.get_event_loop()
        return loop.run_until_complete(cls.async_call(*args, **kwargs))
    
    @classmethod
    async def async_call(cls,
                         module : str,
                         fn : str,
                         *args,
                         network : str = None,
                         key : str = None,
                         timeout : int = 4,
                         **kwargs) -> None:
        network = c.resolve_network(network)
        
        if isinstance(module, str) and fn == None:
            
            module, fn = '.'.join(module.split('.')[:-1]),  module.split('.')[-1],
            pool_mode = False
            
            while module.endswith('.'):
                pool_mode = True
                module = module[:-1]
            if pool_mode:
                module = c.servers(module)
            
        if fn == None:
            fn = 'forward'
            
        if isinstance(module, str):
            module = await cls.async_connect(module, network=network, key=key, virtual=False)
            
        
        return module.__call__(fn=fn, args=args, kwargs=kwargs, timeout=timeout)


    @classmethod
    def live_modules(cls, **kwargs):
        return cls.call_pool(fn='address', **kwargs)
    @classmethod
    def call_pool(cls, *args, **kwargs):
        loop = cls.get_event_loop()
        return loop.run_until_complete(cls.async_call_pool(*args, **kwargs))
    cpool = call_pool
    @classmethod
    async def async_call_pool(cls,
                              modules, 
                              fn = 'address',
                              *args, n=3, **kwargs):
        
        args = args or []
        kwargs = kwargs or {}
        
        if isinstance(modules, str) or modules == None:
            modules = c.servers(modules)
            
        modules = cls.shuffle(modules)[:n]
        assert isinstance(modules, list), 'modules must be a list'
        c.print(f'Calling {fn} on {len(modules)} modules', color='green')
        jobs = []
        for m in modules:
            job = cls.async_call(m, fn, *args, **kwargs)
            jobs.append(job)
        
        responses = await asyncio.gather(*jobs)
        
        is_error = lambda r: isinstance(r, dict) and 'error' in r
        successes  = [r for r in responses if not is_error(r)]
        errors = [r for r in responses if is_error(r)]
        
        if len(successes) == 0:
            c.print(f'ERRORS {errors}', color='red')
        return successes[0]
    

    @classmethod
    def resolve_fn_module(cls, fn, module=None ) -> str:
    
        if module == None and len(fn.split('.')) > 1:
            module = '.'.join(fn.split('.')[:-1])
            module = cls.connect(module)
        
        return  fn, module

    
    def resolve_key(self, key: str = None) -> str:
        if key == None:
            key = self.resolve_keypath(key)
        key = self.get_key(key)
        return key  
    
    
    @classmethod
    def type_str(cls, x):
        return type(x).__name__
                
    @classmethod  
    def keys(cls, *args, **kwargs):
        return c.module('key').keys(*args, **kwargs)
    


    
    @classmethod
    def set_key(self, key:str = None, **kwargs) -> None:
        if key == None:
            key = self.name()
        key = self.get_key(key)
        self.key = key
        return key
    
    @classmethod
    def resolve_keypath(cls, key = None):
        if key == None:
            key = cls.module_path()
        return key
    def create_key(cls , key = None):
        key = cls.resolve_keypath(key)
        return c.module('key').create_key(key)
    
    @classmethod
    def add_key(cls, key, *args,  **kwargs):
        return c.module('key').add_key(key, *args, **kwargs)
    

    def sign(self, data:dict  = None, key: str = None) -> bool:
        key = self.resolve_key(key)
        return key.sign(data) 
    

    def timestamp_to_iso(timestamp):
        import datetime
        # Convert timestamp to datetime object
        dt = datetime.datetime.fromtimestamp(timestamp)

        # Format datetime object as ISO date string
        iso_date = dt.date().isoformat()

        return iso_date

       
    
    @classmethod
    def verify(cls, auth, module='subspace', **kwargs ) -> bool:    
        return c.module(module)(**kwargs).verify(auth)
        
    
    @classmethod
    def get_signer(cls, data:dict ) -> bool:        
        return c.module('key').get_signer(data)
    
    def get_auth(self, 
                 data:dict  = None, 
                 key: str = None,
                 return_dict:bool = True,
                 encrypt: bool = False,
                 ) -> dict:
        
        key = self.resolve_key(key)
        if data == None:
            data = {'utc_timestamp': self.time()}

        sig_dict = key.sign(data, return_dict=return_dict)

        if encrypt:
            sig_dict['data'] = key.encrypt(sig_dict['data'])

        sig_dict['encrypted'] = encrypt
            
        
        
        return sig_dict
    
    
    @classmethod
    def start(cls, *args, **kwargs):
        return cls(*args, **kwargs)
    

    @classmethod
    def is_encrypted(cls, data, prefix='AESKEY'):
        if isinstance(data, str):
            if data.startswith(prefix):
                return True
        elif isinstance(data, dict):
            return bool(data.get('encrypted', False) == True)
        else:
            return False
        
        
    
    @classmethod
    def get_user(cls, user: str = None) -> dict:
        return cls.ls(f'users/{user}')
    
    @classmethod
    def rm_user(cls, user: str = None):
        self.users.pop(user, None)  
        
    @classmethod
    def users(self):
        return self._users
    
    
    
    
    
    @classmethod
    def network(cls) -> str:
        return c.resolve_network()
    net = network
    


    def remove_user(self, key: str) -> None:
        if not hasattr(self, 'users'):
            self.users = []
        self.users.pop(key, None)
        
    @classmethod
    def reserve_port(cls,port:int = None, var_path='reserved_ports' , root=True):
        if port == None:
            port = cls.free_port()
        reserved_ports =  cls.get(var_path, {}, root=root)
        reserved_ports[str(port)] = {'time': cls.time()}
        cls.put(var_path, reserved_ports, root=root)
        c.print(f'reserving {port}')
        return {'success':f'reserved port {port}', 'reserved': cls.reserved_ports()}
    
    
    resport = reserve_port
    
    @classmethod
    def reserved_ports(cls,  var_path='reserved_ports'):
        return list(map(int, cls.get(var_path, {}, root=True).keys()))
    resports = reserved_ports

    
    @classmethod
    def unreserve_port(cls,port:int, 
                       var_path='reserved_ports' ,
                       verbose:bool = True, 
                       root:bool = True):
        reserved_ports =  cls.get(var_path, {}, root=True)
        
        port_info = reserved_ports.pop(port,None)
        if port_info == None:
            port_info = reserved_ports.pop(str(port),None)
        
        output = {}
        if port_info != None:
            cls.put(var_path, reserved_ports, root=True)
            output['msg'] = 'port removed'
        else:
            output['msg'] =  f'port {port} doesnt exist, so your good'

        output['reserved'] =  cls.reserved_ports()
        return output
    
    
    
    unresport = unreserve_port
    
    @classmethod
    def unreserve_ports(cls,*ports, 
                       var_path='reserved_ports' ,
                       verbose:bool = True, 
                       root:bool = True):
        output ={}
        reserved_ports =  cls.get(var_path, {}, root=root)
        if len(ports) == 0:
            # if zero then do all fam, tehe
            ports = list(reserved_ports.keys())
        elif len(ports) == 1 and isinstance(ports[0],list):
            ports = ports[0]
        ports = list(map(str, ports))
        reserved_ports = {rp:v for rp,v in reserved_ports.items() if not any([p in ports for p in [str(rp), int(rp)]] )}
        c.print(reserved_ports)
        cls.put(var_path, reserved_ports, root=root)
        return cls.reserved_ports()
    
    
    unresports = unreserve_ports
    @classmethod
    def fleet(cls, *tags, n=1, **kwargs):
        if len(tags) == 0:
            tags = list(range(n))
            
        for tag in tags: 
            cls.serve(tag=tag, **kwargs)



    
    @classmethod
    def client(cls, *args, **kwargs) -> 'Client':
        return c.module('module.client')(*args, **kwargs)
    
    # @classmethod
    # def serializer(cls, *args, **kwargs) -> 'Serializer':
    #     return c.module('module.server.serializer')(*args, **kwargs)

    
    @classmethod
    def serialize(cls, data, metadata=None,to_json = False, **kwargs):
        metadata = metadata or {}
        if not isinstance(data, dict):
            data = dict(value=data)
        serializer = c.module('serializer')
        proto_data =  serializer.serialize(data=data, metadata=metadata ,**kwargs)
        if to_json:
            proto_data = cls.proto2json(proto_data)
            
        return proto_data

    @classmethod
    def proto2json(cls, data):
        from google.protobuf.json_format import MessageToJson
        return MessageToJson(data)


    @classmethod
    def json2proto(cls, data):
        from google.protobuf.json_format import JsonToMessage
        return JsonToMessage(data)
    

    @classmethod
    def copy(cls, data: Any) -> Any:
        import copy
        return copy.deepcopy(data)
    
    @classmethod
    def launchpad(cls):
        return cls.import_object('commune.launchpad.Launchpad')()
    @classmethod
    def determine_type(cls, x):
        if x.lower() == 'null' or x == 'None':
            return None
        elif x.lower() in ['true', 'false']:
            return bool(x.lower() == 'true')
        elif x.startswith('[') and x.endswith(']'):
            # this is a list
            try:
                
                list_items = x[1:-1].split(',')
                # try to convert each item to its actual type
                x =  [cls.determine_type(item.strip()) for item in list_items]
                if len(x) == 1 and x[0] == '':
                    x = []
                return x
       
            except:
                # if conversion fails, return as string
                return x
        elif x.startswith('{') and x.endswith('}'):
            # this is a dictionary
            if len(x) == 2:
                return {}
            try:
                dict_items = x[1:-1].split(',')
                # try to convert each item to a key-value pair
                return {key.strip(): cls.determine_type(value.strip()) for key, value in [item.split(':', 1) for item in dict_items]}
            except:
                # if conversion fails, return as string
                return x
        else:
            # try to convert to int or float, otherwise return as string
            try:
                return int(x)
            except ValueError:
                try:
                    return float(x)
                except ValueError:
                    return x

    @classmethod
    def set_port_range(cls, *port_range: list):
        if len(port_range) ==0 :
            port_range = cls.default_port_range
        elif len(port_range) == 1:
            if port_range[0] == None:
                port_range = cls.default_port_range

        assert len(port_range) == 2, 'Port range must be a list of two integers'        
        for port in port_range:
            assert isinstance(port, int), f'Port {port} range must be a list of integers'
        assert port_range[0] < port_range[1], 'Port range must be a list of integers'
                
        c.put('port_range', port_range)
        return port_range
    
    
    
    
    @classmethod
    def get_port_range(cls, port_range: list = None) -> list:

            
        if port_range == None:
            port_range = c.get('port_range', default=cls.default_port_range)
            
        if len(port_range) == 0:
            port_range = cls.default_port_range
        port_range = list(port_range)
        assert isinstance(port_range, list), 'Port range must be a list'
        assert isinstance(port_range[0], int), 'Port range must be a list of integers'
        assert isinstance(port_range[1], int), 'Port range must be a list of integers'
        return port_range
    
    @classmethod
    def port_range(cls):
        return cls.get_port_range()
    
    @classmethod
    def resolve_port_range(cls, port_range: list = None) -> list:
        return cls.get_port_range(port_range)
        return port_range

    @classmethod
    def add_peer(cls, *args, **kwargs)-> List:
        loop = cls.get_event_loop()
        peer = loop.run_until_complete(cls.async_add_peer(*args, **kwargs))
        
        return peer
    
    
    @classmethod
    async def async_add_peer(cls, 
                             peer_address,
                             network = 'local',
                             timeout:int=1,
                             verbose:bool = True,
                             add_peer = True):
        
        peer_registry = await cls.async_get_json('peer_registry', default={}, root=True)


        peer_info = await cls.async_call(module=peer_address, 
                                              fn='info',
                                              include_namespace=True, 
                                              timeout=timeout)
        
        if add_peer:
            await cls.async_call(module=peer_address, 
                                              fn='add_peer',
                                              args=[cls.root_address],
                                              include_namespace=True, 
                                              timeout=timeout)
        

        if 'error' in peer_info:
            if verbose:
                c.print(f'Error adding peer {peer_address} due to {peer_info["error"]}',color='red')
            return None    
        else:
            if verbose:
                c.print(f'Successfully added peer {peer_address}', color='green')
        
            
        assert isinstance(peer_info, dict)
        assert 'address' in peer_info
        assert 'namespace' in peer_info
        
        peer_ip = ':'.join(peer_info['address'].split(':')[:-1])
        peer_port = int(peer_info['address'].split(':')[-1])
        
        # relace default local ip with external_ip
        peer_info['namespace'] = {k:v.replace(cls.default_ip,peer_ip) for k,v in peer_info['namespace'].items()}

        peer_registry[peer_address] = peer_info
            
        await cls.async_put_json('peer_registry', peer_registry, root=True)
        
        return peer_registry
    
    @classmethod
    def add_module(cls, module, cache_path='remote_modules', refresh = True):
        module = c.connect(module)
        module_info = module.info(include_namespace=False)
        assert isinstance(module_info, dict), 'Module info must be a dictionary'
        remote_modules = {} if refresh else c.get(cache_path, {})
        remote_modules[ module_info['name']] = module_info['address']
        c.put(cache_path, remote_modules)
        return {'msg': module,
                'address': module_info['address'], 
                'module': module_info}
    
    @classmethod
    def rm_module(cls, module, cache_path='remote_modules'):
        remote_modules = c.get(cache_path, {})
        if module in remote_modules:
            remote_modules.pop(module)
            c.put(cache_path, remote_modules)
            return {'msg': 'Module removed', 'module': module}
        
        return {'msg': 'Module not found', 'module': module}

    @classmethod
    def remote_modules(cls, cache_path='remote_modules'):
       
        
        return c.get(cache_path, {}) 

    
    
    @classmethod
    def is_success(cls, x):
        # assume that if the result is a dictionary, and it has an error key, then it is an error
        if isinstance(x, dict):
            if 'error' in x:
                return False
            if 'success' in x and x['success'] == False:
                return False
            
        return True
    
    @classmethod
    def reset_peers(cls, *args, **kwargs):
        cls.rm_peers()
        return cls.add_peers(*args, **kwargs)
    
    
    @classmethod
    def add_peers(cls, *peer_addresses, **kwargs): 
        if len(peer_addresses) == 0:
            peer_addresses = cls.boot_peers()
            
        if len(peer_addresses) == 1 and isinstance(peer_addresses[0], list):
            peer_addresses = peer_addresses[0]
        jobs = []
        for peer_address in peer_addresses:
            job = cls.async_add_peer(peer_address, **kwargs)
            jobs += [job]
            
        loop = cls.get_event_loop()
        peers = loop.run_until_complete(asyncio.gather(*jobs))
        peers = [peer for peer in peers if peer != None]
        return {'added_peers': peers, 'msg': f'Added {len(peers)} peers'}


    @staticmethod
    def is_number(value):
        try:
            int(value)
        except ValueError:
            return False
        return True

        

    
    @classmethod
    def rm_peer(cls, peer_address: str):
        peer_registry = c.get_json('peer_registry', default={})
        result = peer_registry.pop(peer_address, None) 
        if result != None:
            result = peer_address      
            cls.put_json('peer_registry', peer_registry, root=True)
        return result
       
    @classmethod
    def rm_peers(cls, peer_addresses: list = None):
        rm_peers = []
        if peer_addresses == None:
            peer_addresses = cls.peers()
        if isinstance(peer_addresses, str):
            peer_addresses = [peer_addresses]
        for peer_address in peer_addresses:
            
            rm_peers.append(cls.rm_peer(peer_address))
        return rm_peers
            
      

        
        
    def store_value(self, key, value, *args, **kwargs):
        value = {'data': value}
        self.put_json(key, value, *args, **kwargs)
        return key
    def get_value(self, key, *args, **kwargs):
        value = self.get_json(key, *args, **kwargs)
        value = value.get('data', None)
        return value
    
    @classmethod
    def resolve_network(cls, network=None):
        config = c.config()
        if network == None:
            network = config['network']
        return network
    get_network = resolve_network
    @classmethod
    def set_network(cls, network=None):
        config = c.config()
        assert network in config['networks'], f'Network {network} not found in {config["networks"]}'
        config['network'] = network
        c.save_config(config)
        return network
    setnet = set_network
    
    @classmethod
    def get_network(self, network=None):
        config = self.config()
        network = config['network']
        return network
    getnet = get_network
    resnet = resolve_network
    
    @classmethod
    def update(cls, 
               network: str = None,
               verbose:bool = True,
               namespace: bool = True,
               module_tree: bool = True,
               ):
        
        
        c.namespace(network=network,verbose=verbose, update=True)
        
    
        
        
    @classmethod
    def peer_registry(cls, peers=None, update: bool = False):
        if update:
            if peers == None:
                peers = cls.peers()
            cls.add_peers(peers)
        return c.get_json('peer_registry', default={})
    
    

    @classmethod
    def run_jobs(cls, jobs: List, mode ='asyncio',**kwargs):
        if mode == 'asyncio':
            loop = asyncio.get_event_loop()
            results = loop.run_until_complete(asyncio.gather(*jobs))
            return results
        else:
            raise ValueError(f"Invalid mode: {mode}")
        
    
    @classmethod
    def ls_peers(cls, update=False):
        peer_registry = cls.get_json('peer_registry', default={})
        return list(peer_registry.keys())
      
    @classmethod
    def peers(cls, update=False):
        peer_registry = cls.peer_registry(update=update)
        return list(peer_registry.keys())

    @classmethod
    def filter(cls, text_list: List[str], filter_text: str) -> List[str]:
        return [text for text in text_list if filter_text in text]

    @classmethod
    def get_file_contents(cls, class_name = None):
        if class_name is None:
            class_name = cls
        # Get the module that contains the class
        module = inspect.getmodule(class_name)
        if module is None:
            raise ValueError(f"Could not find module for class {class_name}")

        # Get the file path of the module
        module_file_path = os.path.abspath(module.__file__)

        # Read the contents of the file
        with open(module_file_path, 'r') as file:
            file_contents = file.read()

        return file_contents

    @classmethod
    def put_text(cls, path:str, text:str, root=False) -> None:
        # Get the absolute path of the file
        path = cls.resolve_path(path, root=root)

        # Write the text to the file
        with open(path, 'w') as file:
            file.write(text)
            
            
    @classmethod
    def add_text(cls, path:str, text:str, root=False) -> None:
        # Get the absolute path of the file
        path = cls.resolve_path(path, root=root)
        # Write the text to the file
        with open(path, 'w') as file:
            file.write(text)
           
           
    @classmethod
    def readlines(self, path:str,
                  start_line:int = 0,
                  end_line:int = 0, 
                  root=False, 
                  resolve:bool = True) -> List[str]:
        # Get the absolute path of the file
        if resolve:
            path = self.resolve_path(path, root=root)
        # Read the contents of the file
        with open(path, 'r') as file:
            lines = file.readlines()
            if end_line == 0 :
                if start_line == 0 :
                    start_line = 0
                    end_line = len(lines)
                elif start_line > 0:
                    end_line = start_line
                    start_line = 0
                elif start_line < 0:
                    start_line = len(lines) + start_line
                    end_line = len(lines)
            
            assert start_line >= 0, f"start_line must be greater than or equal to 0"
            assert end_line > start_line, f"end_line must be less than or equal to {len(lines)}"
                
            lines = lines[start_line:end_line]
        lines = '\n'.join(lines)
        return lines
    
    
    @classmethod
    def get_text(cls, 
                 path: str, 
                 start_byte:int = 0,
                 end_byte:int = 0,
                 start_line :int= None,
                 end_line:int = None,
                  root=False, ) -> str:
        # Get the absolute path of the file
        
        path = cls.resolve_path(path, root=root)
        # Read the contents of the file
        with open(path, 'rb') as file:
        
                
            file.seek(0, 2) # this is done to get the fiel size
            file_size = file.tell()  # Get the file size
            if start_byte < 0:
                start_byte = file_size - start_byte
            if end_byte <= 0:
                end_byte = file_size - end_byte 
            chunk_size = end_byte - start_byte + 1
            file.seek(start_byte)
            content = file.read(chunk_size).decode()
            c.print(path)
            if start_line != None or end_line != None:
                if end_line == None:
                    end_line = len(content) 
                if start_line == None:
                    start_line = 0
                content = content.split('\n')
                content = '\n'.join(content[start_line:end_line])


        return content
    
    load_text = get_text


    @classmethod
    def free_gpu_memory(cls, 
                     max_gpu_ratio: float = 1.0 ,
                     reserved_gpus: bool = False,
                     buffer_memory: float = 0,
                     fmt = 'b') -> Dict[int, float]:
        import torch
        free_gpu_memory = {}
        
        buffer_memory = c.resolve_memory(buffer_memory)
        
        gpu_info_map = cls.gpu_map()
        gpus = [int(gpu) for gpu in gpu_info_map.keys()] 
        
        if  reserved_gpus != False:
            reserved_gpus = reserved_gpus if isinstance(reserved_gpus, dict) else cls.copy(cls.reserved_gpus())
            assert isinstance(reserved_gpus, dict), 'reserved_gpus must be a dict'
            
            for r_gpu, r_gpu_memory in reserved_gpus.items():
                gpu_info_map[r_gpu]['total'] -= r_gpu_memory
               
        for gpu_id, gpu_info in gpu_info_map.items():
            if int(gpu_id) in gpus or str(gpu_id) in gpus:
                gpu_memory = max(gpu_info['total']*max_gpu_ratio - gpu_info['used'] - buffer_memory, 0)
                if gpu_memory <= 0:
                    continue
                free_gpu_memory[gpu_id] = c.format_data_size(gpu_memory, fmt=fmt)
        
        assert sum(free_gpu_memory.values()) > 0, 'No free memory on any GPU, please reduce the buffer ratio'

                
        return cls.copy(free_gpu_memory)
    
    
    free_gpus = free_gpu_memory

    @classmethod
    def mkdir( cls, path = 'bro', exist_ok:bool=True):
        """ Makes directories for path.
        """
        path = cls.resolve_path(path)
        return os.makedirs( path , exist_ok=exist_ok) 
        
    def rm_module(self, module):
        module = module.replace('.','/')
        module_path = os.path.join(c.modules_path, module)
        self.rm(module_path)

    @staticmethod
    def repo2module( repo, module = None):
        if module == None:
            module = os.path.basename(repo).replace('.git','').replace(' ','_').replace('-','_').lower()
        
        c.new_module(module=module, repo=repo)
        return {'module':module, 'repo':repo, 'status':'success'}
        
    
    def rm_module_code(cls, module):
        module = module.replace('.','/')
        module_path = c.resolve_module_path(module)
        cls.rm(module_path)
    @classmethod
    def new_module( cls,
                   module : str = None,
                   repo : str = None,
                   base : str = 'base',
                   overwrite : bool  = False,
                   module_type : str ='dir'):
        """ Makes directories for path.
        """
        if module == None: 
            assert repo != None, 'repo must be specified if module is not specified'
            module = os.path.basename(repo).replace('.git','').replace(' ','_').replace('-','_').lower()
        module_path = 'path'
        module = module.replace('.','/')
        assert c.has_module(module) == False or overwrite, f'Module {module} already exists'
        module_path = os.path.join(c.modules_path, module)
        
        
        if overwrite: 
            c.rm(module_path)
        
        if repo != None:
            # Clone the repository
            c.cmd(f'git clone {repo} {module_path}', verbose=True)
            # Remove the .git directory
            c.cmd(f'rm -rf {module_path}/.git', verbose=True)
        if module == None:
            assert repo != None, 'repo must be specified if module is not specified'
            module = os.path.basename(repo).replace('.git','').replace(' ','_').replace('-','_').lower()
        
        if module_type == 'dir':
            c.mkdir(module_path, exist_ok=True)
            c.print(f'Created module {module} at {module_path}')
        else:
            raise ValueError(f'Invalid module_type: {module_type}, options are dir, file')
        
        base_module = c.module(base)
        base_code = base_module.code()
        base_config = base_module.config()
        module = module.replace('/','_') # replace / with _ for the class name
        
        module_config_path = f'{module_path}/{module}.yaml'

        module_code_path =f'{module_path}/{module}.py'
        module_code_lines = []
        class_name = module[0].upper() + module[1:] # capitalize first letter
        class_name = ''.join([m.capitalize() for m in module.split('_')])
        for code_ln in base_code.split('\n'):
            if all([ k in code_ln for k in ['class','c.Module', ')', '(']]):
                indent = code_ln.split('class')[0]
                code_ln = f'{indent}class {class_name}(c.Module):'
            module_code_lines.append(code_ln)
        module_code = '\n'.join(module_code_lines)
        c.put_text(module_code_path, module_code)
        c.save_yaml(module_config_path, base_config)
        
        c.update()
        
    make_dir= mkdir
    @classmethod
    def max_gpu_memory(cls, memory:Union[str,int] = None,
                       mode:str = 'most_free', 
                       min_memory_ratio = 0.0,
                       reserve:bool = False, 
                       buffer_memory = '5gb',
                       free_gpu_memory: dict = None,
                       saturate:bool = False,
                       fmt:str = 'b',
                       decimals:int = 3,
                       **kwargs):
        
        
        memory = cls.resolve_memory(memory)
        min_memory = min_memory_ratio * memory
        buffer_memory = c.resolve_memory(buffer_memory) # to bytes
        
        assert memory > 0, f'memory must be greater than 0, got {memory}'
        free_gpu_memory = free_gpu_memory if free_gpu_memory else cls.free_gpu_memory(**kwargs)
        total_gpu_memory = sum(free_gpu_memory.values())
        # free_gpu_memory = {k:v for k,v in free_gpu_memory.items() if v > min_memory}
        gpus = list(free_gpu_memory.keys()) 
        total_gpu_memory = total_gpu_memory - buffer_memory*len(gpus)
        
        
        
        assert memory < total_gpu_memory, f'model size {memory} is larger than total gpu memory {total_gpu_memory}, over gpus {gpus}'
        unallocated_memory = memory
        # max_memory = {}
        max_memory = {}
        
        
        free_gpu_memory = {k:v-buffer_memory for k,v in free_gpu_memory.items()}
        
        
        selected_gpus = []
        gpu = None
        gpu_memory = 0
        while unallocated_memory > 0:
            if gpu_memory == 0:
                gpu = cls.most_free_gpu(free_gpu_memory=free_gpu_memory)
                gpu_memory =  free_gpu_memory[gpu]
            
            c.print({'unallocated_memory':unallocated_memory,'gpu': gpu, 'max_memory':max_memory, 'gpu_memory':gpu_memory, 'free_gpu_memory':free_gpu_memory})

            if gpu in max_memory:
                continue
            
            if gpu_memory < min_memory:
                continue
                
  
            allocated_memory = min(gpu_memory, unallocated_memory)
            c.print(f'Allocated {allocated_memory} to gpu {gpu}')
            unallocated_memory -= allocated_memory
            max_memory[gpu] = allocated_memory
            free_gpu_memory[gpu] -= allocated_memory
            gpu_memory = free_gpu_memory[gpu]
        max_memory = {k:int(v) for k,v in max_memory.items() if v > 0}
        
        if reserve:
            
            cls.reserve_gpu_memory(max_memory)
            
            
        if saturate:
            free_gpu_memory = cls.free_gpu_memory()
            max_memory = {gpu:free_gpu_memory[gpu] for gpu in max_memory.keys()}
            
            
        max_memory = {k:c.round_decimals(c.format_data_size(v, fmt=fmt), decimals=decimals) for k,v in max_memory.items()}
        
        return max_memory
            
    @classmethod
    def resolve_module_path(cls, module=None):
        module_path = 'module'
        if isinstance(module, str):
            module_path = c.modules_path + '/' + module.replace('.','/')
        
        return module_path

    @classmethod
    def resolve_module(cls, module=None):
        if module == None:
            module = cls
        if isinstance(module, str):
            module = c.module(module)
        
        return module
            
            
    @classmethod
    def resolve_memory(cls, memory: Union[str, int, float]) -> str:
                    
        scale_map = {
            'kb': 1e3,
            'mb': 1e6,
            'gb': 1e9,
            'b': 1,
        }
        if isinstance(memory, str):
            scale_found = False
            for scale_key, scale_value in scale_map.items():
                
                
                if isinstance(memory, str) and memory.lower().endswith(scale_key):
                    memory = int(int(memory[:-len(scale_key)].strip())*scale_value)
                    
    
                if type(memory) in [float, int]:
                    scale_found = True
                    break
                    
        assert type(memory) in [float, int], f'memory must be a float or int, got {type(memory)}'
        return memory
            

    @classmethod
    def reserve_gpus(cls,gpu_memory: Union[Dict, str, int, float], refresh:bool = False, root=True, **kwargs):
        reserved_gpu_memory = {} if refresh else cls.reserved_gpus()
        if type(gpu_memory) in [int, float, str]:
            gpu_memory = cls.max_gpu_memory(gpu_memory, **kwargs)
        for  gpu, memory in gpu_memory.items():
            memory = cls.resolve_memory(memory) 
            gpu = int(gpu)
            if gpu in reserved_gpu_memory:
                reserved_gpu_memory[gpu] += memory
            else:
                reserved_gpu_memory[gpu] = memory
        cls.put('reserved_gpu_memory', reserved_gpu_memory, root=root)
        return reserved_gpu_memory
    
    @classmethod
    def reserved_gpus(cls,*args, **kwargs) -> Dict[str, int]:
        reserved_gpus = cls.get('reserved_gpu_memory', {}, root=True)
        reserved_gpus = {k:int(v) for k,v in reserved_gpus.items() if v > 0} 
        reserved_gpus = {int(k):int(v) for k,v in reserved_gpus.items()}
        return reserved_gpus  
    
    @classmethod
    def unreserve_gpus(cls,gpu_memory: Union[dict] = None,*args,  **kwargs):
        if gpu_memory is None:
            reserved_gpu_memory = {}
        else:
            reserved_gpu_memory =cls.reserved_gpus()
            for  gpu, memory in gpu_memory.items():
                memory = cls.resolve_memory(memory)
    
                if gpu in reserved_gpu_memory:
                    if memory == -1:
                        memory = reserved_gpu_memory[gpu]
                    reserved_gpu_memory[gpu] -= memory
                
        c.print(f'unreserving {gpu_memory}')
        reserved_gpu_memory = {k:v for k,v in reserved_gpu_memory.items() if v > 0}
        cls.put('reserved_gpu_memory', reserved_gpu_memory, root=True)
        return cls.reserved_gpus()

    release_gpus = unleash_gpus =  unreserve_gpus
    reserve_gpu_memory = reserve_gpus
    unreserve_gpu_memory = unreserve_gpus

    def link_cmd(cls, old, new):
        
        link_cmd = cls.get('link_cmd', {})
        assert isinstance(old, str), old
        assert isinstance(new, str), new
        link_cmd[new] = old 
        
        cls.put('link_cmd', link_cmd)
    
    # @classmethod
    # def remote(cls, name:str = None, remote :str = False,**remote_kwargs):
    #     def decorator(fn):
    #         if name is None:
    #             name = fn.__name__
    #         def inner_function(**kwargs):
    #             remote = kwargs.pop('remote', remote)
    #             if remote:
    #                 kwargs['remote'] = False
    #                 return cls.launch(fn=fn, kwargs=kwargs, name=name, **remote_kwargs)
    #             else:
    #                 return fn(**kwargs)
                    
    #         # Return the inner function (wrapper)
    #         return inner_function
    
    #     # Return the decorator function
    #     return decorator


    @classmethod
    def remote_fn(cls, 
                    fn: str='train', 
                    module: str = None,
                    args : list = None,
                    kwargs : dict = None, 
                    tag: str = None,
                    refresh : bool =True,
                    tag_seperator : str = '::',
                    name : str =None):
        
        if len(fn.split('.'))>1:
            module = '.'.join(fn.split('.')[:-1])
            fn = fn.split('.')[-1]
            
        kwargs = kwargs if kwargs else {}
        args = args if args else []
        
        

        if name == None:
            prefix = cls.resolve_module(module).module_path()
            name = f'{prefix}{tag_seperator}{fn}'
    
        if 'remote' in kwargs:
            kwargs['remote'] = False
            
        cls.launch(fn=fn, 
                   module = module,
                    kwargs=kwargs,
                    refresh=refresh,
                    name=name)

    rfn = remote_fn
    @classmethod
    def choice(cls, options:Union[list, dict])->list:
        import random
        options = c.copy(options) # copy to avoid changing the original
        if isinstance(options, dict):
            options = list(options.values())

        assert isinstance(options, list),'options must be a list'
        return random.choice(options)
    
    
    @classmethod
    def colors(cls):
        return ['black', 'red', 'green', 'yellow', 'blue', 'magenta', 'cyan', 'white', 'bright_black', 'bright_red', 'bright_green', 'bright_yellow', 'bright_blue', 'bright_magenta', 'bright_cyan', 'bright_white']
    colours = colors
    @classmethod
    def random_color(cls):
        import random
        return random.choice(cls.colors())

    random_colour = random_color

    @classmethod
    def random_ratio_selection(cls, x:list, ratio:float = 0.5)->list:
        import random
        assert len(x)>0
        if ratio == 1:
            return x
        assert ratio > 0 and ratio <= 1
        random.shuffle(x)
        k = max(int(len(x) * ratio),1)
        return x[:k]
    
    @classmethod
    def tags(cls):
        return ['alice', 'bob', 'chris', 'dan', 'fam', 'greg', 'elon', 'huck']
    
    @classmethod
    def rand_tag(cls):
        return cls.choice(cls.tags())
    
    @classmethod
    def gather(cls,jobs:list, mode='asyncio', loop=None, timeout = None)-> list:
        if not isinstance(jobs, list):
            jobs = [jobs]
        assert isinstance(jobs, list)
        
        
        
        if mode == 'asyncio':
            loop = loop if loop != None else cls.get_event_loop()
            if timeout is not None:
                jobs = [asyncio.wait_for(job, timeout=timeout) for job in jobs]
            results = loop.run_until_complete(asyncio.gather(*jobs))
            
        else:
            raise NotImplementedError
        
        return results
    @classmethod
    def addresses(cls, *args, **kwargs) -> List[str]:
        return list(c.namespace(*args,**kwargs).values())

    @classmethod
    def address_exists(cls, address:str) -> List[str]:
        addresses = cls.addresses()
        return address in addresses
        
    @classmethod
    def task(cls, fn, timeout=1, mode='asyncio'):
        
        if mode == 'asyncio':
            assert callable(fn)
            future = asyncio.wait_for(fn, timeout=timeout)
            return future
        else:
            raise NotImplemented
        

    @staticmethod
    def is_ss58(address):
        # Check address length
        if len(address) != 47:
            return False
        
        # Check prefix
        network_prefixes = ['1', '2', '5', '7']  # Add more prefixes as needed
        if address[0] not in network_prefixes:
            return False
        
        # Verify checksum
        encoded = '0123456789ABCDEFGHJKLMNPQRSTUVWXYZabcdefghijkmnopqrstuvwxyz'
        address_without_checksum = address[:-1]
        checksum = address[-1]
        address_hash = 0
        for char in address_without_checksum:
            address_hash = address_hash * 58 + encoded.index(char)
        
        # Calculate the expected checksum
        expected_checksum = encoded[address_hash % 58]
        
        # Compare the expected checksum with the provided checksum
        if expected_checksum != checksum:
            return False
        
        return True
 
    @staticmethod
    def is_mnemonic(s: str) -> bool:
        import re
        # Match 12 or 24 words separated by spaces
        pattern = r'^(\w+\s){11}\w+(\s\w+){11}$|^(\w+\s){23}\w+$'
        return bool(re.match(pattern, s))

        
    @staticmethod   
    def is_private_key(s: str) -> bool:
        import re
        # Match a 64-character hexadecimal string
        pattern = r'^[0-9a-fA-F]{64}$'
        return bool(re.match(pattern, s))

        
    @classmethod
    def mv(cls, path1, path2):
        import shutil
        shutil.move(path1, path2)
        return path2

        
        
    @classmethod
    def cp(cls, path1, path2):
        import shutil
        # what if its a folder?
        assert os.path.exists(path1), path1
        assert not os.path.exists(path2), path2
        
        if os.path.isdir(path1):
            shutil.copytree(path1, path2)
        elif os.path.isfile(path1):
            shutil.copy(path1, path2)
        else:
            raise ValueError(f'path1 is not a file or a folder: {path1}')
        return path2
    
    
    @classmethod
    def get_sample_schema(cls, x:dict) -> dict:
        import torch
        '''
        
        '''
        sample_schema = {}
        for k,v in x.items():
            if isinstance(v, torch.Tensor):
                sample_schema = dict(
                    shape=list(v.shape),
                    dtype= str(v.dtype)
                )
        return sample_schema    
    

    
    @classmethod
    def learn(cls, *args, **kwargs):
        return c.module('model.transformer').learn(*args, **kwargs)
        
    @classmethod
    def mine(cls,*args, **kwargs):
        kwargs['remote'] = kwargs.get('remote', True)
        return c.module('bittensor').mine(*args, **kwargs)
    
    @classmethod
    def train_fleet(cls, *args, **kwargs):
        kwargs['remote'] = kwargs.get('remote', True)
        return c.module('model.transformer').train_fleet(*args, **kwargs)
    
    @classmethod
    def miners(cls, *args, **kwargs):
        return c.module('bittensor').miners(*args, **kwargs)
    
    @classmethod
    def check_miners(cls, *args, module='bittensor', **kwargs):
        return c.module(module).check_miners( *args, **kwargs)
    
    
    @classmethod
    def shuffle(cls, x:list)->list:
        import random
        random.shuffle(x)
        return x
    

    @classmethod
    def pull(cls, stash:bool = True):
        if stash:
            cls.cmd('git stash')
        return cls.cmd('git pull')
    
    @classmethod
    def commit(cls, msg='update'):
        return cls.cmd(f'git add; git commit -m "{msg}"; git push;')
    
    @classmethod
    def make_pull(cls):
        return cls.cmd('make pull')
    
    
    @staticmethod
    def encode_topk( forward_response_tensor: 'torch.Tensor' , topk:int=4096) -> 'torch.Tensor':
        import torch
        """ Returns topk tokens/probabilities given unnormalized logits as input. """

        #import ipdb; ipdb.set_trace()

        logits = forward_response_tensor  # unnormalized logit scores: [batch_size, sequence_len, vocab_size]
        probs = torch.softmax(logits, dim=-1).to(torch.float32)  # normalized probabilities: [batch_size, sequence_len, vocab_size]

        topk_indices = torch.argsort(probs, dim=-1, descending=True)[...,:topk]
        # topk_values, topk_indices = torch.topk(probs, topk) # topk probs and indices: [batch_size, sequence_len, topk]

        topk_values = probs.gather( index=topk_indices, dim=-1)
        encoded_probs = torch.cat([topk_values, topk_indices], dim=-1)  # [batch_size, sequence_len, topk + topk]
        return encoded_probs  # [batch_size, sequence_len, topk + topk]

    # @staticmethod
    # def private_key_to_mnemonic(private_key):
    #     # Convert the public key to a hex string
    #     public_key_hex = substrate.keccak_256(private_key).hex()

    #     # Convert the public key hex to a mnemonic
    #     mnemonic = bip39.mnemonic_from_entropy(public_key_hex)

    #     return mnemonic
    
    @classmethod
    def docker_ps(cls, sudo=True):
        return cls.cmd('docker ps', sudo=True)
    dps = docker_ps
    
    '''
    SSH LAND
    '''
    @classmethod
    def add_ssh_key(cls,public_key:str, authorized_keys_file:str='~/authorized_keys'):
        authorized_keys_file = os.path.expanduser(authorized_keys_file)
        with open(authorized_keys_file, 'a') as auth_keys_file:
            auth_keys_file.write(public_key)
            auth_keys_file.write('\n')
            
        c.print('Added the key fam')
        
    @classmethod
    def ssh_authorized_keys(cls, authorized_keys_file:str='~/authorized_keys'):
        authorized_keys_file = os.path.expanduser(authorized_keys_file)
        return cls.get_text(authorized_keys_file)

    @staticmethod
    def get_public_key_from_file(public_key_file='~/.ssh/id_rsa.pub'):
        public_key_file = os.path.expanduser(public_key_file)
        with open(public_key_file, 'r') as key_file:
            public_key_data = key_file.read().strip()

        # Extract the public key from the data
        public_key = None
        if public_key_data.startswith("ssh-rsa"):
            public_key = public_key_data

        return public_key
        
    ssh_path = os.path.expanduser('~/.ssh/id_rsa.pub')

    @classmethod
    def resolve_ssh_path(cls, ssh_path=None):
        if ssh_path is None:
            ssh_path = cls.ssh_path
        return os.path.expanduser(ssh_path)
    @classmethod
    def ssh_pubkey(cls,ssh_path=None):
        ssh_path = cls.resolve_ssh_path(ssh_path)
        return cls.get_text(ssh_path)
    @classmethod
    def generate_ssh_key_pair(cls, path=None,
                            passphrase=None):
        c.ensure_lib('paramiko')
        path = cls.resolve_ssh_path(path)
        import paramiko
        key = paramiko.RSAKey.generate(bits=2048)

        # Save the private key to a file
        key.write_private_key_file(path, password=passphrase)

        # Save the public key to a file
        with open(path, "w") as pub_key_file:
            pub_key_file.write(f"{key.get_name()} {key.get_base64()}")
        
        return cls.ssh_pubkey(path) 

    @classmethod
    def ssh_key(cls, key_file=os.path.expanduser('~/.ssh/id_rsa'),
                            passphrase=None):
        c.ensure_lib('paramiko')
        import paramiko
        key = paramiko.RSAKey.generate(bits=2048)

        # Save the private key to a file
        key.write_private_key_file(key_file, password=passphrase)

        # Save the public key to a file
        ssh_key_path = f"{key_file}.pub"
        with open(ssh_key_path, "w") as pub_key_file:
            pub_key_file.write(f"{key.get_name()} {key.get_base64()} Generated by Python")
        
        c.print(f"SSH key pair generated and saved to {ssh_key_path}")

    @classmethod
    def miner(cls, 
              api_key = None, 
              wallet = 'ensemble.vali',
              miner = '~/commune/bittensor/neurons/text/prompting/miners/openai/neuron.py',
              port=2012,
              network = 'finney',
              netuid = 1,
              *args, **kwargs):
        miner = os.path.expanduser(miner)
        api_key = api_key or os.environ.get('OPENAI_API_KEY')
        wallet_name, wallet_hotkey = wallet.split('.')
        name = f'miner::{wallet}::{network}::{netuid}'
        command = f"pm2 start {miner} --name {name} --interpreter python3 -- --wallet.name {wallet_name} --wallet.hotkey {wallet_hotkey} --axon.port {port} --openai.api_key {api_key} --neuron.no_set_weights --subtensor.network {network} --netuid {netuid} --logging.debug"
        cls.cmd(command)
        c.print({'msg': f"Started miner {name} on port {port}"})
        
        
    @staticmethod
    def reverse_map(x):
        return {v:k for k,v in x.items()}

    @classmethod
    def pd(cls):
        return cls.import_module('pandas')

    @classmethod
    def df(cls, *args, **kwargs):
        df =  cls.import_object('pandas.DataFrame')
        if len(args) > 0 or len(kwargs) > 0:
            df = df(*args, **kwargs)
        return df

    @classmethod
    def torch(cls):
        return cls.import_module('torch')

    @classmethod
    def tensor(cls, *args, **kwargs):
        return cls.import_object('torch.tensor')(*args, **kwargs)

    @staticmethod
    def json2df(json_data):
        """
        Convert JSON data to a pandas DataFrame.
        
        Args:
            json_data (str): JSON data representing a DataFrame.
            
        Returns:
            pandas.DataFrame: DataFrame created from the JSON data.
        """
                
        import pandas as pd
        import json
        dataframe = pd.read_json(json_data)
        return dataframe
    
    @staticmethod
    def ss58_encode(*args, **kwargs):
        from scalecodec.utils.ss58 import ss58_encode, ss58_decode
        return ss58_encode(*args, **kwargs)
    @staticmethod
    def ss58_decode(*args, **kwargs):
        from scalecodec.utils.ss58 import  ss58_decode
        return ss58_decode(*args, **kwargs)

    @classmethod
    def fn2str(cls,search = None,  code = True, defaults = True, **kwargs):
        schema = cls.schema(search=search, code=code, defaults=defaults)
        fn2str = {}
        for k,v in schema.items():
            fn2str[k] = c.python2str(v)
            
        return fn2str
    
        
    @classmethod
    def module2fn2str(self, code = True, defaults = False, **kwargs):
        module2fn2str = {  }
        for module in c.modules():
            try:
                module_class = c.module(module)
                if hasattr(module_class, 'fn2str'):
                    module2fn2str[module] = module_class.fn2str(code = code,                                          defaults = defaults, **kwargs)
            except:
                pass
        return module2fn2str


    @classmethod
    def stwrite(self, *args, **kwargs):
        import streamlit as st
        st.write(*args, **kwargs)
        
    # TAG CITY     
        
    def set_tag(self, tag:str,default_tag:str='base'):
        if tag == None:
            tag = default_tag
        self.tag = tag
        return default_tag
        
    def resolve_tag(self, tag:str=None, default_tag='base'):
        if tag == None:
            tag = default_tag
        return tag
    
    @classmethod
    def python2types(cls, d:dict)-> dict:
        return {k:str(type(v)).split("'")[1] for k,v in d.items()}
    
    @staticmethod
    def echo(x):
        return x
    
    @staticmethod
    def get_files_code(directory):
        import os
        code_dict = {}

        for root, dirs, files in os.walk(directory):
            for file in files:
                file_path = os.path.join(root, file)
                relative_path = os.path.relpath(file_path, directory)

                with open(file_path, 'r') as f:
                    code = f.read()
                    code_dict[relative_path] = code

        return code_dict
    
    @classmethod
    def pool(cls , n=5):
        for i in range(n):
            cls.deploy(tag=str(i))
        

    @classmethod
    def classify_methods(cls, obj= None):
        obj = obj or cls
        method_type_map = {}
        for attr_name in dir(obj):
            method_type = None
            try:
                method_type = cls.classify_method(getattr(obj, attr_name))
            except Exception as e:
                continue
        
            if method_type not in method_type_map:
                method_type_map[method_type] = []
            method_type_map[method_type].append(attr_name)
        
        return method_type_map


    @classmethod
    def resolve_fn(cls,fn, obj=None, ensure_exists:bool=True):
        if obj is None:
            obj = cls
        if isinstance(fn, str):
            if hasattr(obj, fn):
                fn = getattr(obj, fn)  
            else:
                if ensure_exists:
                    raise Exception(f"Object {obj} does not have attribute {fn}")
        return fn
    
    @classmethod
    def get_function_args(cls, fn):
        fn = cls.resolve_fn(fn)
        args = inspect.getfullargspec(fn).args
        return args
    
    fn_args = get_fn_args =  get_function_args
    
    @classmethod
    def classify_method(cls, fn):
        fn = cls.resolve_fn(fn)
        args = cls.get_function_args(fn)
        if len(args) == 0:
            return 'static'
        elif args[0] == 'self':
            return 'self'
        else:
            return 'class'
    
    @classmethod
    def build(cls, *args,**kwargs): 
        return c.module('subspace').build(*args, **kwargs)

    @classmethod
    def play(cls):
        c.print(c.rm_key('brodfdf'))
        

    @staticmethod
    def get_parents(obj) -> List[str]:
        cls = resolve_class(obj)
        return list(cls.__mro__[1:-1])

    @staticmethod
    def get_parent_functions(cls) -> List[str]:
        parent_classes = get_parents(cls)
        function_list = []
        for parent in parent_classes:
            function_list += get_functions(parent)

        return list(set(function_list))

    @classmethod
    def is_property(cls, fn: 'Callable') -> bool:
        fn = cls.resolve_fn(fn,ensure_exists=False)
        return isinstance(fn, property)

    @classmethod
    def get_functions(cls, obj: Any = None,
                      include_module:bool = False, 
                      include_parents:bool=False, 
                      include_hidden:bool = False) -> List[str]:
        '''
        Get a list of functions in a class
        
        Args;
            obj: the class to get the functions from
            include_parents: whether to include the parent functions
            include_hidden: whether to include hidden functions (starts and begins with "__")
        '''
        
        if obj == None:
            obj = cls
        
        if isinstance(obj, str):
            obj = c.module(obj)
        
        if cls.is_root_module(obj):
            include_module = True
        
        
        functions = []
        parent_functions = [] 
        for fn_name in dir(obj):
            
            # skip hidden functions if include_hidden is False
            if (include_hidden==False) and (fn_name.startswith('__') and fn_name.endswith('__')):
                
                if fn_name != '__init__':
                    continue
    
            # if the function is in the parent class, skip it
            if  (fn_name in parent_functions) and (include_parents==False):
                continue

            # if the function is a property, skip it
            if hasattr(type(obj), fn_name) and \
                isinstance(getattr(type(obj), fn_name), property):
                continue
            
            # if the function is callable, include it
            if callable(getattr(obj, fn_name)):
                functions.append(fn_name)
                
        if not include_module:
            module_functions = c.get_functions(obj=c)
            new_functions = []
            for f in functions:
                if f == '__init__':
                    new_functions.append(f)
                if f not in module_functions:
                    new_functions.append(f)
            functions = new_functions
            
            
        return functions



    @classmethod
    def get_class_methods(cls: Union[str, type], obj = None)-> List[str]:
        '''
        Gets the class methods in a class
        '''
        if obj is None:
            obj = cls
            
        functions =  c.get_functions(cls)
        signature_map = {}
        for f in functions:
            if f.startswith('__'):
                continue
            signature_map[f] = cls.get_function_args(getattr(cls, f)) 

        return [k for k, v in signature_map.items() if 'self' not in v]

    @classmethod
    def get_self_methods(cls: Union[str, type], obj=None):
        '''
        Gets the self methods in a class
        '''
        obj = obj or cls
        functions =  c.get_functions(obj)
        signature_map = {f:cls.get_function_args(getattr(obj, f)) for f in functions}
        return [k for k, v in signature_map.items() if 'self' in v]
    
    self_methods = self_fns = get_self_methods

    @classmethod
    def get_static_methods(cls: Union[str, type], obj=None):
        '''
        Gets the self methods in a class
        '''
        obj = obj or cls
        functions =  c.get_functions(obj)
        signature_map = {f:cls.get_function_args(getattr(obj, f)) for f in functions}
        return [k for k, v in signature_map.items() if not ('self' in v or 'cls' in v)]
    
    static_meethods = static_fns = get_static_methods
    
    @classmethod
    def get_method_type(cls, fn):
        return cls.get_function_signature( fn)
        

    @classmethod
    def get_function_signature(cls, fn) -> dict: 
        '''
        get the signature of a function
        '''
        if isinstance(fn, str):
            fn = getattr(cls, fn)
        
        import inspect
        return dict(inspect.signature(fn)._parameters)

    @staticmethod
    def get_function_input_variables(fn)-> dict:
        return list(c.get_function_signature(fn).keys())

    @classmethod
    def get_function_defaults(cls, fn):
        import inspect
        
        fn = cls.resolve_fn(fn)
        function_defaults = dict(inspect.signature(fn)._parameters)
        for k,v in function_defaults.items():
            if v._default != inspect._empty and  v._default != None:
                function_defaults[k] = v._default
            else:
                function_defaults[k] = None

        return function_defaults


        
        
    @staticmethod
    def is_class(obj):
        '''
        is the object a class
        '''
        return type(obj).__name__ == 'type'


    @staticmethod
    def resolve_class(obj):
        '''
        resolve class of object or return class if it is a class
        '''
        if c.is_class(obj):
            return obj
        else:
            return obj.__class__
    @staticmethod
    def is_full_function(fn_schema):

        for mode in ['input', 'output']:
            if len(fn_schema[mode]) > 0:
                for value_key, value_type in fn_schema[mode].items():
                    if value_type == None:
                        return None
            else:
                return None
        return fn_schema 

    @staticmethod
    def try_n_times(fn, max_trials:int=10, args:list=[],kwargs:dict={}):
        assert isinstance(fn, callable)
        for t in range(max_trials):
            try:
                result = fn(*args, **kwargs)
                return result
            except Exception as e:
                continue
        raise(e)

    @staticmethod
    def has_fn(obj, fn_name):
        return callable(getattr(obj, fn_name, None))

    @staticmethod
    def try_fn_n_times(fn, kwargs:Dict, try_count_limit: int = 10):
        '''
        try a function n times
        '''
        try_count = 0
        return_output = None
        while try_count < try_count_limit:
            try:
                return_output = fn(**kwargs)
                break
            except RuntimeError:
                try_count += 1
        return return_output
    
    
    @classmethod
    def jload(cls, json_string):
        import json
        return json.loads(json_string)
    
    @classmethod
    def bro(cls, x):
        return x
    
    
    @classmethod
    def giturl(cls):
        return c.cmd('git remote -v').split('\n')[0].split('\t')[1].split(' ')[0]
    

    @classmethod
    def my_modules(cls, *args, **kwargs):
        return c.module('subspace')().my_modules(*args, **kwargs)
    @classmethod
    def my_stake(cls, *args, **kwargs):
        return c.module('subspace')().my_stake(*args, **kwargs)

    @classmethod
    def my_tokens(cls, *args, **kwargs):
        return c.module('subspace')().my_tokens(*args, **kwargs)
    
    my_value = my_tokens
    
    @classmethod
    def partial(cls, fn, *args, **kwargs):
        from functools import partial
        return partial(fn, *args, **kwargs)
        
        
    @staticmethod
    def sizeof( obj):
        import sys
        type_str = c.type_str(obj)
        sizeof = 0
        if isinstance(obj, dict):
            for k,v in obj.items():
                sizeof +=  c.sizeof(k) + c.sizeof(v)
        elif isinstance(obj, list):
            for v in obj:
                sizeof += c.sizeof(v)
        elif any([k.lower() in c.type_str(obj).lower() for k in ['torch', 'Tensor'] ]):

            sizeof += c.get_tensor_size(obj)
        else:
            sizeof += sys.getsizeof(obj)
                
        return sizeof
    
    @classmethod
    def code(cls, module = None, *args, **kwargs):
        module = cls.resolve_module(module)
        return c.get_text( module.pypath(), *args, **kwargs)
    pycode = code
    @classmethod
    def codehash(cls,  *args, **kwargs):
        code = cls.code(*args, **kwargs)
        return c.hash(code)
    chash = pyhash = codehash
    @classmethod
    def match_module_hash(cls, hash:str, module:str=None, *args, **kwargs):
        '''
        match the hash of a module
        '''
        
        if module != None:
            module = c.module(module)
        else:
            module = cls
        return module.script_hash(*args, **kwargs) == hash
    
    @classmethod
    def find_code_line(self, search, *args, **kwargs):
        code = self.code(*args, **kwargs)
        found_lines = []
        for i, line in enumerate(code.split('\n')):
            if search in line:
                found_lines.append({'idx': i, 'text': line})
        if len(found_lines) == 0:
            return None
        elif len(found_lines) == 1:
            return found_lines[0]
        return found_lines
    
    
    
    
    def tokenizer(self, tokenizer='gpt2', *args, **kwargs):
        from transformers import AutoTokenizer
        return AutoTokenizer.from_pretrained(tokenizer, *args, **kwargs)
    
    def tokenize(self, text, tokenizer='gpt2', *args, **kwargs):
        return self.tokenizer(tokenizer, *args, **kwargs).encode(text)
    def detokenize(self, tokens, tokenizer='gpt2', *args, **kwargs):
        return self.tokenizer(tokenizer, *args, **kwargs).decode(tokens)

    
    def generate_completions(self, past_tokens = 10, future_tokens = 10, tokenizer:str='gpt2', mode:str='lines', **kwargs):
        code = self.code()
        code_lines = code.split('\n')
        c.tokenizer()
        if mode == 'lines':
            code_lines
        else:
            raise ValueError(f'unknown mode {mode}')
        return 
    
    
    ## SUBSPACE FNS
    
    @classmethod
    def register(cls, *args, **kwargs):
        return c.module('subspace')().register(*args, **kwargs)
    
    @classmethod
    def transfer(cls, *args, **kwargs):
        return c.module('subspace')().transfer(*args, **kwargs)
    @classmethod
    def update_module(cls, *args, **kwargs):
        return c.module('subspace')().update_module(*args, **kwargs)
    
    @classmethod
    def vote(cls, *args, **kwargs):
        return c.module('subspace')().vote(*args, **kwargs)
    
    @classmethod
    def stake(cls, *args, **kwargs):
        return c.module('subspace')().stake(*args, **kwargs)
    
    @classmethod
    def snap(cls, *args, **kwargs):
        return c.module('subspace')().snap(*args, **kwargs)   

    @classmethod
    def build_spec(cls, *args, **kwargs): 
        return c.module('subspace').build_spec(*args, **kwargs) 
    
    @classmethod
    def unstake(cls, *args, **kwargs):
        return c.module('subspace')().unstake(*args, **kwargs)
    
    @classmethod
    def my_modules(cls, *args, **kwargs):
        return c.module('subspace')().my_modules(*args, **kwargs)
    
    @classmethod
    def my_keys(cls, *args, **kwargs):
        return c.module('subspace')().my_modules(*args, **kwargs)
    

    @classmethod
    def register_loop(cls, *args, **kwargs):
        return c.module('subspace')().register_loop(*args, **kwargs)
    
    rloop = register_loop
    
    @classmethod
    def balance(cls, *args, **kwargs):
        return c.module('subspace')().balance(*args, **kwargs)
    get_balance = balance
    
    @classmethod
    def my_balances(cls, *args, **kwargs):
        return c.module('subspace')().my_balances(*args, **kwargs)

    @classmethod
    def my_keys(cls, *args, **kwargs):
        return c.module('subspace')().my_keys(*args, **kwargs)
    
    @classmethod
    def key_info(self, *args, **kwargs):
        return c.module('key').key_info(*args, **kwargs)
    @classmethod
    def key_info_map(self, *args, **kwargs):
        return c.module('key').key_info_map(*args, **kwargs)
    @classmethod   
    def infer_device_map(cls, 
                         model:str, 
                         max_memory: dict = None,
                         block_prefix : str = 'model.layers',
                         buffer_memory:float = '10gb', # 10GB buffer (bytes)
                         verbose: bool = False,
                         **kwargs,
                         ):
        model = c.resolve_model(model)
        param_size_map = c.params_size_map(model, block_prefix=block_prefix, **kwargs)
        
        free_gpu_memory = c.free_gpu_memory() if max_memory == None else max_memory
        buffer_memory  = c.resolve_memory(buffer_memory)
        device_map = {}
        gpu = None
        gpu_memory = 0
        unallocated_memory = sum(param_size_map.values())
        allocated_gpu_memory = {}
        
        gpu = None
        
        
        
        for param_key, param_size in param_size_map.items():            
            # find the most free gpu if gpu is None or if the gpu has less memory than the buffer memory
        
            if (gpu == None) or (free_gpu_memory[gpu] < buffer_memory) or (free_gpu_memory[gpu] < param_size):
                gpu = c.most_free_gpu( fmt='b', free_gpu_memory=free_gpu_memory)
                llocated_gpu_memory[gpu] = 0
    
   
            
            allocated_gpu_memory[gpu] += param_size
            free_gpu_memory[gpu] -= param_size
            unallocated_memory -= param_size
            device_map[param_key] = gpu
            
        c.print(allocated_gpu_memory, c.free_gpu_memory())
        assert unallocated_memory == 0, f'unallocated memory {unallocated_memory} != 0'
                
        return device_map
        
        
    @classmethod
    def snap(cls, *args, **kwargs):
        return c.module('subspace')().snap(*args, **kwargs)

    @classmethod
    def save(cls, *args, **kwargs):
        return c.module('subspace')().save(*args, **kwargs)
    
    def key2balance(self,  *args, **kwargs):
        return c.module('subspace')().key2balance( *args, **kwargs)
    
    def key2value(self,  *args, **kwargs):
        return c.module('subspace')().key2value( *args, **kwargs)

    def key2stake(self,  *args, **kwargs):
        return c.module('subspace')().key2balance( *args, **kwargs)

    def live_keys(self,  *args, **kwargs):
        return c.module('subspace')().live_keys( *args, **kwargs)
    def dead_keys(self,  *args, **kwargs):
        return c.module('subspace')().dead_keys( *args, **kwargs)


    @classmethod
    def my_balance(cls, *args, **kwargs):
        return c.module('subspace')().my_balance(*args, **kwargs)

    @classmethod
    def nodes(cls, *args, **kwargs):
        return c.module('subspace')().nodes(*args, **kwargs)
    @classmethod
    def kill_nodes(cls, *args, **kwargs):
        return c.module('subspace')().kill_nodes(*args, **kwargs)
    

    @classmethod
    def cj(cls, *args, **kwargs):
        return c.module('subspace')().cj(*args, **kwargs)
    j = cj
    
    @classmethod
    def watchdog(cls, *args, **kwargs):
        return c.module('subspace')().watchdog(*args, **kwargs)
    watch = watchdog
    @classmethod
    def n(self, *args, **kwargs):
        return c.module('subspace')().n(*args, **kwargs)
    
    @classmethod
    def upgrade_proto(cls, verbose:bool = True):
        c.cmd('pip install --upgrade protobuf', verbose=verbose)
        c.cmd('pip install --upgrade grpcio-tools', verbose=verbose)
        
    @classmethod
    def fix_proto(cls):
        cls.upgrade_proto()
        cls.build_proto()
        
    @classmethod
    def subnets(cls, *args, **kwargs):
        return c.module('subspace')().subnets(*args, **kwargs)
    
    @classmethod
    def subnet(cls, *args, **kwargs):
        return c.module('subspace')().subnet(*args, **kwargs)

    @classmethod
    def networth(cls, *args, **kwargs):
        return c.module('subspace')().networth(*args, **kwargs)
    total_tokens = networth
    @classmethod
    def key2balance(cls, *args, **kwargs):
        return c.module('subspace')().key2balance(*args, **kwargs)
    
    @classmethod
    def key2tokens(cls, *args, **kwargs):
        return c.module('subspace')().key2tokens(*args, **kwargs)
    @classmethod
    def key2stake(cls, *args, **kwargs):
        return c.module('subspace')().key2tokens(*args, **kwargs)

    @classmethod
    def key2stake(cls, *args, **kwargs):
        return c.module('subspace')().key2tokens(*args, **kwargs)
    
    
        
    
    @classmethod
    def build_proto(cls, *args, **kwargs):
        src_dir = c.root_path + '/module/server/proto'
        proto_path = src_dir + '/server.proto'
        cmd = f"python3 -m grpc.tools.protoc {proto_path}  -I {src_dir}  --python_out={src_dir} --grpc_python_out={src_dir}"
        c.cmd(cmd, verbose=True)
        
    @classmethod
    def update_network(cls, *args, **kwargs):
        return c.module('subspace')().update_network(*args, **kwargs)
    
    @classmethod
    def market_cap(cls, *args, **kwargs):
        return c.module('subspace')().market_cap(*args, **kwargs)
    mcap = market_cap
    @classmethod
    def n(cls, *args, **kwargs):
        return c.module('subspace')().n(*args, **kwargs)

    def stats(self, *args, **kwargs):
        return c.module('subspace')().stats(*args, **kwargs)

    def my_stats(self, *args, **kwargs):
        return c.module('subspace')().my_stats(*args, **kwargs)

    @classmethod
    def register_dead_keys(cls, *args, **kwargs):
        return c.module('subspace')().register_dead_keys(*args, **kwargs)
    

    @classmethod
    def shortcuts(cls) -> Dict[str, str]:
        return c.getc('shortcuts')

    @classmethod
    def add_shortcut(cls, shortcut, name) -> Dict[str, str]:
        shortcuts =  c.getc('shortcuts')
        shortcuts[shortcut] = name
        c.putc('shortcuts', shortcuts)
        return {'success': True, 'msg': f'added shortcut {shortcut} -> {name}'}

    @classmethod
    def resolve_shortcut(cls, name:str) -> str:
        return c.getc('shortcuts').get(name, name)
        
Module = c

Module.run(__name__)
    <|MERGE_RESOLUTION|>--- conflicted
+++ resolved
@@ -2428,19 +2428,12 @@
         
         if address != None and port == None:
             port = int(address.split(':')[-1])
-<<<<<<< HEAD
-            
-        # we want to make sure that the module is loco
-        # cls.update(network='local')
-        
-=======
         # ensure the port is free
         if port == None:
             port = cls.free_port(reserve=reserve_port)
 
         port = int(port)
     
->>>>>>> d9bb17a8
         module = cls.resolve_module(module)
         c.print('bro')
         self = module(*args, **kwargs)
@@ -2449,15 +2442,7 @@
             whitelist = self.whitelist
         if blacklist == None:
             blacklist = self.blacklist
-<<<<<<< HEAD
-        
-        
-        
-        '''check if the server exists'''
-        c.print(f'Checking if server {name} exists {self}')
-=======
-    
->>>>>>> d9bb17a8
+    
         if self.server_exists(name): 
             c.print(f'Server {name} already exists', color='yellow')
             if refresh:
