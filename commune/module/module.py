

import inspect
import os
from copy import deepcopy
from typing import Optional, Union, Dict, List, Any, Tuple, Callable
from munch import Munch
from rich.console import Console
import json
from glob import glob
import sys
import argparse
import asyncio


boot_peers = ['162.157.13.236:9057', '162.157.13.236:9255', '162.157.13.236:9451']

class Module:
    
    # port range for servers
    default_port_range = [50050, 50150] 
    
    user = None
    
    # default ip
    default_ip = '0.0.0.0'
    
    address = None
    key = None
    # the root path of the module (assumes the module.py is in ./module/module.py)
    root_path  = root = os.path.dirname(os.path.dirname(__file__))
    repo_path  = os.path.dirname(root_path)
    
    # get the current working directory  (doesnt have /)
    pwd = os.getenv('PWD')
    
    # get the root directory (default commune)
    # Please note that this assumes that {root_dir}/module.py is where your module root is
    root_dir = root_path.split('/')[-1]
    console = Console()
    boot_peers = boot_peers
    
    
    def __init__(self, 
                 config:Dict=None, 
                 add_attributes: bool = False,
                 key: str = None,
                 boot_peers = None,
                 *args, 
                 **kwargs):
        # set the config of the module (avoid it by setting config=False)
        # self.new_event_loop(nest_asyncio=True)
        self.set_config(config=config, add_attributes=add_attributes)  
        # do you want a key fam
        if key is not None:
            self.set_key(key)
    def getattr(self, k:str)-> Any:
        return getattr(self,  k)
    @classmethod
    def getclassattr(cls, k:str)-> Any:
        return getattr(cls,  k)
    
    
    
    @classmethod
    def __module_file__(cls) -> str:
        # get the file of the module
        return inspect.getfile(cls)

    @classmethod
    def __module_dir__(cls) -> str :
        # get the directory of the module
        return os.path.dirname(cls.__module_file__())
    
    @classmethod
    def get_module_path(cls, obj=None,  simple:bool=False) -> str:
        
        # odd case where the module is a module in streamlit
        if obj == None:
            obj = cls
        module_path =  inspect.getfile(obj)
        # convert into simple
        if simple:
            return cls.path2simple(path=module_path)
        return module_path
    
    @classmethod
    def filepath(cls) -> str:
        '''
        removes the PWD with respect to where module.py is located
        '''
        return cls.get_module_path(simple=False)
    
    @classmethod
    def dirpath(cls) -> str:
        '''
        removes the PWD with respect to where module.py is located
        '''
        return os.path.dirname(cls.filepath())
    
    
    @classmethod
    def __local_file__(cls) -> str:
        '''
        removes the PWD with respect to where module.py is located
        '''
        return cls.get_module_path(simple=False).replace(cls.repo_path+'/', '')
    
    @classmethod
    def __simple_file__(cls) -> str:
        '''
        The simple representation of a module path with respect to the module.py
        home/commune/module.py would assume the module_path would be home/commune/
        
        Using this we convert the full path of the module into a simple path for more
        human readable strings. We do the following
        
        1. Remove the MODULE_PATH and assume the module represents the directory
        2. replace the "/" with "."
        
    
        Examples:
            commune/dataset/text/dataset.py -> dataset.text
            commune/model/transformer/dataset.py -> model.transformer
        
        '''
        file =  cls.get_module_path(simple=True)

        return file
    
    
    @classmethod
    def module_path(cls) -> str:
        # get the module path
        if not hasattr(cls, '_module_path'):
            cls._module_path = cls.get_module_path(simple=True)
        return cls._module_path



    
        
    @classmethod
    def module_class(cls) -> str:
        return cls.__name__

    
    @classmethod
    def class_name(cls) -> str:
        return cls.__name__

    
    @property
    def module_tag(self) -> str:
        '''
        The tag of the module for many flavors of the module to avoid name conflicts
        (TODO: Should we call this flavor?)
        
        '''
        if not hasattr(self, '_module_tag'):
            self.__dict__['_module_tag'] = None
        return self._module_tag
    
    
    @module_tag.setter
    def module_tag(self, value):
        # set the module tag
        self._module_tag = value
        return self._module_tag

    @classmethod
    def minimal_config(cls) -> Dict:
        '''
        The miminal config a module can be
        
        '''
        minimal_config = {
            'module': cls.__name__
        }
        return minimal_config
        
        
    @classmethod
    def __config_file__(cls) -> str:
        
        __config_file__ =  cls.__module_file__().replace('.py', '.yaml')
        
        # if the config file does not exist, then create one where the python path is

        return __config_file__


    @classmethod
    def get_module_config_path(cls) -> str:
        return cls.get_module_path(simple=False).replace('.py', '.yaml')
    
    @classmethod    
    def dict2munch(cls, x:Dict) -> Munch:
        '''
        Converts a dict to a munch
        '''
        from commune.utils.dict import dict2munch
        return dict2munch(x)
    
    @classmethod
    def munch2dict(cls, x:'Munch') -> Dict:
        '''
        Converts a munch to a dict
        '''
        from commune.utils.dict import munch2dict
        return munch2dict(x)
    
    @classmethod
    def munch(cls, x:Dict) -> Munch:
        '''
        Converts a dict to a munch
        '''
        return cls.dict2munch(x)
    
    @classmethod
    def load_yaml(cls, path:str=None, root:bool = False) -> Dict:
        '''
        Loads a yaml file
        '''
        path = cls.resolve_path(path, root=root)
        
        from commune.utils.dict import load_yaml
        return load_yaml(path)


    @classmethod
    def get_fn_code(cls, 
                    fn:str, 
                    module:str = None, # defaults to the current module
                    fn_seperator:str="::" ) -> str:
        '''
        Returns the code of a function
        '''
        
        
        if isinstance(fn, str):
            if fn.split(fn_seperator)==2:
                module, fn = fn.split(fn_seperator)
                module = commune.module(module)

            if module is None:
                module = cls 
            
            fn = getattr(module, fn)
        assert callable(fn), f'fn must be callable, got {fn}'       
        fn_code = inspect.getsource(fn)
        return fn_code

    @classmethod
    def fn_code(cls, fn ) -> str:
        '''
        Returns the code of a function
        '''
        return cls.get_fn_code(fn)

    @classmethod
    def sandbox(cls):
        return cls.cmd('python3 commune/sandbox.py')
    sand = sandbox
    @classmethod
    def save_yaml(cls, path:str,  data:Union[Dict, Munch], root:bool = False) -> Dict:
        '''
        Loads a yaml file
        '''
        path = cls.resolve_path(path, root=root)
            
        from commune.utils.dict import save_yaml
        if isinstance(data, Munch):
            data = cls.munch2dict(deepcopy(data))
            
        print('saving yaml', path, data)
        return save_yaml(data=data , path=path)

    def merge_config(self, config:Dict, overrite_keys:bool = False) -> Dict:
        '''
        Merges the config with the current config
        '''
        if hasattr(config, 'to_dict'):
            config = config.to_dict()
        
        elif isinstance(config, Munch):
            config = self.munch2dict(config)
                
        # merge the model config with the config
        
        default_config = self.munch2dict(self.config)
        for k,v in config.items():
            if not overrite_keys:
                assert k not in default_config, f'config key {k} not found in config'
            default_config[k] = config[k]        
        self.config = self.munch(default_config)
        return self.config
    
    
    @classmethod
    def resolve_config_path(cls, path= None) -> str:
        
        module_tree = cls.module_tree()
        if path in module_tree: 
            path = module_tree[path].replace('.py', '.yaml')
        path = path if path else cls.__config_file__()
        assert isinstance(path, str)
        return path
    @classmethod
    def load_config(cls, path:str=None, to_munch:bool = False) -> Union[Munch, Dict]:
        '''
        Args:
            path: The path to the config file
            to_munch: If true, then convert the config to a munch
        '''
        
        path = cls.resolve_config_path(path)
        print(path, 'BROO')
        config = cls.load_yaml(path)

        if to_munch:
            config =  cls.dict2munch(config)
            
        
        return config
    
    
    default_config = load_config
    

    @classmethod
    def put_config(cls, key, value) -> Munch:
        '''
        Saves the config to a yaml file
        '''
        config = self.get_config()
        cls.dict_put(config, key, value)
        self.set_config(config=config, key=key, value=value)
    @classmethod
    def save_config(cls, config:Union[Munch, Dict]= None, path:str=None) -> Munch:

        '''
        Saves the config to a yaml file
        '''
        if config == None:
            config = cls.get_config()
        
        path = path if path else cls.__config_file__()
        
        if isinstance(config, Munch):
            config = cls.munch2dict(deepcopy(config))
        elif isinstance(config, dict):
            config = deepcopy(config)
        else:
            raise ValueError(f'config must be a dict or munch, not {type(config)}')
        
        config = cls.save_yaml(data=config , path=path)

        return config
    
    put_config = save_config
    
    @classmethod
    def get_config(cls, config = None, kwargs=None, to_munch:bool = True) -> Munch:
        '''
        Set the config as well as its local params
        '''

                
        if isinstance(config, str) or config == None:
            config = cls.load_config(path=config)
            assert isinstance(config, dict)
        elif isinstance(config, dict):
            default_config = cls.load_config()
            default_config.update(config)
            config = default_config
            
        print(config, 'BRO')
        assert isinstance(config, dict)
        
        kwargs = kwargs if kwargs != None else {}
        kwargs.update(kwargs.pop('kwargs', {}))
        config.update(kwargs)
        # ensure there are no inner_args to avoid ambiguous args 
    
        if isinstance(config, Munch) and to_munch:
            config = cls.munch2dict(config)
        
            
        #  add the config after in case the config has a config attribute lol
        if to_munch:
            config = cls.dict2munch(config)
        
        return config




    def set_config(self, 
                   config:Optional[Union[str, dict]]=None, 
                   kwargs:dict={},
                   to_munch: bool = True,
                   add_attributes: bool = False) -> Munch:
        '''
        Set the config as well as its local params
        '''
        
        from commune.utils.dict import munch2dict, dict2munch
        

        config =  self.get_config(config=config,kwargs=kwargs, to_munch=to_munch)

        if add_attributes:
            self.__dict__.update(self.munch2dict(config))
        self.config = config 
        return self.config

    @classmethod
    def add_args( cls, config: dict , prefix: str = None , parser: argparse.ArgumentParser = None ):

        '''
        Adds arguments to the parser based on the config. This invol
        '''
        from commune.utils.dict import flat2deep, deep2flat
        
        
        parser = parser if parser else argparse.ArgumentParser()
        """ Accept specific arguments from parser
        """
        
        prefix_str = '' if prefix == None else prefix + '.'
        flat_config = deep2flat(config)
        for k,v in flat_config.items():

            if type(v) in [str, int, float, int, bool]:
                parser.add_argument('--' + prefix_str + k, type=type(v),  help=f'''The value for {k}''', default = v)
            elif type(v) in [list]:
                parser.add_argument('--' + prefix_str + k, nargs='+', help=f'''The value for {k}''', default = v)

        args = parser.parse_args()
        flat_config.update(args.__dict__)
        config = flat2deep(flat_config)
        return config

    @classmethod
    def st(cls, module = None):
        module = cls.get_module(module)
        module_filepath = module.filepath()
        cls.run_command(f'streamlit run {module_filepath}', verbose=True)




    @classmethod
    def run_command(cls, 
                    command:str,
                    verbose:bool = True, 
                    env:Dict[str, str] = {}, 
                    output_text:bool = True,
                    color: str = 'green',
                    **kwargs) -> 'subprocess.Popen':
        '''
        Runs  a command in the shell.
        
        '''
        import subprocess
        import shlex
        import time
        import signal
        
        def kill_process(process):
            import signal
            process.stdout.close()
            process.send_signal(signal.SIGINT)
            process.wait()
            # sys.exit(0)
            
        process = subprocess.Popen(shlex.split(command),
                                    stdout=subprocess.PIPE, 
                                #    universal_newlines=True,
                                    env={**os.environ, **env}, **kwargs)
        new_line = b''
        stdout_text = ''
        line_count_idx = 0
        line_delay_period = 0
        last_time_line_printed = time.time()
 
        try:
            for c in iter(lambda: process.stdout.read(1), b""):
                

                if c == b'\n':
                    line_count_idx += 1
                    stdout_text += (new_line+c).decode()
                    if verbose:
                        
                        cls.print(new_line.decode(), color=color)
                    new_line = b''
                    continue
                
                new_line += c
  
        except KeyboardInterrupt:
            kill_process(process)
            
             
        kill_process(process)
        return stdout_text


    shell = cmd = run_command
    @classmethod
    def import_module(cls, import_path:str) -> 'Object':
        from importlib import import_module

        return import_module(import_path)


    @classmethod
    def import_object(cls, key:str, verbose: bool = False)-> 'Object':
        
        '''
        
        Import an object from a string with the format of 
            {module_path}.{object}
        
        Examples:
            import_object("torch.nn"): imports nn from torch
        
        '''
        from importlib import import_module

        module = '.'.join(key.split('.')[:-1])
        object_name = key.split('.')[-1]
        if verbose:
            cls.print(f'Importing {object_name} from {module}')
        obj =  getattr(import_module(module), object_name)
        return obj
    
    get_object = import_object

    
    @classmethod
    def module_list(cls, search=None)-> List[str]:
        '''
        List of module paths with respect to module.py file
        
        Assumes the module root directory is the directory containing module.py
        '''
        module_list = list(cls.module_tree().keys())
        if search:
            module_list = [m for m in module_list if search in m]
    
        return module_list
    
    @staticmethod
    def port_used(port:int, ip:str ='0.0.0.0'):
        '''7um
        Check if port is available
        '''
        import socket
        sock = socket.socket(socket.AF_INET, socket.SOCK_STREAM)
        result = sock.connect_ex((ip, port))
        sock.close()
        return result == 0
    
    @classmethod
    def port_available(cls, port:int, ip:str ='0.0.0.0'):
        return not cls.port_used(port=port, ip=ip)
        

    @classmethod
    def get_used_ports(cls, ports:List[int] = None, ip:str = '0.0.0.0', port_range:Tuple[int, int] = None):
        '''
        Get availabel ports out of port range
        
        Args:
            ports: list of ports
            ip: ip address
        
        '''
        port_range = cls.resolve_port_range(port_range=port_range)
        if ports == None:
            ports = list(range(*port_range))
        
        used_ports = []
        for port in ports: 
            if cls.port_used(port=port, ip=ip):
                used_ports.append(port)
        
        return used_ports
    

   
    @classmethod
    def resolve_path(cls, path:str, extension:Optional[str]= None, root:bool = False):
        '''
        Resolves path for saving items that relate to the module
        
        The path is determined by the module path 
        
        '''
        
        tmp_dir = Module.tmp_dir() if root else cls.tmp_dir()
        
        if path.startswith('/'):
            return path
        elif path.startswith('~/'):
            return os.path.expanduser(path)
        elif path.startswith('./'):
            return path.replace('./', cls.pwd + '/')
        else:
            tmp_dir = cls.tmp_dir()
            if tmp_dir not in path:
                path = os.path.join(tmp_dir, path)
            if not os.path.isdir(path):
                if extension != None and extension != path.split('.')[-1]:
                    path = path + '.' + extension

            return path
    
    
    @classmethod
    def get_available_ports(cls, port_range: List[int] = None , ip:str =None) -> int:
        port_range = cls.resolve_port_range(port_range)
        ip = ip if ip else cls.default_ip
        
        available_ports = []
        # return only when the port is available
        for port in range(*port_range): 
            if not cls.port_used(port=port, ip=ip):
                available_ports.append(port)
                
                
        return available_ports
    @classmethod
    def resolve_port(cls, port:int=None, find_available:bool = True):
        
        '''
        
        Resolves the port and finds one that is available
        '''
        port = port if port else cls.get_available_port()
        port_used = cls.port_used(port)
        if port_used:
            if find_available:
                port = cls.get_available_port()
            else:
                raise Exception(f"Port: {port} is already in use, try , {cls.get_available_ports()}")
        return port
    
    
    @classmethod
    def get_available_port(cls, port_range: List[int] = None , ip:str =None) -> int:
        
        '''
        
        Get an availabldefe port within the {port_range} [start_port, end_poort] and {ip}
        '''
        port_range = cls.resolve_port_range(port_range)
        ip = ip if ip else cls.default_ip
        
        # return only when the port is available
        for port in range(*port_range): 
            if cls.port_available(port=port, ip=ip):
                return port
    
        raise Exception(f'ports {port_range[0]} to {port_range[1]} are occupied, change the port_range to encompase more ports')

    def kwargs2attributes(self, kwargs:dict, ignore_error:bool = False):
        for k,v in kwargs.items():
            if k != 'self': # skip the self
                # we dont want to overwrite existing variables from 
                if not ignore_error: 
                    assert not hasattr(self, k)
                setattr(self, k)

    @classmethod
    def kill_port(cls, port:int, mode='bash')-> str:
        
        port2module = cls.port2module()
        if port in port2module:

            cls.kill(port2module[port])
        
        if mode == 'python':
            import signal
            from psutil import process_iter
            '''
            Kills the port {port} on the localhost
            '''
            for proc in process_iter():
                for conns in proc.connections(kind='inet'):
                    if conns.laddr.port == port:
                        proc.send_signal(signal.SIGKILL) # or SIGKILL
                        print('KILLED')
            return port
        elif mode == 'bash':
            return cls.run_command('kill -9 $(lsof -ti:{port})')

    @classmethod
    def kill_server(cls, module:str, mode:str = 'pm2'):
        '''
        Kill the server by the name
        '''
        server_info = cls.get_server_info(module)
        if 'external_ip' in server_info:
            server_info.get('external_ip') == cls.external_ip()
        if isinstance(module, int) or mode == 'local':
            cls.kill_port(server_info['port'])
        if mode == 'pm2':
            cls.pm2_kill(module)
        else:
            raise NotImplementedError(f"Mode: {mode} is not implemented")
        
        cls.update_local_namespace()

    @classmethod
    def restart_server(cls, module:str, mode:str = 'pm2'):
        '''
        Kill the server by the name
        '''
        server_info = cls.get_server_info(module)
        if 'external_ip' in server_info:
            assert server_info.get('external_ip') == cls.external_ip()
        if mode == 'pm2':
            return cls.pm2_restart(module)
        else:
            raise NotImplementedError(f"Mode: {mode} is not implemented")

    @classmethod
    def kill_all_servers(cls, verbose: bool = True):
        '''
        Kill all of the servers
        '''
        for module in cls.servers():
            if verbose:
                cls.print(f'Killing {module}', color='red')
            cls.kill_server(module)
            
    
    @classmethod
    def kill_all(cls):
        cls.kill_all_servers()


    @classmethod
    def restart_all_servers(cls, verbose: bool = True):
        '''
        Kill all of the servers
        '''
        for module in cls.servers():
            if verbose:
                cls.print(f'Restarting {module}', color='red')
            cls.restart_server(module)
    @classmethod
    def restart_all(cls):
        cls.restart_all_servers()

    @classmethod
    def get_module_python_paths(cls) -> List[str]:
        
        '''
        Search for all of the modules with yaml files. Format of the file
        
        
        - MODULE_PATH/dataset_module.py
        - MODULE_PATH/dataset_module.yaml
        
        
        '''
        modules = []
        failed_modules = []

        for f in glob(Module.root_path + '/**/*.py', recursive=True):
            if os.path.isdir(f):
                continue
            file_path, file_ext =  os.path.splitext(f)
            if file_ext == '.py':
                if os.path.exists(file_path+'.yaml'):
                    modules.append(f)
        return modules

    @classmethod
    def path2simple(cls, path:str) -> str:

        simple_path =  path.split(deepcopy(cls.root_dir))[-1]
        simple_path = os.path.dirname(simple_path)
        simple_path = simple_path.replace('.py', '')
        simple_path = simple_path.replace('/', '.')[1:]

        return simple_path
    @classmethod
    def path2localpath(cls, path:str) -> str:
        local_path = path.replace(cls.repo_path, cls.root_dir)
        return local_path
    @classmethod
    def path2config(cls, path:str, to_munch=False)-> dict:
        path = cls.path2configpath(path=path)
        return cls.load_config(path, to_munch=to_munch)
    
    @classmethod
    def path2configpath(cls, path:str):
        return path.replace('.py', '.yaml')
    @classmethod
    def simple2configpath(cls,  path:str):
        return cls.path2configpath(cls.simple2path(path))
    @classmethod
    def simple2config(cls, path:str, to_munch=False)-> dict:
        return cls.load_config(cls.simple2configpath(path), to_munch=to_munch)
    
    
    @classmethod
    def import_path(cls):
        return cls.path2objectpath(cls.__module_file__())
    
    
    

    

    @classmethod
    def get_classes_from_python_path(cls, path:str, class_index=-1):
        import re
        
        # read the contents of the Python script file
        python_script = cls.get_text(path)
        class_names  = []
        lines = python_script.split('\n')
        for line in lines:
            key_elements = ['class ', '(', '):']
            if all([key_element in line for key_element in key_elements]) and \
                    'ModuleWrapper' not in line and 'key_elements' not in line:
                class_name = line.split('class ')[-1].split('(')[0].strip()
                class_names.append(class_name)
                
        # return the class names
        return class_names

    @classmethod
    def path2objectpath(cls, path:str) -> str:
        object_name = cls.get_classes_from_python_path(path)
        if len(object_name) == 0:
            return None
        object_name = object_name[0]
        path = path.replace(cls.repo_path+'/', '').replace('.py','.').replace('/', '.') 
        path = path + object_name
        print(path)
        return path

    @classmethod
    def path2object(cls, path:str) -> str:
        path = cls.path2objectpath(path)
        return cls.import_object(path)
    @classmethod
    def simple2object(cls, path:str) -> str:
        path = cls.simple2path(path)
        object_path = cls.path2objectpath(path)
        return cls.import_object(object_path)

    @classmethod
    def get_module(cls, path:str, verbose:bool = False, handle_error:bool=True) -> str:
        
        og_path = path
        try:
            
            path = cls.simple2path(path)
            path = cls.path2objectpath(path)
                
            assert path is not None, f'Could not find path for {path}'
            if verbose:
                cls.print(f'Found {path}', verbose=verbose)
        except Exception as e:
            path = og_path
            if handle_error:
                cls.print(f'{e}', verbose=verbose)
            else:
                raise e
            
        if path == None:
            path = og_path
        
        return cls.import_object(path)

    @classmethod
    def module_tree(cls, mode='path') -> List[str]:
        assert mode in ['path', 'object']
        if mode == 'path':
            return {cls.path2simple(f):f for f in cls.get_module_python_paths()}

        elif mode == 'object':
            return {cls.path2object(f):f for f in cls.get_module_python_paths()}
    @classmethod
    def list_modules(cls):
        return list(cls.module_tree().keys())
    @classmethod
    def modules(cls, *args, **kwargs) -> List[str]:
        return list(cls.namespace(*args, **kwargs).keys())
    @classmethod
    def models(cls, *args, **kwargs) -> List[str]:
        return [k for k in list(cls.namespace(*args, **kwargs).keys()) if k.startswith('model')]
    @classmethod
    def datasets(*args, **kwargs) -> List[str]:
        return [k for k in list(cls.namespace(*args, **kwargs).keys()) if k.startswith('dataset')]
    @staticmethod
    def module_config_tree() -> List[str]:
        return [f.replace('.py', '.yaml')for f in  Module.get_module_python_paths()]


    
    @staticmethod
    def is_imported(package:str) :
        return  bool(package in sys.modules)

    @classmethod
    def simple2path_map(cls) -> Dict[str, str]:
        return {cls.path2simple(f):f for f in cls.get_module_python_paths()}
    @classmethod
    def simple2path(cls, path) -> Dict[str, str]:
        simple2path_map = cls.simple2path_map()
        return simple2path_map[path]

    @classmethod
    def path2simple_map(cls) -> Dict[str, str]:
        return {v:k for k,v in cls.simple2path_map().items()}
    
    @classmethod
    def simple2config_map(cls) -> Dict[str, str]:
        return {cls.path2simple(f):f for f in cls.get_module_config_paths()}


    module_python_paths = None
    @classmethod
    def get_module_python_paths(cls) -> List[str]:
        '''
        Search for all of the modules with yaml files. Format of the file
        '''
        if isinstance(cls.module_python_paths, list): 
            return cls.module_python_paths
        modules = []
        failed_modules = []

        for f in glob(Module.root_path + '/**/*.py', recursive=True):
            if os.path.isdir(f):
                continue
            file_path, file_ext =  os.path.splitext(f)
            if file_ext == '.py':
                if os.path.exists(file_path+'.yaml'):
                    modules.append(f)
        cls.module_python_paths = modules
        return modules

    @staticmethod
    def get_module_config_paths() -> List[str]:
        return [f.replace('.py', '.yaml')for f in  Module.get_module_python_paths()]


    @classmethod
    def is_parent(cls, parent=None):
        parent = Module if parrent == None else parent
        return bool(parent in cls.get_parents(child))

    @classmethod
    def run_python(cls, path:str, interpreter:str='python3'):
        cls.run_command(f'{interpreter} {path}')
    @classmethod
    def python(cls, *cmd, interpreter:str='python3'):
        cmd = ' '.join(cmd)
        cls.run_command(f'{interpreter} {cmd}')

    @classmethod
    def timer(cls, *args, **kwargs):
        from commune.utils.time import Timer
        return Timer(*args, **kwargs)
    
    
    @classmethod
    def get_parents(cls, obj=None):
        
        if obj == None:
            obj = cls

        return list(obj.__mro__[1:-1])

    @classmethod
    def module_config_tree(cls):         
        return {m: cls.simple2config(m) for m in cls.module_list()}
    
   
    @classmethod
    def tmp_dir(cls):
        return f'/tmp/{cls.__local_file__().replace(".py", "")}'

    ############ JSON LAND ###############



        
    @classmethod
    def get_json(cls, *args, **kwargs):
        loop = cls.get_event_loop()
        return loop.run_until_complete(cls.async_get_json(*args, **kwargs))
    @classmethod
    async def async_get_json(cls,
                             path:str,
                             default=None,
                             root: bool = False,
                             **kwargs):
        from commune.utils.dict import async_get_json
        path = cls.resolve_path(path=path, extension='json', root=root)
        
        try:
            data = await async_get_json(path, **kwargs)
        except FileNotFoundError:
            return default
        if data == None:
            data = {}
        if 'data' in data and 'meta' in data:
            data = data['data']
        
        return data

    load_json = get_json

    @classmethod
    def put_torch(cls, path:str, data:Dict, root:bool = False,  **kwargs):
        import torch
        path = cls.resolve_path(path=path, extension='pt', root=root)
        torch.save(data, path)
        return path
    @classmethod
    def get_torch(cls,path:str, root:bool = False, **kwargs):
        import torch
        path = cls.resolve_path(path=path, extension='pt', root=root)
        return torch.load(path)
    
    @classmethod
    def put_json(cls,*args,**kwargs) -> str:
        loop = cls.get_event_loop()
        return loop.run_until_complete(cls.async_put_json(*args, **kwargs))
    
    
    
    @classmethod
    async def async_put_json(cls, path:str, 
                 data:Dict, 
                 meta = None,
                 root: bool = False, 
                 **kwargs) -> str:
        
        from commune.utils.dict import async_put_json
        if meta != None:
            data = {'data':data, 'meta':meta}
        path = cls.resolve_path(path=path, extension='json', root=root)
        cls.print(path,'bro')
        await async_put_json(path=path, data=data, **kwargs)
        return path
    
    save_json = put_json
    
    @classmethod
    def exists(cls, path:str, extension = 'json', root:bool = False)-> bool:
        path = cls.resolve_path(path=path, extension=extension, root=root)
        return os.path.exists(path)
    
    exists_json = exists

    @classmethod
    def rm_json(cls, path=None, root:bool = False):
        from commune.utils.dict import rm_json

        if path in ['all', '**']:
            return [cls.rm_json(f) for f in cls.glob(files_only=False)]
        
        path = cls.resolve_path(path=path, extension='json', root=root)

        return rm_json(path )

    @classmethod
    def glob(cls,  path ='~/', files_only:bool = True, root:bool = False):
        
        path = cls.resolve_path(path, extension=None, root=root)
        
        if os.path.isdir(path):
            path = os.path.join(path, '**')
            
        paths = glob(path, recursive=True)
        if len(paths) == 0:
            paths = glob(path+'/**', recursive=True)
        if files_only:
            paths =  list(filter(lambda f:os.path.isfile(f), paths))
        return paths
         
    @classmethod
    def ls_json(cls, path:str, recursive:bool = True):
        return cls.ls(path, recursive=recursive)
    

    @classmethod
    def ls(cls, path:str = './', 
           recursive:bool = False,
           root:bool = False):
        path = cls.resolve_path(path, extension=None, root=root)

        ls_files = cls.lsdir(path) if not recursive else cls.walk(path)
        return [os.path.expanduser(os.path.join(path,f)) for f in ls_files]
    
    @classmethod
    def lsdir(cls, path:str) -> List[str]:
        if path.startswith('~'):
            path = os.path.expanduser(path)
        return os.listdir(path)

    @classmethod
    def walk(cls, path:str) -> List[str]:
        import os
        path_map = {}
        for root, dirs, files in os.walk(path):
            for f in files:
                path = os.path.join(root, f)
                path_map[path] = f
        return list(path_map.keys())
    
       
    @classmethod
    def bittensor(cls, *args, **kwargs):
        return cls.get_module('bittensor')(*args, **kwargs)
    @classmethod
    def __str__(cls):
        return cls.__name__

    @classmethod
    def get_server_info(cls,name:str) -> Dict:
        return cls.local_namespace().get(name, {})

    @classmethod
    def connect(cls, *args, **kwargs):
        
        return_future = kwargs.pop('return_future', False)
        loop = kwargs.get('loop', cls.get_event_loop())
        future = cls.async_connect(*args, **kwargs)
        if return_future:
            return future
        else:
            
            return loop.run_until_complete(future)
        
    @classmethod
    def root_module(cls, name:str='module',
                    timeout:int = 100, 
                    sleep_interval:int = 1,
                    return_info = False,
                    refresh:bool = False,
                    **kwargs):
        # if not cls.server_exists(name) or refresh:
        #     cls.launch(name=name, **kwargs)
        #     cls.wait_for_server(name, timeout=timeout, sleep_interval=sleep_interval)
        module = cls.connect(name)
        if return_info:
            return module.server_info
        return module
    

    @staticmethod
    def round(x:Union[float, int], sig: int=6, small_value: float=1.0e-9):
        import math
        """
        Rounds x to the number of {sig} digits
        :param x:
        :param sig: signifant digit
        :param small_value: smallest possible value
        :return:
        """
        return round(x, sig - int(math.floor(math.log10(max(abs(x), abs(small_value))))) - 1)

    @classmethod
    def root_address(cls, name:str='module',
                    timeout:int = 100, 
                    sleep_interval:int = 1,
                    return_info = False,
                    refresh:bool = False,
                    **kwargs):
        if not cls.server_exists(name) or refresh:
            cls.launch(name=name, **kwargs)
            cls.wait_for_server(name, timeout=timeout, sleep_interval=sleep_interval)
       
        return cls.namespace('local')[name]
    
    anchor = root_module
    anchor_address = root_address

        
    @classmethod
    async def async_connect(cls, 
                name:str=None, 
                ip:str=None, 
                port:int=None , 
                network : str = 'local',
                virtual:bool = True, 
                wait_for_server:bool = False,
                verbose: bool = False, 
                **kwargs ):
        
        if (name == None and ip == None and port == None):
            return cls.root_module()
            
            
        if wait_for_server:
            cls.wait_for_server(name)
        
        
        # local namespace    
        if isinstance(name, str):
            namespace = cls.namespace(network=network)

            for n in namespace.keys():
                print(n,name, namespace, 'DEBUG')
                if n.startswith(name):
                    name = n
                    name = namespace[name]
                    break
            port = int(name.split(':')[1])
            ip = name.split(':')[0]
        port = int(port)
        assert isinstance(port, int) , f'Port must be specified as an int inputs({name}, {ip}, {port})'
        assert isinstance(ip, str) , 'IP must be specified as a string,inputs({name}, {ip}, {port})'
        if verbose:
            cls.print(f'Connecting to {name} on {ip}:{port}', color='yellow')
        return cls.get_client(ip=ip, port=int(port), virtual=virtual)
   
    @classmethod
    def get_client(cls, *args, virtual:bool = True, **kwargs):
        client_class = cls.get_module('commune.server.client.Client')
        client = client_class(*args, **kwargs)
        if virtual:
            return client.virtual()
        else:
            return client
    
   
    nest_asyncio_enabled : bool = False
    @classmethod
    def nest_asyncio(cls):
        assert not cls.nest_asyncio_enabled, 'Nest Asyncio already enabled'
        import nest_asyncio
        nest_asyncio.apply()
        nest_asyncio_enabled = True
        
        
    @classmethod
    def get_peer_addresses(cls, ip:str = None  ) -> List[str]:
        used_local_ports = cls.get_used_ports() 
        if ip == None:
            ip = cls.external_ip()
        peer_addresses = []
        for port in used_local_ports:
            peer_addresses.append(f'{ip}:{port}')
            
        return peer_addresses
            
    
    @classmethod
    def get_local_namespace(cls, 
                            ip:str = None, 
                            save:bool = True,
                            timeout:int  = 3) -> Dict:
        peer_registry = {}
        peer_addresses = cls.get_peer_addresses()
        cls.print(peer_addresses,'bro')
        peer = ['']
        jobs = []
        for address in peer_addresses:
            cls.print(f'Connecting to {address}', color='yellow')
            ip, port = address.split(':')
            jobs += [cls.async_connect(ip=ip, port=port, timeout=timeout)]
        loop = cls.get_event_loop()
        peers = loop.run_until_complete(asyncio.gather(*jobs))
        
        for peer, peer_address in zip(peers, peer_addresses):

            peer_name = peer.module_name
            cls.print(peer_name)
            if isinstance(peer_name, dict) and 'error' in peer_name:
                cls.print(peer_name)
                continue
            peer_registry[peer_name] = peer_address
            
        if save:
            Module.save_json('local_namespace', peer_registry)
        return peer_registry

    @classmethod
    def update_local_namespace(cls) -> None:
        local_namespace = cls.local_namespace(update=True)

    @classmethod
    def port2module(cls, *args, **kwargs):
        namespace = cls.namespace(*args, **kwargs)
        port2module =  {}
        for name, address in namespace.items():
            port = int(address.split(':')[1])
            port2module[port] = name
        return port2module
    port2name = port2module

    @classmethod
    def address2module(cls, *args, **kwargs):
        namespace = cls.namespace(*args, **kwargs)
        port2module =  {}
        for name, address in namespace.items():
            port2module[address] = name
        return port2module
    address2name = address2module
        
        
    @classmethod
    def remote_namespace(cls,  seperator = '::', verbose: bool = False, update:bool = False)-> dict:
        peer_registry = cls.peer_registry(update=update)  
        namespace = {}          
        for peer_id, (peer_address, peer_info) in enumerate(peer_registry.items()):
            
            if isinstance(peer_info, dict):
                peer_name = f'peer{peer_id}'
                if 'namespace' in peer_info:
                    if peer_info['namespace'] == None or isinstance(peer_info['namespace'], str):
                        if verbose:
                            cls.print(f'Peer {peer_name} has no namespace', color='red')
                        continue
                for name, address in peer_info['namespace'].items():
                    
                    namespace[name+seperator+peer_name] = address
            
        return namespace
            
    @classmethod
    def local_namespace(cls, update:bool = False)-> dict:
        '''
        The module port is where modules can connect with each othe.
        When a module is served "module.serve())"
        it will register itself with the local_namespace dictionary.
        '''
        # from copy import deepcopy
        
        address2module = {}
            
        if update == False:
            try:
                local_namespace = Module.get_json('local_namespace', handle_error=True, default={})
            except json.JSONDecodeError as e:
                print('Error decoding server registry, resetting to empty dict')
                update = True
            
        if update:
            t = cls.timer()
            local_namespace = cls.get_local_namespace(save=True)
            cls.print(f'Updated local namespace in {t.seconds} seconds', color='green')
         
        return local_namespace

    
  
    @classmethod
    def servers(cls, search:str = None) -> List[str]:

        servers = list(cls.local_namespace().keys())
        if search: 
            servers = [s for s in servers if search in s]
        return servers


    list_servers = servers
    
    
    @classmethod
    def rename_server(cls, name:str, new_name:str) -> Dict:
        local_namespace = cls.local_namespace()
        local_namespace[new_name] = local_namespace.pop(name)
        cls.put_json(path='local_namespace', data=local_namespace, root=True) 
        return {new_name:local_namespace[new_name]}
    
    rename = rename_module = rename_server
    
    @classmethod
    def register_server(cls, name: str, 
                        ip: str,
                        port: int,
                        netuid: Union[str, int] = None,
                        context: str =  None,
                        network: str = None,
                        key: 'Key' = None)-> dict:
        local_namespace = cls.local_namespace()    
        
        
        local_namespace[name] = f'{ip}:{port}'
        cls.put_json(path='local_namespace', data=local_namespace, root=True) 

        # only serve module if you have a network
        if key != None:
            # if the key is not None, we want to add the password to the key
            key = cls.get_key(key)
            # if the key is not None, we want to add the password to the key
            network = cls.resolve_network(network)
            server_info['netuid'] = netuid

            network.register(**register_kwargs)
            
        return local_namespace
  
  
    @classmethod
    def is_module(cls, obj=None) -> bool:
        
        if obj is None:
            obj = cls
        if hasattr(obj, 'module_class'):
            module_class = obj.module_class()
            if module_class == 'Module':
                return True
            
        return False

    @classmethod
    def new_event_loop(cls, nest_asyncio:bool = True) -> 'asyncio.AbstractEventLoop':
        import asyncio

        loop = asyncio.new_event_loop()
        asyncio.set_event_loop(loop)
  
        if nest_asyncio:
            cls.nest_asyncio()

        return loop
  

    def set_event_loop(self, loop=None, new_loop:bool = False) -> 'asyncio.AbstractEventLoop':
        import asyncio
        try:
            if new_loop:
                loop = asyncio.new_event_loop()
                asyncio.set_event_loop(loop)
            else:
                loop = loop if loop else asyncio.get_event_loop()
        except RuntimeError as e:
            self.new_event_loop()
            
        self.loop = loop
        return self.loop

    @classmethod
    def get_event_loop(cls, nest_asyncio:bool = True) -> 'asyncio.AbstractEventLoop':
        import asyncio
        if nest_asyncio:
            cls.nest_asyncio()
        try:
            loop = asyncio.get_event_loop()
        except RuntimeError:
            loop = cls.new_event_loop()

        return loop

    @classmethod
    def server_exists(cls, name:str) -> bool:
        return bool(name in cls.servers())
    
    @classmethod
    def module_exists(cls, name:str, **kwargs) -> bool:
        namespace = cls.namespace(**kwargs)
        return bool(name in namespace)
    
    @classmethod
    def wait_for_server(cls,
                          name: str ,
                          timeout:int = 30,
                          sleep_interval: int = 4) -> bool :
        
        start_time = cls.time()
        time_waiting = 0
        while not cls.server_exists(name):
            cls.sleep(sleep_interval)
            time_waiting += sleep_interval
            cls.print(f'Waiting for server {name} to start... {time_waiting} seconds', end='\r')

            if time_waiting > timeout:
                raise TimeoutError(f'Timeout waiting for server to start')
        return True
    def server_running(self):
        return hasattr(self, 'server_info')

    def stop_server(self):
        self.server.stop()
        del self.server
        del self.server_info
        
        
        
    @classmethod
    def get_streamlit(cls):
        import streamlit as st
        return st 
    
    
    
    whitelist_functions: List[str] = []
    blacklist_functions: List[str] = []

    def attributes(self):
        return list(self.__dict__.keys())

    @classmethod
    def namespace(cls,
                  search = None, 
                  network:str='local',
                  update: bool = True,
                  **kwargs):
        
        if search in ['local', 'global', 'subspace']:
            network = search
            search = None
        namespace = {}
        if network == 'subspace' :
            subspace = cls.subspace(**kwargs)
            namespace.update(cls.subspace_namespace())
        elif network in ['local', 'global']:
            include_peers = True if network == 'global' else False
            namespace.update(cls.local_namespace(update=update))
            if network == 'global':
                namespace.update(cls.remote_namespace(update=update))
        else:
            raise ValueError(f'network must be either "subspace" or "local"')
        if search:
            namespace = {k:v for k,v in namespace.items() if search in k}
        return namespace
    
    
    
    @classmethod
    def subspace_namespace(cls, search = None):
        raise NotImplementedError()
    

    @classmethod
    def namespace_options(cls,search=None) -> List[str]:
        namespace  = cls.namespace()
        namespace_names = list(namespace.keys())
        namespace_addresses = list(namespace.values())
        namespace_options =  namespace_names + namespace_addresses
        if search:
            namespace_options = [o for o in namespace_options if search in o]
        return namespace_options
    
    
    kwargs_store = {}
    def save_kwargs(self, fn:str, kwargs:dict):
        kwargs.pop('self', None)
        self.kwargs_store[fn] = kwargs
        return self.kwargs_store
    
    @classmethod
    def serve(cls, 
              module:Any = None ,
              name:str=None, 
              ip:str=None, 
              port:int=None ,
              network: 'Network' = None,
              netuid= None,
              context= '',
              key = None,
              tag:str=None, 
              replace:bool = True, 
              whitelist_functions:List[str] = None,
              blacklist_functions:List[str] = None,
              wait_for_termination:bool = True,
              wait_for_server:bool = False,
              wait_for_server_timeout:int = 30,
              wait_for_server_sleep_interval: int = 1,
              
              *args, 
              **kwargs ):
        '''
        Servers the module on a specified port
        '''

        if module == None:
            self = cls(*args, **kwargs)
        elif isinstance(module, str):
            self = cls.get_module(module)(*args, **kwargs)
        else:
            self = module
             
        whitelist_functions = whitelist_functions if whitelist_functions else cls.whitelist_functions()
        blacklist_functions = blacklist_functions if blacklist_functions else cls.blacklist_functions()
    
        # resolve the module id
        
        # if the module is a class, then use the module_tag 
        # Make sure you have the module tag set
        
        module_name = name if name != None else self.default_module_name()

        '''check if the server exists'''
        if self.server_exists(module_name): 
            if replace:
                self.kill_server(module_name)
            else: 
                raise Exception(f'The server {module_name} already exists on port {existing_server_port}')

        for k in ['module_name', 'module_id', 'my_name', 'el_namo']:
            self.__dict__[k] = module_name

        Server = cls.import_object('commune.server.server.Server')
        
        self.save_kwargs('serve', locals())

        server = Server(ip=ip, 
                        port=port,
                        module = self )
        
        # register the server
        self.server_info = server.info
        self.ip = server.ip
        self.port = server.port
        self.address = self.ip_address = self.ip_addy =  server.address
        
        
        # register the server
        server_info = cls.register_server(name=module_name, 
                                          context=context,
                                          ip=self.ip,
                                          port=self.port,
                                          network=network,
                                          netuid=netuid)

 
        self.set_key(key)
            
        # serve the server
        server.serve(wait_for_termination=wait_for_termination)
        
        if wait_for_server:
            cls.wait_for_server(name=module_name, timeout=wait_for_server_timeout, sleep_interval=wait_for_server_sleep_interval)
        
    @classmethod
    def functions(cls, search = None, include_module=False):
        functions = cls.get_functions(include_module=include_module)  
        
        if isinstance(search, str):
            functions = [f for f in functions if search in f]
        return functions

        
    @classmethod
    def get_functions(cls, obj:Any=None, include_module:bool = False,) -> List[str]:
        '''
        List of functions
        '''
        if isinstance(obj, str):
            obj = cls.get_module(obj)
        from commune.utils.function import get_functions
        obj = obj if obj != None else cls

        
        if cls.is_module(obj):
            include_module = True
            
    
        functions = get_functions(obj=obj)
        
        if not include_module:
            module_functions = get_functions(obj=Module)
            new_functions = []
            for f in functions:
                if f == '__init__':
                    new_functions.append(f)
                if f not in module_functions:
                    new_functions.append(f)
            functions = new_functions
        return functions

    @classmethod
    def get_function_signature_map(cls, obj=None, include_module:bool = False):
        from commune.utils.function import get_function_signature
        function_signature_map = {}
        obj = obj if obj else cls
        for f in cls.get_functions(obj = obj, include_module=include_module):
            if f.startswith('__') and f.endswith('__'):
                if f in ['__init__']:
                    pass
                else:
                    continue
            if not hasattr(cls, f):
                continue
            if callable(getattr(cls, f )):
                function_signature_map[f] = {k:str(v) for k,v in get_function_signature(getattr(cls, f )).items()}        
        
    
        return function_signature_map
    @property
    def function_signature_map(self, include_module:bool = False):
        return self.get_function_signature_map(obj=self, include_module=include_module)
    
    @property
    def function_default_map(self):
        return self.get_function_default_map(obj=self, include_module=False)
        
    @classmethod
    def get_function_default_map(cls, obj:Any= None, include_module:bool=True) -> Dict[str, Dict[str, Any]]:
        obj = obj if obj else cls
        default_value_map = {}
        function_signature = cls.get_function_signature_map(obj=obj,include_module=include_module)
        for fn_name, fn in function_signature.items():
            default_value_map[fn_name] = {}

            for var_name, var in fn.items():
                if len(var.split('=')) == 1:
                    var_type = var
                    default_value_map[fn_name][var_name] = 'NA'

                elif len(var.split('=')) == 2:
                    var_value = var.split('=')[-1].strip()                    
                    default_value_map[fn_name][var_name] = eval(var_value)
        
        return default_value_map   
    
    @property
    def function_info_map(self):
        return self.get_function_info_map(obj=self, include_module=False)
    
    @classmethod
    def get_function_info_map(cls, obj:Any= None, include_module:bool=True) -> Dict[str, Dict[str, Any]]:
        obj = obj if obj != None else cls
        function_schema_map = cls.get_function_schema_map(obj=obj,include_module=include_module)
        function_default_map = cls.get_function_default_map(obj=obj,include_module=include_module)
        function_info_map = {}
        for fn in function_schema_map:
            function_info_map[fn] = {
                'default':function_default_map.get(fn, 'NA'),
                **function_schema_map.get(fn, {}),
            }
            # check if the function is a class method or a static method
            
            if 'self' in function_info_map[fn]['schema']:
                function_info_map[fn]['method_type'] = 'self'
                function_info_map[fn]['schema'].pop('self')
                
            elif 'cls' in function_info_map[fn]['schema']:
                function_info_map[fn]['method_type'] = 'cls'
                function_info_map[fn]['schema'].pop('cls')
                
            else:
                function_info_map[fn]['method_type'] = 'static'  

        return function_info_map    
    
    @classmethod
    def get_peer_info(cls, peer: Union[str, 'Module']) -> Dict[str, Any]:
        if isinstance(peer, str):
            peer = cls.connect(peer)
        
        function_schema_map = peer.function_schema_map()
        server_info = peer.server_info
        info  = dict(
            module_name = peer.module_name,
            server_info = peer.server_info,
            function_schema = function_schema_map,
            intro =function_schema_map.get('__init__', 'No Intro Available'),
            examples =function_schema_map.get('examples', 'No Examples Available'),
            public_ip =  server_info if not isinstance(server_info, dict) else server_info['external_ip'] + ':' + str(server_info['port']) ,

        )
        
        return info
    
    def info(self, include_schema: bool = False ) -> Dict[str, Any]:
        function_schema_map = self.function_schema_map()
        info  = dict(
            address = self.address,
            functions =  self.functions(include_module=False),
            attributes = self.attributes()
        )
        return info



    def peer_info(self) -> Dict[str, Any]:
        self.info()
    @classmethod
    def schema(cls, *args,  **kwargs): 
        function_schema_map = cls.get_function_schema_map(*args, **kwargs)
        return {k:v for k,v in function_schema_map.items()}
    
    @classmethod
    def get_function_schema_map(cls,
                                obj = None,
                                include_hidden:bool = False, 
                                include_module:bool = False,
                                include_docs: bool = False):
        
        obj = obj if obj else cls
        if isinstance(obj, str):
            obj = cls.module(obj)
        function_schema_map = {}
        for fn in cls.get_functions(obj, include_module=include_module):
            # if not include_hidden:
            #     if (fn.startswith('__') and fn.endswith('__')) or fn.startswith('_'):
            #         if fn != '__init__':
            #             continue
            
            if callable(getattr(obj, fn )):
                function_schema_map[fn] = {}
                fn_schema = {}
                obj_fn = getattr(obj, fn )
                if not hasattr(obj_fn, '__annotations__'):
                    obj_fn.__annotations__ = {}
                
                for fn_k, fn_v in obj_fn.__annotations__.items():
                    
                    fn_v = str(fn_v)  
                    if fn_v == inspect._empty:
                        fn_schema[fn_k]= 'Any'
                    elif fn_v.startswith('<class'):
                        fn_schema[fn_k] = fn_v.split("'")[1]
                    else:
                        fn_schema[fn_k] = fn_v
                               
                if include_docs:         
                    function_schema_map[fn] = {
                        'schema': fn_schema,
                        'docs': getattr(obj, fn ).__doc__
                    }
                else:
                    function_schema_map[fn] = fn_schema
        return function_schema_map
    
    def function_schema_map(cls, include_hidden:bool = False, include_module:bool = False):
        function_schema_map = {}
        for fn in cls.functions(include_module=include_module):
            if not include_hidden:
                if (fn.startswith('__') and fn.endswith('__')) or fn.startswith('_'):
                    continue
            if callable(getattr(cls, fn )):
                function_schema_map[fn] = {}
                fn_schema = {}
                for fn_k, fn_v in getattr(cls, fn ).__annotations__.items():
                    
                    fn_v = str(fn_v)
                    
                    if fn_v == inspect._empty:
                        fn_schema[fn_k]= 'Any'
                    elif fn_v.startswith('<class'):
                        fn_schema[fn_k] = fn_v.split("'")[1]
                    else:
                        fn_schema[fn_k] = fn_v
                                        
                function_schema_map[fn] = {
                    'schema': fn_schema,
                    'docs': getattr(cls, fn ).__doc__
                }
        return function_schema_map
    
    @classmethod
    def get_function_schema(cls, fn:str)->dict:
        '''
        Get function schema of function in cls
        '''
        if not callable(fn):
            fn = getattr(cls, fn)
        fn_schema = {k:str(v) for k,v in fn.__annotations__.items()}
        return fn_schema
    
    def module_schema(self, 
                      
                      include_hidden:bool = False, 
                      include_module:bool = False):
        module_schema = {
            'module_name':self.module_name,
            'server':self.server_info,
            'function_schema':self.function_schema_map(include_hidden=include_hidden, include_module=include_module),
        }
        return module_schema
    
    def function_schema(self, fn:str)->dict:
        '''
        Get function schema of function in cls
        '''
        fn = getattr(self, fn)
        fn_schema = {k:str(v) for k,v in fn.__annotations__.items()}
        return fn_schema

    @staticmethod
    def get_annotations(fn:callable) -> dict:
        return fn.__annotations__



    @classmethod
    def kill(cls, *modules, mode:str = 'pm2', verbose:bool = True):
        servers = cls.servers()
        for module in modules:
            delete_modules = [server for server in servers if  module in server]
            for d_m in delete_modules:
                if verbose:
                    cls.print(f'Killing {d_m}...')
                if mode == 'pm2':
                    cls.pm2_kill(d_m)
                elif mode == 'ray':
                    cls.ray_kill(d_m)

        return delete_modules

    def destroy(self):
        self.kill(self.module_name)
        return path
    
    def self_destruct(self):
        self.kill(self.module_name)    
        
    def self_restart(self):
        self.restart(self.module_name)
        
    @classmethod
    def set_shortcut(cls, shortcut: str, kwargs: dict) -> dict:
        self.shortcuts = self.get_shortcuts()
        # remove shortcut if it exists
        kwargs.pop('shortcut', None)
        cls.shortcuts[shortcut] = kwargs
        self.put_json('shortcuts', cls.shortcuts)
        
        return kwargs
    
    @classmethod
    def get_shortcut(cls, shortcut:str) -> dict:
        self.shortcuts = cls.get_shortcuts()
        kwargs =  cls.shortcuts.get(shortcut, None)
        return kwargs
    
    def get_shortcuts(cls) -> dict:
        return cls.get_json('shortcuts')

    @classmethod
    def has_shortcut(cls, shortcut:str):
        return cls.get_shortcut(shortcut) != None
    
    @classmethod
    def rm_shortcut(cls, shortcut) -> str:
        shortcuts = cls.get_shortcuts()
        if shortcut in shortcuts:
            cls.shortcuts.pop(shortcut)
            cls.put_json('shortcuts', cls.shortcuts)
        return shortcut
    ## PM2 LAND
    @classmethod
    def launch(cls, 
               module:str = None, 
               fn: str = 'serve',
               args : list = None,
               kwargs: dict = None,
               refresh:bool=True,
               mode:str = 'pm2',
               name:Optional[str]=None, 
               tag:str=None, 
               tag_seperator: str = ':',
               user: str = None,
               key : str = None,
               shortcut = None,
               device = None,
               **extra_kwargs):
        '''
        Launch a module as pm2 or ray 
        '''

        kwargs = kwargs if kwargs else {}
        args = args if args else []
        if module == None:
            module = cls 
        elif isinstance(module, str):

            module = cls.get_module(module) 
            
        if name == None:
            if hasattr(module, 'module_path'):
                name = module.module_path()
            else:
                name = module.__name__.lower()
                
        if tag != None:
            name = f'{name}{tag_seperator}{tag}'
                
        cls.print(f'[bold cyan]Launching[/bold cyan] [bold yellow]class:{module.__name__}[/bold yellow] [bold white]name[/bold white]:{name} [bold white]fn[/bold white]:{fn} [bold white]mode[/bold white]:{mode}', color='green')
            
        if fn == 'serve':
            kwargs['tag'] = kwargs.get('tag', tag)
            kwargs['name'] = kwargs.get('name', name)

        if mode == 'local':
            return getattr(module, fn)(*args, **kwargs)

        elif mode == 'pm2':
            
            launch_kwargs = dict(
                    module=module, 
                    fn = fn,
                    name=name, 
                    tag=tag, 
                    args = args,
                    kwargs = kwargs,
                    refresh=refresh,
                    device= device,
                    **extra_kwargs
            )
            

            assert fn != None, 'fn must be specified for pm2 launch'
            launch_fn = getattr(cls, f'pm2_launch')
            stdout = launch_fn(**launch_kwargs)
            return launch_kwargs
            
        elif mode == 'ray':
            launch_kwargs = dict(
                    module=module, 
                    name=name, 
                    tag=tag, 
                    args = args,
                    kwargs = kwargs,
                    refresh=refresh,
                    serve = serve,
                    **extra_kwargs
            )
            
            launch_fn = getattr(cls, f'{mode}_launch')
            return launch_fn(**launch_kwargs)
        else: 
            raise Exception(f'launch mode {mode} not supported')

    deploy = launch
    
    @classmethod
    def pm2_kill_all(cls, verbose:bool = True):
        for module in cls.pm2_list():
            
            cls.pm2_kill(module)
            if verbose:
                cls.print(f'[red] Killed {module}[/red]')
    @classmethod
    def pm2_list(cls, verbose:bool = False) -> List[str]:
        output_string = cls.run_command('pm2 status', verbose=False)
        module_list = []
        for line in output_string.split('\n'):
            if '│ default     │ ' in line:
                module_name = line.split('│')[2].strip()
                module_list += [module_name]
                
        return module_list
            
    # commune.run_command('pm2 status').stdout.split('\n')[5].split('    │')[0].split('  │ ')[-1]commune.run_command('pm2 status').stdout.split('\n')[5].split('    │')[0].split('  │ ')[-1] 
    @classmethod
    def pm2_launch(cls, 
                   module:str = None,  
                   fn: str = 'serve',
                   name:Optional[str]=None, 
                   tag:str=None, 
                   args : list = None,
                   kwargs: dict = None,
                   device:str=None, 
                   interpreter:str='python3', 
                   no_autorestart: bool = False,
                   verbose: bool = True , 
                   refresh:bool=True ):
        
        # avoid these references fucking shit up
        args = args if args else []
        kwargs = kwargs if kwargs else {}
        
        if isinstance(module, str):
            assert isinstance(module, str), f'module must be a string, not {type(module)}'
            module = cls.get_module(module)
        elif module == None:
            module = cls
            
        module_name =module.default_module_name() if name == None else name
            
        
        module_path = module.__module_file__()
        
        # build command to run pm2
        command = f" pm2 start {module_path} --name {module_name} --interpreter {interpreter}"
        if no_autorestart:
            command = command + ' ' + '--no-autorestart'

        # convert args and kwargs to json strings
        kwargs_str = json.dumps(kwargs).replace('"', "'")
        args_str = json.dumps(args).replace('"', "'")

        if refresh:
            cls.pm2_kill(module_name)   
        
        command = command + ' -- ' + f'--fn {fn} --kwargs "{kwargs_str}" --args "{args_str}"'
        env = {}

        if device != None:
            if isinstance(device, int):
                env['CUDA_VISIBLE_DEVICES']=str(device)
            if isinstance(device, list):
                env['CUDA_VISIBLE_DEVICES']=','.join(list(map(str, device)))
                
        if verbose:

            cls.print(f'Launching {module_name} with command: {command}', color='green')
        
        
        stdout = cls.run_command(command, env=env, verbose=verbose)
        # cls.print(f'STDOUT: \n {stdout}', color='green')
        return stdout
    
    @classmethod
    def pm2_kill(cls, name:str, verbose:bool = False):
        output_list = []
        pm2_list = cls.pm2_list()
        for module in pm2_list:
            if module.startswith(name):
                output_str = cls.run_command(f"pm2 delete {module}", verbose=verbose)
                output_list.append(output_str)
        return output_list
    @classmethod
    def pm2_restart(cls, name:str, verbose:bool=False):
        pm2_list = cls.pm2_list()
        restarted_modules = []
        for module in pm2_list:
            if module.startswith(name):
<<<<<<< HEAD
                
                cls.run_command(f"pm2 restart {module}", verbose=verbose)
=======
                cls.run_command(f"pm2 restart {name}", verbose=verbose)
>>>>>>> 13cf766f
                restarted_modules.append(module)
                
        if verbose:
            stdout = cls.run_command(f"pm2 status")

            cls.print(stdout, color='orange')
            
        return restarted_modules
            
<<<<<<< HEAD
        
=======
>>>>>>> 13cf766f
            
    def restart_self(self, mode:str='pm2'):
        assert hasattr(self, 'module_name'), 'self.module_name must be defined to restart'
        return self.restart(self.module_name)
    @classmethod
    def restart(cls, name:str = None, mode:str='pm2', verbose:bool = False):
        if name == None:
            name = cls.default_module_name()
        if mode == 'pm2':
            return cls.pm2_restart(name, verbose=verbose)
        elif mode == 'ray':
            return cls.ray_restart(name)
        else:
            raise Exception(f'mode {mode} not supported')
        

    @classmethod
    def pm2_status(cls, verbose=True):
        stdout = cls.run_command(f"pm2 status")
        if verbose:
            cls.print(stdout,color='green')
        return stdout


    @classmethod
    def pm2_logs(cls, module:str,verbose=True):
        return cls.run_command(f"pm2 logs {module}", verbose=verbose)

    @classmethod
    def argparse(cls, verbose: bool = False):
        import argparse
        parser = argparse.ArgumentParser(description='Gradio API and Functions')
        parser.add_argument('-fn', '--fn', dest='function', help='run a function from the module', type=str, default="__init__")
        parser.add_argument('-kwargs', '--kwargs', dest='kwargs', help='key word arguments to the function', type=str, default="{}")  
        parser.add_argument('-args', '--args', dest='args', help='arguments to the function', type=str, default="[]")  
        args = parser.parse_args()
        if verbose:
            cls.print('Argparse Args: ',args, color='cyan')
        args.kwargs = json.loads(args.kwargs.replace("'",'"'))
        args.args = json.loads(args.args.replace("'",'"'))
        return args

    @classmethod
    def run(cls): 
        args = cls.argparse()
        if args.function == '__init__':
            return cls(*args.args, **args.kwargs) 
        else:
            return getattr(cls, args.function)(*args.args, **args.kwargs)     
       
    
    @classmethod
    def api(cls, *args, **kwargs):
        from commune.api import API
        return API(*args, **kwargs)
    

    
    @classmethod
    def get_methods(cls, obj:type= None, modes:Union[str, List[str]] = 'all',  ) -> List[str]:
        '''
        
        Get methods of the obj, which defaults to the class object if None
        
        Args:
            obj (object): object to get methods from
            modes:
        
        '''
        methods = []
        obj = obj if obj else cls
        
        if modes == 'all':
            modes = ['class', 'self']
        
        default_modes = ['class', 'self']
        
        for mode in modes:
            assert mode in default_modes, f'{mode} not in {default_modes}'
            methods.extend(getattr(cls, f'get_{mode}_methods')(obj))
            
    @classmethod
    def get_class_methods(cls, obj=None) -> List[str]:
        from commune.utils.function import get_class_methods
        return get_class_methods(obj if obj else cls)
        
    @classmethod
    def get_self_methods(cls, obj=None) -> List[str]:
        from commune.utils.function import get_self_methods
        return get_self_methods(obj if obj else cls)
        
        
    ## RAY LAND
    
    @classmethod
    def ray_stop(cls):
        cls.run_command('ray stop')

    @classmethod
    def ray_import(cls):
        import ray
        return ray
    @classmethod
    def ray_start(cls):
        '''
        Start the ray cluster 
        (TODO: currently supports head)
        '''
        return cls.run_command('ray start --head')

    @classmethod
    def ray_restart(cls, stop:dict={}, start:dict={}):
        '''
        
        Restart  ray cluster
        
        '''
        command_out_dict = {}
        command_out_dict['stop'] = cls.ray_stop(**stop)
        command_out_dict['start'] = cls.ray_start(**start)
        return command_out_dict


    default_ray_env = {'address':'auto', 
                     'namespace': 'default',
                      'ignore_reinit_error': False,
                      'dashboard_host': '0.0.0.0',
                      '_system_config': {
                                "object_spilling_config": json.dumps(
                                    {"type": "filesystem", "params": {"directory_path": "/tmp/spill"}},
                                )
                            }
                      
                      }
    
    # @classmethod
    # def namespace(cls, data: Dict=None) -> 'Munch':
    #     data = data if data else {}
    #     assert isinstance(data, dict), f'data must be a dict, got {type(data)}'
    #     return cls.dict2munch( data)

    
    @classmethod
    def ray_init(cls,init_kwargs={}):
        import ray

        init_kwargs =  {**cls.default_ray_env, **init_kwargs}
        if cls.ray_initialized():
            # shutdown if namespace is different
            if cls.ray_namespace() == cls.default_ray_env['namespace']:
                return cls.ray_runtime_context()
            else:
                ray.shutdown()
  
        ray_context = ray.init(**init_kwargs)
        return ray_context

    @classmethod
    def ray_runtime_context(cls):
        return ray.get_runtime_context()


    @classmethod
    def ray_stop(cls):
        return cls.run_command('ray stop')

    @classmethod
    def ray_start(cls):
        return cls.run_command('ray start --head')


    @classmethod
    def ray_status(cls, *args, **kwargs):
        return cls.run_command('ray status',  *args, **kwargs)

    @classmethod
    def ray_initialized(cls):
        import ray
        return ray.is_initialized()

    # def resource_usage(self):
    #     resource_dict =  self.config.get('actor', {}).get('resources', None)
    #     resource_dict = {k.replace('num_', ''):v for k,v in resource_dict.items()}
    #     resource_dict['memory'] = self.memory_usage(mode='ratio')
    #     return  resource_dict
    
    @classmethod
    def ensure_ray_context(cls, ray_config:dict = None):
        ray_config = ray_config if ray_config != None else {}
        
        if cls.ray_initialized():
            ray_context = cls.get_ray_context()
        else:
            ray_context =  cls.ray_init(init_kwargs=ray_config)
        
        return ray_context
    @classmethod
    def ray_env(cls):
        import ray
        if not cls.ray_initialized():
            cls.ray_init()
        return ray
    
    @classmethod
    def get_module_name(cls, name:str=None, tag:str=None, seperator:str='.'):
        name = name if name else cls.__name__.lower()
        if tag != None:
            name = tag + seperator + name
        return name
    @classmethod 
    def ray_launch(cls, 
                   module= None, 
                   name:Optional[str]=None, 
                   tag:str=None, 
                   args:List = None, 
                   refresh:bool = False,
                   kwargs:Dict = None,
                   serve: bool = False, 
                   **actor_kwargs):
        
        launch_kwargs = dict(locals())
        launch_kwargs.update(launch_kwargs.pop('actor_kwargs'))
        launch_kwargs = deepcopy(launch_kwargs)
        ray = cls.ray_env()
        """
        deploys process as an actor or as a class given the config (config)
        """
        args = args if args != None else []
        kwargs = kwargs if kwargs != None else {}
        module_class = None
        if isinstance(module, str):
            module_class = cls.get_module(module)
        elif module == None :
            module_class = cls

        else:
            module_class = cls.module(module)
            
        name = self.get_module_name(name=name, tag=tag) 
        assert isinstance(name, str)
        
        actor_kwargs['name'] = name
        actor_kwargs['refresh'] = refresh

        actor = cls.create_actor(module=module_class,  args=args, kwargs=kwargs, **actor_kwargs) 
        if serve:
            actor = actor.serve(ray_get=False)
        
        return actor
            

    default_ray_env = {'address':'auto', 
                     'namespace': 'default',
                      'ignore_reinit_error': False,
                      'dashboard_host': '0.0.0.0'}
    @classmethod
    def ray_init(cls,init_kwargs={}):
        import ray
        init_kwargs =  {**cls.default_ray_env, **init_kwargs}
        ray_context = {}
        if cls.ray_initialized():
             ray_context =  cls.ray_runtime_context()
        else: 
            ray_context = ray.init(**init_kwargs)
            
        return ray_context
    
    @classmethod
    def create_actor(cls,
                 module : str = None,
                 name:str = None,
                 tag:str = None,
                 kwargs: dict = None,
                 args:list =None,
                 cpus:int = 1.0,
                 gpus:int = 0,
                 detached:bool=True, 
                 max_concurrency:int=50,
                 refresh:bool=True,
                 verbose:bool= True,
                 virtual:bool = True):
        
        # self.ray_init()
        import ray, torch
        module = module if module != None else cls 
        
        cls_kwargs = kwargs if kwargs else {}
        cls_args = args if args else []
        name = name if name != None else module.__name__
        resources = {}
        resources['num_cpus'] = cpus
        resources['num_gpus'] = gpus

        if not torch.cuda.is_available() and 'num_gpus' in resources:
            del resources['num_gpus']

        # configure the option_kwargs
        options_kwargs = {'name': name,
                          'max_concurrency': max_concurrency,
                           **resources}
        
        # detatch the actor from the process when it finishes
        if detached:
            options_kwargs['lifetime'] = 'detached'
            
        # setup class init config
        # refresh the actor by killing it and starting it (assuming they have the same name)
        if refresh:
            if cls.actor_exists(name):
                cls.kill_actor(actor=name,verbose=verbose)
                # assert not Module.actor_exists(name)

        options_kwargs['namespace'] = 'default'

        # create the actor if it doesnt exisst
        # if the actor is refreshed, it should not exist lol (TODO: add a check)
        


        actor = cls.get_actor(name, virtual=virtual)

        
        return actor

    @staticmethod
    def get_actor_id( actor):
        assert isinstance(actor, ray.actor.ActorHandle)
        return actor.__dict__['_ray_actor_id'].hex()

    @classmethod
    def create_pool(cls, replicas=3, actor_kwargs_list=[], **kwargs):
        if actor_list == None:
            actor_kwargs_list = [kwargs]*replicas

        actors = []
        for actor_kwargs in actor_kwargs_list:
            actors.append(cls.deploy(**a_kwargs))

        return ActorPool(actors=actors)

    @classmethod
    def virtual_actor(cls, actor):
        from commune.block.ray.client.ray_client import ClientModule
        return ClientModule(actor=actor)

    @classmethod
    def kill_actor(cls, actor, verbose=True):
        import ray

        if cls.actor_exists(actor):
            actor = ray.get_actor(actor)
        else:
            if verbose:
                print(f'{actor} does not exist for it to be removed')
            return None
        ray.kill(actor)
    
        return True
    ray_kill = kill_actor
        
       
    @classmethod
    def actor_exists(cls, actor):
        ray = cls.ray_env()
        if isinstance(actor, str):
            try:
                ray.get_actor(actor)
                actor_exists = True
            except ValueError as e:
                actor_exists = False
            
            return actor_exists
        else:
            raise NotImplementedError

    @classmethod
    def ray_actor(cls ,actor_name:str, virtual:bool=True):
        '''
        Gets the ray actor
        '''
        ray  = cls.ray_env()
        actor =  ray.get_actor(actor_name)
        # actor = Module.add_actor_metadata(actor)
        if virtual:
            actor = cls.virtual_actor(actor=actor)
        return actor
    
    get_actor = ray_actor

    @classmethod
    def ray_runtime_context(cls):
        import ray
        return ray.get_runtime_context()

    @classmethod
    def ray_namespace(cls):
        import ray
        return ray.get_runtime_context().namespace

    @classmethod
    def ray_context(cls):
        import ray
        return ray.runtime_context.get_runtime_context()

    @staticmethod
    def ray_objects( *args, **kwargs):

        return ray.experimental.state.api.list_objects(*args, **kwargs)
    
    @classmethod
    def ray_actors(cls, state='ALIVE', names_only:bool = True,detail:bool=True, *args, **kwargs):
        
        ray = cls.ray_env()
        from ray.experimental.state.api import list_actors
              
        kwargs['filters'] = kwargs.get('filters', [("state", "=", state)])
        kwargs['detail'] = detail

        actor_info_list =  list_actors(*args, **kwargs)
        ray_actors = []
        for i, actor_info in enumerate(actor_info_list):
            # resource_map = {'memory':  Module.get_memory_info(pid=actor_info['pid'])}
            resource_list = actor_info_list[i].pop('resource_mapping', [])
            resource_map = {}
            for resource in resource_list:
                resource_map[resource['name'].lower()] = resource['resource_ids']
            actor_info_list[i]['resources'] = resource_map
            if names_only:
                ray_actors.append(actor_info_list[i]['name'])
            else:
                ray_actors.append(actor_info_list[i])
            
        return ray_actors
    actors = ray_actors
    
    @classmethod
    def actor_resources(cls, actor:str):
        resource_map = cls.ray_actor_map()[actor]['required_resources']
        k_map = {
            'GPU': 'gpus',
            'CPU': 'cpus'
        }
        return {k_map[k]:float(v) for k,v in resource_map.items() }
    @classmethod
    def ray_actor_map(cls, ):
        ray = cls.ray_env()
        actor_list = cls.ray_actors(names_only=False, detail=True)
        actor_map  = {}
        for actor in actor_list:
            actor_name = actor.pop('name')
            actor_map[actor_name] = actor
        return actor_map
    actor_map = ray_actor_map
    
    @classmethod
    def ray_tasks(cls, running=False, name=None, *args, **kwargs):
        ray = cls.ray_env()
        filters = []
        if running == True:
            filters.append([("scheduling_state", "=", "RUNNING")])
        if isinstance(name, str):
            filters.append([("name", "=", name)])
        
        if len(filters)>0:
            kwargs['filters'] = filters

        ray_tasks = ray.experimental.state.api.list_tasks(*args, **kwargs)
        return ray_tasks
   
    @staticmethod
    def ray_nodes( *args, **kwargs):
        from ray.experimental.state.api import list_nodes
        return list_nodes(*args, **kwargs)
    @classmethod
    def ray_get(cls,*jobs):
        cls.ray_env()
        return ray.get(jobs)
    @classmethod
    def ray_wait(cls, *jobs):
        cls.ray_env()
        finished_jobs, running_jobs = ray.wait(jobs)
        return finished_jobs, running_jobs
    
    
    @classmethod
    def ray_put(cls, *items):
        ray = cls.ray_env()
        import ray
        return [ray.put(i) for i in items]

    @staticmethod
    def get_ray_context():
        import ray
        return ray.runtime_context.get_runtime_context()
    
    
    @classmethod
    def module(cls,
               module: Any = None ,
               init_module:bool=False , 
               serve:bool=False, 
               **kwargs):
        '''
        Wraps a python class as a module
        '''
        
        if module is None:
            return cls.root_module()
        if isinstance(module, str):
            modules = cls.module_list()
            if module in modules:
                return cls.get_module(module,**kwargs)
            elif module in self.servers():
                return self.connect(module,**kwargs)
    

        # serve the module if the bool is True
        is_class = cls.is_class(module)
        cls.print(f'is_class: {is_class}')
        module_class = module if is_class else module.__class__
        
        
        
        class ModuleWrapper(Module):
            def __init__(self, *args,**kwargs): 
                if init_module:
                    Module.__init__(self,**kwargs)
                if is_class:
                    self.module = module_class(*args, **kwargs)
                else:
                    self.module = module
                
                # merge the inner module into the wrappers
                self.merge(self.module)
            @classmethod
            def __module_file__(cls): 
                return cls.get_module_path(simple=False)
            
            def __call__(self, *args, **kwargs):
                return self.module.__call__(self, *args, **kwargs)

            def __str__(self):
                return self.module.__str__()
            
            def __repr__(self):
                return self.module.__repr__() 
            @classmethod
            def default_module_name(cls) -> str:
                return module_class.__name__.lower()
 
            @classmethod
            def functions(cls):
                return Module.get_functions(module)
            # class Module(Module):
        if is_class:
            return ModuleWrapper
        else:
            return ModuleWrapper()
        
        
            
        # return module

    # UNDER CONSTRUCTION (USE WITH CAUTION)
    
    def setattr(self, k, v):
        setattr(self, k, v)
        
    @classmethod
    def default_module_name(cls) -> str:
        return cls.module_class().lower()

    def setattributes(self, new_attributes:Dict[str, Any]) -> None:
        '''
        Set a dictionary to the slf attributes 
        '''
        assert isinstance(new_attributes, dict), f'locals must be a dictionary but is a {type(locals)}'
        self.__dict__.update(new_attributes)

    @staticmethod
    def get_template_args( template:str) -> List[str]:
        '''
        get the template arguments from a string such that
        template = 'hello {name} {age}' returns ['name', 'age']
        
        Args:
            template (str): template string
        Returns:
            List[str]: list of template arguments
            
            
        '''
        from string import Formatter
        template_args =  [i[1] for i in Formatter().parse(template)  if i[1] is not None] 
        
        return template_args
         
    def merge_dict(self, python_obj: Any, include_hidden:bool=False):
        '''
        Merge the dictionaries of a python object into the current object
        '''
        for k,v in python_obj.__dict__.items():
            if include_hidden == False:
                #i`f the function name starts with __ then it is hidden
                if k.startswith('__'):
                    continue
            self.__dict__[k] = v
      

    @classmethod
    def merge(cls, *args, 
                        include_hidden:bool=True, 
                        allow_conflicts:bool=True):
        
        '''
        Merge the functions of a python object into the current object (a)
        '''
        if len(args) == 1:
            a = cls
            b = args[0]
        elif len(args) == 2:
            a = args[0]
            b = args[1]
        else:
            raise ValueError('must have 1 or 2 arguments')
        if isinstance(a, str):
            a = cls.get_module(a)
        elif isinstance(b, str):
            b = cls.get_module(b)
        
        for b_fn_name in dir(b):
            if include_hidden == False:
                #i`f the function name starts with __ then it is hidden
                if b_fn_name.startswith('__'):
                    continue
                
            # if the function already exists in the object, raise an error
            if  allow_conflicts:
                if hasattr(a, b_fn_name):
                    cls.print(f'Warning: overriding function {b_fn_name} already exists in {a}', color='yellow')
            else:
                assert not hasattr(a, b_fn_name), f'function {b_fn_name} already exists in {a}'
                
            # get the function from the python object
            try: 
                b_fn = getattr(b, b_fn_name)
            except NotImplementedError as e:
                print(e)
            if callable(b_fn):
                setattr(a, b_fn_name, b_fn)  
                
        return a
   



    @classmethod
    def nest_asyncio(cls):
        import nest_asyncio
        nest_asyncio.apply()
        
        
    # JUPYTER NOTEBOOKS
    @classmethod
    def jupyter(cls):
        cls.nest_asyncio()
        
    enable_jupyter = jupyter
        
        
    @classmethod
    def int_to_ip(cls, *args, **kwargs):
        return cls.import_object('commune.utils.network.int_to_ip')(*args, **kwargs)
        
    @classmethod
    def ip_to_int(cls, *args, **kwargs):
        return cls.import_object('commune.utils.network.ip_to_int')(*args, **kwargs)

    @classmethod
    def ip_version(cls, *args, **kwargs):
        return cls.import_object('commune.utils.network.ip_version')(*args, **kwargs)
    
    @classmethod
    def get_external_ip(cls, *args, **kwargs) ->str:
        return cls.import_object('commune.utils.network.get_external_ip')(*args, **kwargs)

    @classmethod
    def external_ip(cls, *args, **kwargs) -> str:
        if not hasattr(cls, '__external_ip__'):
            self.__external_ip__ =  cls.get_external_ip(*args, **kwargs)
            
        return self.__external_ip__
        
    
    @classmethod
    def get_external_ip(cls, *args, **kwargs) ->str:
        return cls.import_object('commune.utils.network.get_external_ip')(*args, **kwargs)

    @classmethod
    def public_ip(cls, *args, **kwargs):
        return cls.get_public_ip(*args, **kwargs)
    
    @staticmethod
    def is_class(module: Any) -> bool:
        return type(module).__name__ == 'type' 
    
    external_ip = get_external_ip
    
    @classmethod
    def upnpc_create_port_map(cls, port:int):
        return cls.import_object('commune.utils.network.upnpc_create_port_map')(port=port)

    @classmethod
    def set_env(cls, key:str, value:str)-> None:
        '''
        Pay attention to this function. It sets the environment variable
        '''
        import os
        os.environ[key] = value
        return value 

    @classmethod
    def get_env(cls, key:str)-> None:
        '''
        Pay attention to this function. It sets the environment variable
        '''
        import os
        return  os.environ[key] 


    
    ### GPU LAND
    
    @classmethod
    def gpus(cls) -> List[int]:
        import torch
        available_gpus = [int(i) for i in range(torch.cuda.device_count())]
        return available_gpus
    
    @classmethod
    def cuda_available(cls) -> bool:
        import torch
        return torch.cuda.is_available()
    @classmethod
    def gpu_map(cls) -> Dict[int, Dict[str, float]]:
        import torch
        gpu_info = {}
        for gpu_id in cls.gpus():
            mem_info = torch.cuda.mem_get_info(gpu_id)
            gpu_info[int(gpu_id)] = {
                'name': torch.cuda.get_device_name(gpu_id),
                'free': mem_info[0],
                'used': (mem_info[1]- mem_info[0]),
                'total': mem_info[1]
            }
        return gpu_info
    
    gpu_info = gpu_memory_map = gpu_map
 
    @classmethod
    def total_gpu_memory(cls) -> int:
        total_gpu_memory = 0
        for gpu_id, gpu_info in cls.gpu_map().items():
            total_gpu_memory += gpu_info['total']
        return total_gpu_memory

    @classmethod
    def used_gpu_memory(cls) -> int:
        used_gpu_memory = 0
        for gpu_id, gpu_info in cls.gpu_map().items():
            used_gpu_memory += gpu_info['used'] 
        return used_gpu_memory

    @classmethod
    def least_used_gpu(cls, free_gpu_memory:dict = None, return_tuple:bool = False, **kwargs) -> int:
        """ Returns a dictionary of gpu_id to max memory for each gpu.
        Args:
            total_memory (int, optional): Total memory to allocate. Defaults to None.
            buffer_memory (int, optional): Buffer memory to leave on each gpu. Defaults to 10.
        
        Returns 
            Dict[int, str]: Dictionary of gpu_id to max memory for each gpu.
        """
        if free_gpu_memory is None:
            free_gpu_memory = cls.free_gpu_memory(**kwargs)
        assert isinstance(free_gpu_memory, dict), f'free_gpu_memory must be a dict, not {type(free_gpu_memory)}'
        most_available_gpu_tuples = sorted(free_gpu_memory.items(), key=lambda x: x[1] , reverse=True)
        if return_tuple:
            return most_available_gpu_tuples[0]
        return most_available_gpu_tuples[0][0]
    most_free_gpu = least_used_gpu
    
    @classmethod
    def most_free_gpu_memory(cls, *args, **kwargs) -> int:
        gpu_id = cls.most_free_gpu()
        return cls.free_gpu_memory(*args, **kwargs)[gpu_id]
    
    @classmethod
    def gpu_info(cls, device:int = None) -> Dict[str, Union[int, float]]:
        '''
        Get the gpu info for a given device
        '''
        if device is None:
            device = 0
        gpu_map = cls.gpu_map()
        return gpu_map[device]

    # CPU LAND
    
    @classmethod
    def cpu_count(cls):
        try:
            return len(os.sched_getaffinity(0))
        except AttributeError:
            # OSX does not have sched_getaffinity
            return os.cpu_count()

    def resolve_tag(self, tag:str = None) -> str:
        if tag is None:
            tag = self.tag
        return tag

    @classmethod
    def resolve_device(cls, device:str = None, verbose:bool=True, find_least_used:bool = True) -> str:
        
        '''
        Resolves the device that is used the least to avoid memory overflow.
        '''
        import torch
        if device == None:
            device = 'cuda' if torch.cuda.is_available() else 'cpu'
        if device == 'cuda':
            assert torch.cuda.is_available(), 'Cuda is not available'
            gpu_id = 0
            if find_least_used:
                gpu_id = cls.least_used_gpu()
                
            device = f'cuda:{gpu_id}'
        
            if verbose:
                device_info = cls.gpu_info(gpu_id)
                cls.print(f'Using device: {device} with {device_info["free"]} GB free memory', color='yellow')
        return device  
    

    @classmethod
    def get_num_params(cls, model:'nn.Module' = None)->int:
        import numpy as np
        from torch import nn
        model_parameters = filter(lambda p: p.requires_grad, model.parameters())
        num_params = sum([np.prod(p.size()) for p in model_parameters])
        return num_params

    @classmethod
    def get_tensor_size(cls, tensor:'torch.Tensor'):
        import torch
        return tensor.nelement() * tensor.element_size()
    @classmethod 
    def get_model_device(cls, model, fast_and_lazy:bool = True) -> 'torch.device':
        if fast_and_lazy:
            return next(model.parameters()).device
        else:
            unique_devices = set()
            for p in model.parameters():
                unique_devices.add(p.device)
            return list(unique_devices)[0]
        return next(model.parameters()).device
    
    
    @classmethod
    def available_models(cls):
        return cls.get_module('model.transformer').models()
    
    def model_size(self, **kwargs ):
        return self.get_model_size(model=self, **kwargs)
    
    
    @classmethod
    def get_empty_model(cls, model):
        from transformers import  AutoModelForCausalLM, AutoModel, AutoConfig
        from accelerate import init_empty_weights
        print(f'loading config model from {model}...')
        model = cls.shortcuts.get(model, model)

        if isinstance(model, str):
            model_config = AutoConfig.from_pretrained(model)
            model_config_dict = model_config.to_dict()
            with init_empty_weights():
                model = AutoModelForCausalLM.from_config(model_config)
                
        return model
        
    @classmethod
    def get_model_size(cls, model, model_inflation_ratio: float = 1.0, keys:List[str]=None):
        
        if isinstance(model, str):
            model = cls.get_empty_model(model)
        params = {}
        size_in_bytes = 0 
        for name, param in model.named_parameters():
            if keys != None and name not in keys:
                continue
            
            size_in_bytes += cls.get_tensor_size(param)
          
        return size_in_bytes * model_inflation_ratio


    def num_params(self)->int:
        return self.get_num_params(self)

    def to_dict(self)-> Dict:
        return self.__dict__
    
    @classmethod
    def from_dict(cls, input_dict:Dict[str, Any]) -> 'Module':
        return cls(**input_dict)
        
    def to_json(self) -> str:
        import json
        state_dict = self.to_dict()
        assert isinstance(state_dict, dict), 'State dict must be a dictionary'
        return json.dumps(state_dict)
    
    @classmethod
    def resolve_logger(cls, logger = None):
        if not hasattr(cls,'logger'):
            from loguru import logger
            cls.logger = logger.opt(colors=True)
        if logger is not None:
            cls.logger = logger
        return cls.logger

    @classmethod
    def resolve_console(cls, console = None):
        if not hasattr(cls,'console'):
            from rich.console import Console
            cls.console = Console()
        if console is not None:
            cls.console = console
        return cls.console
    
    @classmethod
    def critical(cls, *args, **kwargs):
        console = cls.resolve_console()
        return console.critical(*args, **kwargs)
    
    @classmethod
    def log(cls, *args, **kwargs):
        console = cls.resolve_console()
        return console.log(*args, **kwargs)
    
    @classmethod
    def logs(cls, *args, **kwargs):

        return cls.pm2_logs(*args, **kwargs)

    @classmethod
    def print(cls, *text:str, 
              color:str=None, 
              return_text:bool=False, 
              verbose:bool = True,
              console: Console = None,
              **kwargs):
        if verbose:
            if color:
                kwargs['style'] = color
            console = cls.resolve_console(console)
            return console.print(*text, **kwargs)

    @classmethod
    def success(cls, *args, **kwargs):
        logger = cls.resolve_logger()
        return logger.success(*args, **kwargs)

    @classmethod
    def warning(cls, *args, **kwargs):
        logger = cls.resolve_logger()
        return logger.warning(*args, **kwargs)
    
    
    @classmethod
    def whitelist_functions(cls, mode='sudo') -> List[str]:
        access_control = cls.get_json('access_control',default={})
        access_control['whitelist'] = access_control.get('whitelist', {})
        access_control['whitelist'][mode]= access_control['whitelist'].get(mode, [])
        whitelist_functions = access_control['whitelist'][mode]
        if len(whitelist_functions) == 0:
            whitelist_functions = cls.functions(include_module=True)
            access_control['whitelist'][mode] = whitelist_functions
        return access_control['whitelist'][mode]
    
    @classmethod
    def blacklist_functions(cls, mode='sudo') -> List[str]:
        access_control = cls.get_json('access_control',default={})
        access_control['blacklist'] = access_control.get('blacklist', {})
        access_control['blacklist'][mode]= access_control['blacklist'].get(mode, [])
        whitelist_functions = access_control['blacklist'][mode]
        if len(whitelist_functions) == 0:
            whitelist_functions = []
            access_control['blacklist'][mode] = whitelist_functions
        return access_control['blacklist'][mode]

    @classmethod
    def error(cls, *args, **kwargs):
        logger = cls.resolve_logger()
        return logger.error(*args, **kwargs)
    
    @classmethod
    def debug(cls, *args, **kwargs):
        console = cls.resolve_console()
        return console.debug(*args, **kwargs)

    @classmethod
    def from_json(cls, json_str:str) -> 'Module':
        import json
        return cls.from_dict(json.loads(json_str))
     
    @classmethod
    def status(cls, *args, **kwargs):
        console = cls.resolve_console()
        return cls.console.status(*args, **kwargs)
    @classmethod
    def log(cls, *args, **kwargs):
        console = cls.resolve_console()
        return cls.console.log(*args, **kwargs)
       
    @classmethod
    def test(cls, *args, **kwargs):
        self = cls(*args, **kwargs)
               
               
    @classmethod
    def import_bittensor(cls):
        try:
            import bittensor
        except RuntimeError:
            cls.new_event_loop()
            import bittensor
        return bittensor
         
    @classmethod  
    def time( cls) -> float:
        import time
        return time.time()
    @classmethod
    def timestamp(cls) -> float:
        return int(cls.time())
    @classmethod
    def sleep(cls, seconds:float) -> None:
        import time
        time.sleep(seconds)
        return None
    
    
    # DICT LAND
    
    
    @classmethod
    def dict_put(cls, *args, **kwargs):
        dict_put = cls.import_object('commune.utils.dict.dict_put')
        return dict_put(*args, **kwargs)
    @classmethod
    def dict_get(cls, *args, **kwargs):
        dict_get = cls.import_object('commune.utils.dict.dict_get')
        return dict_get(*args, **kwargs)
    @classmethod
    def dict_delete(cls, *args, **kwargs):
        dict_delete = cls.import_object('commune.utils.dict.dict_delete')
        return dict_delete(*args, **kwargs)
    @classmethod
    def dict_has(cls, *args, **kwargs):
        dict_has = cls.import_object('commune.utils.dict.dict_has')
        return dict_has(*args, **kwargs)
    
    @classmethod
    def argv(cls, include_script:bool = False):
        import sys
        args = sys.argv
        if include_script:
            return args
        else:
            return args[1:]

    @classmethod
    def parse_args(cls, argv = None):
        if argv is None:
            argv = cls.argv()
        args = []
        kwargs = {}
        parsing_kwargs = False
        for arg in argv:
            if '=' in arg:
                parsing_kwargs = True
                key, value = arg.split('=', 1)
                # use determine_type to convert the value to its actual type
                kwargs[key] = cls.determine_type(value)
            else:
                assert parsing_kwargs is False, 'Cannot mix positional and keyword arguments'
                args.append(cls.determine_type(arg))
        return args, kwargs

    # BYTES LAND
    
    # STRING2BYTES
    @classmethod
    def str2bytes(cls, data: str, mode: str = 'utf-8') -> bytes:
        return bytes(data, mode)
    
    @classmethod
    def bytes2str(cls, data: bytes, mode: str = 'utf-8') -> str:
        try:
            return bytes.decode(data, mode)
        except UnicodeDecodeError:
            return data.hex()
    
    # JSON2BYTES
    @classmethod
    def dict2str(cls, data: str) -> str:
        return json.dumps(data)
    
    
    @classmethod
    def dict2bytes(cls, data: str) -> bytes:
        return cls.str2bytes(cls.json2str(data))
    
    @classmethod
    def bytes2dict(cls, data: bytes) -> str:
        data = cls.bytes2str(data)
        return json.loads(data)
    
    
    @classmethod
    def python2str(cls, input):
        input = deepcopy(input)
        input_type = type(input)
        if input_type in [dict]:
            input = json.dumps(input)
        elif input_type in [bytes]:
            input = cls.bytes2str(input)
        elif input_type in [list, tuple, set]:
            input = json.dumps(list(input))
        elif input_type in [int, float, bool]:
            input = str(input)
        return input

    @classmethod
    def str2python(cls, input)-> dict:
        assert isinstance(input, str)
        try:
            output_dict = json.loads(input)
        except json.JSONDecodeError as e:
            return input

        return output_dict
    
    
    def is_json_serializable(self, value):
        import json
        try:
            json.dumps(value)
            return True
        except:
            return False
            
            
            

    def restart_module(self, module:str) -> None:
        module = self.get_module(module)
        module.restart()
        return None
    
    
    # KEY LAND

    # MODULE IDENTITY LAND
    
    @classmethod
    def get_wallet( cls, *args, mode = 'bittensor', **kwargs) -> 'bittensor.Wallet':
        if mode == 'bittensor':
            return cls.get_module('bittensor').get_wallet(*args, **kwargs)
        elif mode == 'subspace':
            kwargs['mode'] = mode
            raise cls.get_key(*args, **kwargs)
            # return self.get_module('subspace').get_wallet(*args, **kwargs)  
               
    
    @classmethod
    def get_key(cls, *args,mode='subspace', **kwargs) -> None:

        if mode == 'subspace':
            return cls.get_module('subspace.key')(*args, **kwargs)
        if mode == 'substrate':
            return cls.get_module(f'web3.account.substrate')(*args, **kwargs)
        elif mode == 'evm':
            return cls.get_module('web3.account.evm')(*args, **kwargs)
        elif  mode == 'aes':
            return cls.get_module('crypto.key.aes')(*args, **kwargs)
        else:
            raise ValueError('Invalid mode for key')
        
            
    @classmethod
    def hash(cls, 
             data: Union[str, bytes], 
             mode: str = 'keccak', 
             **kwargs) -> bytes:
        if not hasattr(cls, 'hash_module'):
            cls.hash_module = cls.get_module('crypto.hash')()
        return cls.hash_module(data, mode=mode, **kwargs)
    
    @classmethod
    def decrypt(cls, data: str, password= None) -> Any:
        key = cls.get_key(mode='aes', key=password)
        data = key.decrypt(data)
        
        return cls.str2python(data)



    @classmethod
    def encrypt(cls, data: Union[str, bytes], password: str = None) -> bytes:
        data = cls.python2str(data)
        key = cls.get_key(mode='aes', key=password)
        return key.encrypt(data)
    @classmethod
    async def async_call(cls, module:str, fn: str ,  *args, **kwargs) -> None:
        # call a module
        module = await cls.async_connect(module)
        fn = getattr(module, fn)
        if inspect.iscoroutinefunction(fn):
            return await fn(*args, **kwargs)
        elif callable(fn):
            return fn(*args, **kwargs)
        else:
            return fn


    @classmethod
    def call(cls,  *args, **kwargs) -> None:
        loop = cls.get_event_loop()
        return loop.run_until_complete(cls.async_call(*args, **kwargs))
    
        
    @classmethod
    def call_pool(cls, module:str, fn: str ,  *args, **kwargs) -> None:
        # call a module
        
        module_pool = list(cls.namespace(module).keys())
        jobs = []
        for module in module_pool:
            jobs += [cls.async_call(module, fn, *args, **kwargs)]
        
        loop = cls.get_event_loop()
        module_results = loop.run_until_complete(asyncio.gather(*jobs))
        
        results_map = {}
        for module_name, module_result in zip(module_pool, module_results):
            results_map[module_name] = module_result
            
        return results_map

    pool = call_pool
            
    def resolve_key(self, key: str) -> str:
        if key == None:
            if not hasattr(self, 'key'):
                self.set_key(key)
            key = self.key
        elif isinstance(key, str):
            key = self.get_key(key)
            
        return key  
                
                
    def set_key(self, *args, **kwargs) -> None:
        # set the key
        if hasattr(args[0], 'public_key') and hasattr(args[0], 'address'):
            # key is already a key object
            self.key = args[0]
            self.public_key = self.key.public_key
            self.address = self.key.address
        else:
            # key is a string
            self.key = self.get_key(*args, **kwargs)
            self.public_key = self.key.public_key
      
    def set_network(self, network: str) -> None:
        self.network = network
        
        
    def sign(self, data:dict  = None, key: str = None) -> bool:
        key = self.resolve_key(key)
        return key.sign(data)    
    
    def verify(self, data:dict  = None, key: str = None) -> bool:
        key = self.resolve_key(key)
        
        return key.verify(data)
        
    
    def get_auth(self, 
                 data:dict  = None, 
                 key: str = None,
                 return_dict:bool = True,
                 encrypt: bool = False,
                 ) -> dict:
        
        key = self.resolve_key(key)
        if data == None:
            # default data  
            data = {'utc_timestamp': self.time()}

        sig_dict = key.sign(data, return_dict=return_dict)

        if encrypt:
            sig_dict['data'] = key.encrypt(sig_dict['data'])

        sig_dict['encrypted'] = encrypt
            
        
        
        return sig_dict
    
    
    @classmethod
    def start(cls, *args, **kwargs):
        return cls(*args, **kwargs)
    

      
    def authenticate(self, data, staleness: int = 60, ) -> bool:
        
        '''
        Args:
            auth {
                'signature': str,
                'data': str (json) with ['timestamp'],
                'public_key': str
            }
            
            statleness: int (seconds) - how old the request can be
        return bool
        '''
        if not isinstance(data, dict):
            return False
        
        fn = data.get('fn', None)
        assert fn != None, 'Must provide a function name'
        
        assert fn in self.whitelist_functions(), f'AuthFail: Function {fn} not in whitelist'
        assert fn not in self.blacklist_functions(), f'AuthFail: Function {fn} in blacklist'
        
        # # check if user is in the list of users
        # is_user = self.is_user(auth)
        
        # # check the data
        # data = auth['data']
        
        # expiration  = self.time() - staleness
        # is_user = bool(data['timestamp'] > expiration)
            
        return True
        
        
        
    def is_user(self, auth: dict = None) -> bool:
        assert isinstance(auth, dict), 'Auth must be provided'
        for k in ['signature', 'data', 'public_key']:
            assert k in auth, f'Auth must have key {k}'
            
        user_address = self.verify(user, auth)
        if not hasattr(self, 'users'):
            self.users = {}
        return bool(user_address in self.users)
        
        
    
    def add_user(self, user: str = None, info: dict = None):
        if not hasattr(self, 'users'):
            self.users = {}
        if info == None:
            info = {}
        info.update({'timestamp': self.time()})
        self.users[user] = info
    
    def rm_user(user: str = None):
        if not hasattr(self, 'users'):
            self.users = {}
        self.users.pop(user, None)
        
        
        
    @property
    def users(self):
        if not hasattr(self, '_users'):
            self._users = {}
        return self._users
    
    @users.setter
    def users(self, value: dict):
        self._users = value
        
    @classmethod
    def network(cls,  *args, mode='subspace', **kwargs) -> str:
        if mode == 'subspace':
            return self.get_module('subspace')(*args, **kwargs)
        else:
            raise ValueError('Invalid mode for network')
        
    def remove_user(self, key: str) -> None:
        if not hasattr(self, 'users'):
            self.users = []
        self.users.pop(key, None)
        
    @classmethod
    def deploy_fleet(cls, modules=None):
        if isinstance(modules, str):
            modules = [modules]
        modules = modules if modules else ['model.transformer', 'dataset.text.huggingface', 'dataset.text.bittensor']
            
 
        for module in modules:
            
            module_class = cls.get_module(module)
            assert hasattr(module_class,'deploy_fleet'), f'{module} does not have a deploy_fleet method'
            cls.get_module(module).deploy_fleet()
    # # ARRAY2BYTES
    # @classmethod
    # def array2bytes(self, data: np.array) -> bytes:
    #     if isinstance(data, np.array):
    #         data = data.astype(np.float64)
    #     return data.tobytes()
    
    
    # SUBSPACE BABY 
    @classmethod
    def subtensor(self, *args, **kwargs):
        import bittensor
        return bittensor.subtensor(*args, **kwargs)
    
    @classmethod
    def subspace(cls, *args, **kwargs):
        subspace = cls.get_module('subspace')(*args, **kwargs)
        return subspace
    @classmethod
    def network(cls, network='subtensor', *args, **kwargs) -> str:
        if network == 'subspace':
            return cls.subspace(*args, **kwargs)
        elif network == 'subtensor':
            return cls.subtensor(*args, **kwargs)
        else:
            raise ValueError('Invalid mode for network')
    

    @classmethod
    def resolve_network(cls, subspace: str) -> str:
        if subspace == None:
            subspace = cls.subspace()
        elif isinstance(subspace, str):
            subspace = cls.subspace(subspace)
            
        return subspace

    key = None 
    @classmethod
    def client(cls, *args, **kwargs) -> 'Client':
        return cls.import_object('commune.server.Client')(*args, **kwargs)
    
    @classmethod
    def server(cls, *args, **kwargs) -> 'Server':
        return cls.import_object('commune.server.Server')(*args, **kwargs)
    
    @classmethod
    def serializer(cls, *args, **kwargs) -> 'Serializer':
        return cls.import_object('commune.server.Serializer')(*args, **kwargs)

    @classmethod
    def copy(cls, data: Any) -> Any:
        import copy
        return copy.deepcopy(data)
    
    @classmethod
    def launchpad(cls):
        return cls.import_object('commune.launchpad.Launchpad')()
    @classmethod
    def determine_type(cls, x):
        if x.lower() == 'null':
            return None
        elif x.lower() in ['true', 'false']:
            return bool(x.lower() == 'true')
        elif x.startswith('[') and x.endswith(']'):
            # this is a list
            try:
                
                list_items = x[1:-1].split(',')
                # try to convert each item to its actual type
                return [cls.determine_type(item.strip()) for item in list_items]
            except:
                # if conversion fails, return as string
                return x
        elif x.startswith('{') and x.endswith('}'):
            # this is a dictionary
            try:
                dict_items = x[1:-1].split(',')
                # try to convert each item to a key-value pair
                return {key.strip(): cls.determine_type(value.strip()) for key, value in [item.split(':', 1) for item in dict_items]}
            except:
                # if conversion fails, return as string
                return x
        else:
            # try to convert to int or float, otherwise return as string
            try:
                return int(x)
            except ValueError:
                try:
                    return float(x)
                except ValueError:
                    return x

    @classmethod
    def set_port_range(cls, *port_range: list):
        if len(port_range) ==0 :
            port_range = cls.default_port_range
        elif len(port_range) == 1:
            if port_range[0] == None:
                port_range = cls.default_port_range

        assert len(port_range) == 2, 'Port range must be a list of two integers'        
        for port in port_range:
            assert isinstance(port, int), f'Port {port} range must be a list of integers'
        assert port_range[0] < port_range[1], 'Port range must be a list of integers'
                
        data = dict(port_range =port_range)
        cls.put_json('port_range', data, root=True)
        cls.port_range = data['port_range']
        return data['port_range']
    
    
    
    
    @classmethod
    def get_port_range(cls, port_range: list = None) -> list:

        if not cls.exists('port_range', root=True):
            cls.set_port_range(port_range)
            
        if port_range == None:
            port_range = cls.get_json('port_range', root=True)['port_range']
            
        if len(port_range) == 0:
            port_range = cls.default_port_range
            
        assert isinstance(port_range, list), 'Port range must be a list'
        assert isinstance(port_range[0], int), 'Port range must be a list of integers'
        assert isinstance(port_range[1], int), 'Port range must be a list of integers'
        return port_range
    
    @classmethod
    def port_range(cls):
        return cls.get_port_range()
    
    @classmethod
    def resolve_port_range(cls, port_range: list = None) -> list:
        return cls.get_port_range(port_range)
        return port_range
    
    @classmethod 
    def ansible(cls, *args, fn='shell', **kwargs):
        ansible_module = cls.get_module('ansible')()
        return getattr(ansible_module, fn)(*args, **kwargs)
        
    @classmethod
    def add_peer(cls, *args, **kwargs):
        loop = cls.get_event_loop()
        return loop.run_until_complete(cls.async_add_peer(*args, **kwargs))
       
    add_peers = add_peer
    
    
    @classmethod
    async def async_add_peer(cls, *peer_addresses,timeout:int=1):
        
        if len(peer_addresses) == 1:
            if isinstance(peer_addresses[0], list):
                peer_addresses = peer_addresses[0]
        
        peer_registry = await Module.async_get_json('peer_registry', default={})

        if len(peer_addresses) == 0:
            peer_addresses = cls.boot_peers
            
        peer_jobs = []
        # get the server registry for each peer
        for peer_address in peer_addresses:
            peer_job = cls.async_call(module=peer_address, fn='namespace', timeout=timeout)
            peer_jobs.append(peer_job)
            
        # wait for all jobs to complete
        peer_namespaces = await asyncio.gather(*peer_jobs)
        
        
        cls.print(f'Adding peer  to registry, {peer_addresses}')

        #  add each peer to the registry
        for peer_address, peer_namespace in zip(peer_addresses, peer_namespaces):
            # TODO : ADD PEER NAME
            if 'error' in peer_namespace:
                cls.print(f'Error adding peer {peer_address} to registry: {peer_namespace["error"]}',color='red')
                continue
            
            peer_registry[peer_address] = dict(name=None, 
                                               namespace=peer_namespace,
                                               address = peer_address)
            
        await Module.async_put_json('peer_registry', peer_registry)
        
        return peer_registry
    

    @staticmethod
    def is_number(value):
        try:
            int(value)
        except ValueError:
            return False
        return True

        

    
    @classmethod
    def rm_peer(cls, peer_address: str):
        peer_registry = Module.get_json('peer_registry', default={})
        result = peer_registry.pop(peer_address, None) 
        if result != None:
            result = peer_address      
            cls.put_json('peer_registry', peer_registry, root=True)
        return result
       
    @classmethod
    def rm_peers(cls, peer_addresses: list = None):
        rm_peers = []
        if peer_addresses == None:
            peer_addresses = cls.peers()
        if isinstance(peer_addresses, str):
            peer_addresses = [peer_addresses]
        for peer_address in peer_addresses:
            
            rm_peers.append(cls.rm_peer(peer_address))
        return rm_peers
            
      
    @classmethod
    def update_peers(cls, peers: list = None):
        if peers == None:
            peers = cls.peers()
            
        cls.print(peers)
        cls.add_peers(peers)
        
        
        
    @classmethod
    def update(cls, 

               min_update_delay: int = 60,
               force:bool = False, 
               verbose:bool = True,
               
               ):
        update_info = Module.get_json('update_info', default={})
        last_update_time = update_info.get('last_update', 0)
        current_time = cls.time()
        update_delay = (current_time - last_update_time)
        update_bool = (update_delay > min_update_delay) or force
        if update_bool:
            if verbose:
                cls.print('Updating server registry')
            cls.update_peers()
            cls.update_local_namespace()
            update_info['last_update'] = cls.time()
            cls.put_json('update_info', update_info, root=True)
            
        else:
            if verbose:
                cls.print(f'Server registry is up to date, skipping update, last update was {update_delay}s ', )
            
           
        cls.root_module()

        
        
    @classmethod
    def peer_registry(cls, update: bool = False):
        if update:
            cls.update_peers()
        return Module.get_json('peer_registry', default={})
    
    

    @classmethod
    def run_jobs(cls, jobs: List, mode ='asyncio',**kwargs):
        if mode == 'asyncio':
            loop = asyncio.get_event_loop()
            results = loop.run_until_complete(asyncio.gather(*jobs))
            return results
        else:
            raise ValueError(f"Invalid mode: {mode}")
        
    
    @classmethod
    def ls_peers(cls, update=False):
        peer_registry = cls.get_json('peer_registry', default={})
        return list(peer_registry.keys())
      
    @classmethod
    def peers(cls, update=False):
        peer_registry = cls.peer_registry(update=update)
        return list(peer_registry.keys())

    @classmethod
    def filter(cls, text_list: List[str], filter_text: str) -> List[str]:
        return [text for text in text_list if filter_text in text]

    @classmethod
    def get_file_contents(cls, class_name = None):
        if class_name is None:
            class_name = cls
        # Get the module that contains the class
        module = inspect.getmodule(class_name)
        if module is None:
            raise ValueError(f"Could not find module for class {class_name}")

        # Get the file path of the module
        module_file_path = os.path.abspath(module.__file__)

        # Read the contents of the file
        with open(module_file_path, 'r') as file:
            file_contents = file.read()

        return file_contents

    @classmethod
    def put_text(cls, path:str, text:str) -> None:
        # Get the absolute path of the file
        path = os.path.abspath(path)

        # Write the text to the file
        with open(path, 'w') as file:
            file.write(text)

    @classmethod
    def get_text(cls, path:str) -> None:
        # Get the absolute path of the file
        path = os.path.abspath(path)

        # Read the contents of the file
        with open(path, 'r') as file:
            content =  file.read()
            
        return content


    @classmethod
    def get_file_class(cls, path=None, ignore_error:bool = False):
        if cls == Module:
            return 'Module'
        # Get the file path of the module
        module_file_path = os.path.abspath(module.__file__)

        # Read the contents of the file
        with open(module_file_path, 'r') as file:
            file_contents = file.read()
            
        file_content = cls.get_file_contents(obj)
        for k in ['(commune.Module)']:
            if k in file_content:
                return file_content.split(k)[0].split('class')[-1]
        if ignore_error:
            return None
        else: 
            raise ValueError('Could not find class name in file')
        
 
    @classmethod
    def free_gpu_memory(cls, 
                     gpus:List[int] = None,
                     max_gpu_ratio: float = 0.9 ,
                     fmt = 'b') -> Dict[int, float]:
        import torch
        assert max_gpu_ratio <= 1.0 and max_gpu_ratio > 0, 'max_gpu_ratio must be less than 1.0 and greter than 0'
        free_gpu_memory = {}
        
        if fmt == 'gb' or fmt == 'GB':
            scale = 1e9
        elif fmt == 'mb':
            scale = 1e6
        elif fmt == 'kb':
            scale = 1e3
        elif fmt == 'b':
            scale = 1
        elif fmt in ['%', 'ratio']:
            scale = 1
        else:
            raise ValueError(f'Invalid format: {fmt}, options are gb, mb, kb, b')
        if gpus == None :
            gpus = cls.gpus()
            
        if isinstance(gpus, int):
            gpus = [gpus]
        
        gpus = [int(gpu) for gpu in gpus] 
    
        for gpu_id, gpu_info in cls.gpu_map().items():
            if int(gpu_id) in gpus:
                
                gpu_memory = min(gpu_info['free'], gpu_info['total']*max_gpu_ratio)
                free_gpu_memory[gpu_id] = cls.copy(gpu_memory /scale)
                if fmt == '%':
                    free_gpu_memory[gpu_id] = (free_gpu_memory[gpu_id]/gpu_info['total']) * 100
                    free_gpu_memory[gpu_id] = f'{free_gpu_memory[gpu_id]:.2f}%'
                elif fmt == 'ratio':
                    free_gpu_memory[gpu_id] = free_gpu_memory[gpu_id]/(gpu_info['total']+1e-10)
        if fmt == 'GB':
            free_gpu_memory = {k:f'{int(v)}GB' for k,v in free_gpu_memory.items()}
            
        
        try:
            total_free_memory = sum(free_gpu_memory.values())
        except TypeError as e:
            suffix_length = len(fmt) 
            total_free_memory = sum(list(map(lambda x: float(x[:-suffix_length]), free_gpu_memory.values())))
        assert total_free_memory > 0, 'No free memory on any GPU, please reduce the buffer ratio'

                
        return cls.copy(free_gpu_memory)
    
    



    @classmethod
    def max_gpu_memory(cls, model:str, max_gpu_ratio:float=0.8, fmt='b', model_inflation_ratio:float=1.2):
        
        if type(model) in [float, int]:
            model_size = model
        else:
            model_size = cls.get_model_size(model, model_inflation_ratio=model_inflation_ratio)
        free_gpu_memory = cls.free_gpu_memory(fmt=fmt, max_gpu_ratio=max_gpu_ratio)
        gpus = list(free_gpu_memory.keys()) 
        cls.print(free_gpu_memory)
        total_gpu_memory = sum(free_gpu_memory.values())
        assert model_size < total_gpu_memory, f'model size {model_size} is larger than total gpu memory {total_gpu_memory}, over gpus {gpus}'
        unallocated_model_memory = model_size
        # max_memory = {}
        max_memory = {}
        
        
        while unallocated_model_memory > 0:
            most_free_gpu, most_free_gpu_memory = cls.most_free_gpu(free_gpu_memory=deepcopy(free_gpu_memory), return_tuple=True)
            assert most_free_gpu not in max_memory 
            cls.print(most_free_gpu, most_free_gpu_memory)
            allocated_memory = min(most_free_gpu_memory, unallocated_model_memory)
            unallocated_model_memory -= allocated_memory
            max_memory[most_free_gpu] = allocated_memory
            free_gpu_memory[most_free_gpu] -= allocated_memory
            
        
        return max_memory
            

    @classmethod
    def free_gpus(cls, *args, **kwargs):
        return cls.free_gpu_memory(*args, **kwargs)
    
    
    @classmethod
    def total_free_gpu_memory(cls, gpus = None, max_gpu_ratio=0.2, fmt='b'):
        free_gpu_memory = cls.free_gpu_memory(gpus=gpus, max_gpu_ratio=max_gpu_ratio, fmt=fmt)
        total_free_memory = sum(free_gpu_memory.values())
        return total_free_memory
    
    total_free_gpus = total_free_gpu_memory
    
    @classmethod
    def help(cls, fn:str = None):
        schema = cls.schema() 
        if fn != None: 
            return {k:v for k,v in schema.items() if fn in k}
            
            
        return schema
    
    @classmethod
    def git_pull(cls, stash: bool = True):
        cmd = 'git pull'
        if stash:
            cmd = 'git stash; '+ cmd
        return cls.run_command(cmd)
    
    @classmethod
    def pip(cls, library, version = None, upgrade = False):

        if upgrade:
            cmd = f'pip install --upgrade {library}'
    
        elif version != None:
            cmd = f'pip install {library}=={version}'
    
        return cls.run_command(cmd, verbose=True)
    

    @classmethod
    def pip_upgrade(cls, library, version = None):
        cls.pip(library, version = version, upgrade = True)


    @staticmethod
    def symlink( src, dst):
        os.symlink(src, dst)

        import os

        src = '/usr/bin/python'
        dst = '/tmp/python'

        # This creates a symbolic link on python in tmp directory
        os.symlink(src, dst)
        # @classmethod
        
        return dst
    
    def ping(self):
        class_name = self.__class__.__name__
        address = self.address
        return f'pong from {class_name} at {address}'
    
    @classmethod
    def init_empty_weights(cls, model_class,  *args, fn=None, **kwargs):
        from accelerate import init_empty_weights
        with init_empty_weights():
            if isinstance(fn, str):
                if hasattr(model_class, fn):
                    model = getattr(model_class, fn)(*args, **kwargs)
            model = model_class(*args, **kwargs)
        
        return model

    @classmethod
    def hash(cls, *args, **kwargs):
        return cls.module('crypto.hash').hash(*args,**kwargs)

    @classmethod
    def merge_classes(cls, *classes):
        # Get the dictionary of attributes for each class
        if len(classes) == 1:
            classes = [cls, classes[0]]
        assert len(classes) == 2, 'Only two classes can be merged'
        attrs1 = class1.__dict__
        attrs2 = class2.__dict__

        # Merge the two dictionaries
        merged_attrs = {**attrs1, **attrs2}

        # Define the __init__ method for the merged class
        def __init__(self, *args, **kwargs):
            class1.__init__(self, *args, **kwargs)

        # Add the __init__ method to the merged attributes
        merged_attrs['__init__'] = __init__

        # Define additional class methods for the merged class
        @classmethod
        def class_method(cls):
            print("This is a class method of the merged class")

        # Add the additional class methods to the merged attributes
        merged_attrs['class_method'] = class_method

        # Create a new class
        class_merged = type('MergedClass', (class1, class2), merged_attrs)

        # Return the merged class
        return class_merged

    @classmethod
    def signin(cls, 
               user:str = 'Alice on Chains', 
               password:str = 'Obama is a lizard',
               seperator:str = '::',
               mode: str = 'subspace'):
        cls.user = user
        
        # For the lazy fucks who want to us user<seperator>password
        user_splits = user.split(seperator)
        if len(user_splits)>1:
            # take the last chunk as the password , 
            # NOTE: DO NOT INCLUDE "::" in your username
            user = user_splits[0]
            password = seperator.join(user_splits[1:])
            
        key_seed = seperator.join([user, password])
        cls.key = cls.get_key(key_seed ,mode=mode)
        cls.address = cls.key.ss58_address
        return cls.key
        

if __name__ == "__main__":
    Module.run()
    

# pm2 start commune/module/module.py --name module --interpreter python3<|MERGE_RESOLUTION|>--- conflicted
+++ resolved
@@ -2126,12 +2126,8 @@
         restarted_modules = []
         for module in pm2_list:
             if module.startswith(name):
-<<<<<<< HEAD
                 
                 cls.run_command(f"pm2 restart {module}", verbose=verbose)
-=======
-                cls.run_command(f"pm2 restart {name}", verbose=verbose)
->>>>>>> 13cf766f
                 restarted_modules.append(module)
                 
         if verbose:
@@ -2141,10 +2137,7 @@
             
         return restarted_modules
             
-<<<<<<< HEAD
-        
-=======
->>>>>>> 13cf766f
+        
             
     def restart_self(self, mode:str='pm2'):
         assert hasattr(self, 'module_name'), 'self.module_name must be defined to restart'
