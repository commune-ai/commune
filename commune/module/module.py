--- conflicted
+++ resolved
@@ -2497,7 +2497,6 @@
         fn_schema = {}
         if isinstance(fn, str):
             fn = getattr(cls, fn)
-<<<<<<< HEAD
         fn_args = cls.get_function_args(fn)
         fn_schema['input']  = cls.get_function_annotations(fn=fn)
         
@@ -2524,9 +2523,6 @@
             fn_schema['code'] = inspect.getsource(getattr(obj, fn ))
                 
 
-=======
-        fn_schema = {k:str(v).split("'")[1] for k,v in fn.__annotations__.items()}
->>>>>>> f0a494de
         return fn_schema
     get_schema = get_fn_schema = get_function_schema
     
@@ -5830,9 +5826,6 @@
             include_hidden: whether to include hidden functions (starts and begins with "__")
         '''
         
-        '''
-        List of functions
-        '''
         if obj == None:
             obj = cls
         
@@ -5895,7 +5888,6 @@
                 continue
             signature_map[f] = cls.get_function_args(getattr(cls, f)) 
 
-<<<<<<< HEAD
         return [k for k, v in signature_map.items() if 'self' not in v]
 
     @classmethod
@@ -5950,144 +5942,10 @@
                 function_defaults[k] = v._default
             else:
                 function_defaults[k] = None
-=======
-
-    @staticmethod
-    def get_parents(obj) -> List[str]:
-        cls =  c.resolve_class(obj)
-        return list(cls.__mro__[1:-1])
-    @staticmethod
-    def get_parent_functions(cls) -> List[str]:
-        parent_classes = c.get_parents(cls)
-        function_list = []
-        for parent in parent_classes:
-            function_list += c.get_functions(parent)
-
-        return list(set(function_list))
-
-
-    @staticmethod
-    def get_functions(obj: Any, include_parents:bool=False, include_hidden:bool = False) -> List[str]:
-        '''
-        Get a list of functions in a class
-        
-        Args;
-            obj: the class to get the functions from
-            include_parents: whether to include the parent functions
-            include_hidden: whether to include hidden functions (starts and begins with "__")
-        '''
-    
-        
-        fn_list = []
-
-        
-        # TODO: this is a hack to get around the fact that the parent functions are not being
-        parent_fn_list = [] 
-        # if not include_parents:
-        #     parent_fn_list = get_parent_functions(cls)
-        #     st.write(parent_fn_list)
-        # if include_parents:
-        #     parent_fn_list = get_parent_functions(cls)
-        for fn_name in dir(obj):
-            
-            # skip hidden functions if include_hidden is False
-            if (include_hidden==False) and \
-                    (fn_name.startswith('__') and fn_name.endswith('__')):
-                
-                if fn_name != '__init__':
-                    continue
-                
-
-            # if the function is in the parent class, skip it
-            if  (fn_name in parent_fn_list) and (include_parents==False):
-                continue
-
-
-            # if the function is a property, skip it
-            if hasattr(type(obj), fn_name) and \
-                isinstance(getattr(type(obj), fn_name), property):
-                continue
-            
-            # if the function is callable, include it
-            if callable(getattr(obj, fn_name)):
-                fn_list.append(fn_name)
-        return fn_list
-
-
-    @staticmethod
-    def get_class_methods(cls: Union[str, type])-> List[str]:
-        '''
-        Gets the class methods in a class
-        '''
-        functions =  c.get_functions(cls)
-        signature_map = {}
-        for f in functions:
-            if f.startswith('__'):
-                continue
-            # print(f)
-            signature_map[f] = c.get_function_signature(getattr(cls, f)) 
-
-        return [k for k, v in signature_map.items() if 'self' not in v]
-    @staticmethod
-    def get_self_methods(cls: Union[str, type]):
-        '''
-        Gets the self methods in a class
-        '''
-        functions =  c.get_functions(cls)
-        signature_map = {f:c.get_function_signature(getattr(cls, f)) for f in functions}
-        return [k for k, v in signature_map.items() if 'self' in v]
-
-    @staticmethod
-    def get_function_signature(fn) -> dict: 
-        '''
-        get the signature of a function
-        '''
-        import inspect
-        return dict(inspect.signature(fn)._parameters)
-    @staticmethod
-    def get_function_input_variables(fn)-> dict:
-        return c.get_function_signature(fn).keys()
-    @staticmethod
-    def get_function_defaults(fn, include_null = False, mode=['input','output'],output_example_key='output_example'):
-        import inspect
-        
-        if  not callable(fn):
-            return None
-        param_dict = dict(inspect.signature(fn)._parameters)
-        function_defaults = {}
-        assert isinstance(mode, list)
-
-        if ( 'output' in mode): 
-            function_defaults['output'] = {}
-
-            output_example = param_dict.pop(output_example_key, {})
-
-            if isinstance(output_example,inspect.Parameter):
-                output_example = output_example._default
-
-                if isinstance(output_example, dict):
-                    for k,v in output_example.items():
-                        function_defaults['output'][k] = v
-                elif type(output_example) in  [set,list, tuple]:
-                    function_defaults['output'] =  list(output_example)
-                
-        if ( 'input' in mode): 
-            function_defaults['input'] = {}
-            for k,v in param_dict.items():
-                if v._default != inspect._empty and  v._default != None:
-                    function_defaults['input'][k] = v._default
-                else:
-                    function_defaults['input'][k] = None
-
-        assert isinstance(function_defaults, dict)
-        assert 'output' in function_defaults
-        assert 'input' in function_defaults
->>>>>>> f0a494de
 
         return function_defaults
 
 
-<<<<<<< HEAD
         
         
     @staticmethod
@@ -6096,81 +5954,6 @@
         is the object a class
         '''
         return type(obj).__name__ == 'type'
-=======
-    @staticmethod
-    def get_function_schema(fn=None, include_self=True, defaults_dict=None,*args, **kwargs):
-
-        if defaults_dict == None:
-            assert fn != None
-            defaults_dict = c.get_function_defaults(fn=fn, **kwargs)
-            if defaults_dict == None:
-                defaults_dict = {}
-        function_schema = {}   
-
-
-        for mode_key, defaults in defaults_dict.items(): 
-            function_schema[mode_key] = {}  
-            if isinstance(defaults, dict):
-                index_keys = list(defaults.keys())
-            elif type(defaults) in  [set,list, tuple]:
-                index_keys = list(range(len(defaults)))
-
-            for k in index_keys:
-                v = defaults[k]
-                function_schema[mode_key][k] = type(v).__name__ \
-                                                    if v != None else None
-
-        if not include_self:
-            function_schema['input'].pop('self')
-        
-        return function_schema
-    
-    
-    @staticmethod
-    def is_class(cls):
-        '''
-        is the object a class
-        '''
-        return type(cls).__name__ == 'type'
-
-    @staticmethod
-    def is_fn_schema_complete(fn_schema):
-
-        return  not (len(fn_schema['output'])==0 or len(fn_schema['input'])==0)
-    @staticmethod  
-    def get_module_function_schema(module, completed_only=False):
-        cls = c.resolve_class(module)
-        cls_function_names = c.get_functions(cls)
-        print(c.get_parent_functions(cls), c.get_parents(cls), 'cls_function_names', module)
-        schema_dict = {}
-        for cls_function_name in cls_function_names:
-            fn = getattr(cls, cls_function_name)
-            if not callable(fn) or isinstance(fn, type):
-                continue
-            try:
-                fn_schema = c.get_function_schema(fn)
-            except ValueError:
-                fn_schema = {'output': {}, 'input': {}}
-            if not c.is_fn_schema_complete(fn_schema) and completed_only:
-                continue
-            schema_dict[cls_function_name] = fn_schema
-
-        return schema_dict
-
-    @staticmethod
-    def get_module_function_defaults(module, completed_only=False):
-        cls = c.resolve_class(module)
-        cls_function_names = c.get_functions(cls)
-        schema_dict = {}
-        for cls_function_name in cls_function_names:
-            fn = getattr(cls, cls_function_name)
-            fn_schema = c.get_function_defaults(fn)
-            if not c.is_fn_schema_complete(fn_schema) and completed_only:
-                continue
-            schema_dict[cls_function_name] = c.get_function_defaults(fn)
-
-        return schema_dict
->>>>>>> f0a494de
 
 
     @staticmethod
@@ -6182,13 +5965,6 @@
             return obj
         else:
             return obj.__class__
-<<<<<<< HEAD
-=======
-
-    get_class = resolve_class
-
-
->>>>>>> f0a494de
     @staticmethod
     def is_full_function(fn_schema):
 
@@ -6200,25 +5976,6 @@
             else:
                 return None
         return fn_schema 
-<<<<<<< HEAD
-=======
-    @staticmethod
-    def get_full_functions(module=None, module_fn_schemas:dict=None):
-        if module_fn_schemas == None:
-            assert module != None
-            module_fn_schemas = c.get_module_function_schema(module) 
-        filtered_module_fn_schemas = {}
-        print(module_fn_schemas, 'WHADUP')
-        for fn_key, fn_schema in module_fn_schemas.items():
-            
-
-            fn_schema['input'].pop('self')
-
-            if c.is_full_function(fn_schema):
-                filtered_module_fn_schemas[fn_key] = fn_schema
-
-        return filtered_module_fn_schemas
->>>>>>> f0a494de
 
     @staticmethod
     def try_n_times(fn, max_trials:int=10, args:list=[],kwargs:dict={}):
@@ -6235,10 +5992,6 @@
     def has_fn(obj, fn_name):
         return callable(getattr(obj, fn_name, None))
 
-<<<<<<< HEAD
-
-=======
->>>>>>> f0a494de
     @staticmethod
     def try_fn_n_times(fn, kwargs:Dict, try_count_limit: int = 10):
         '''
