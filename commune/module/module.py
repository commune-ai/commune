--- conflicted
+++ resolved
@@ -1583,7 +1583,10 @@
 
         if seperate_args:
             args = locals_dict.pop('args', [])
+            assert isinstance(args, list), f'args must be a list, got {type(args)}'
             return args, kwargs
+
+        assert isinstance(kwargs, dict), f'kwargs must be a dict, got {type(kwargs)}'
         
         return kwargs
     
@@ -3817,19 +3820,28 @@
     
     ensure_package = ensure_lib
     @classmethod
-    def pip_install(cls, lib:str= None, verbose:str=True, e=False):
+    def pip_install(cls, 
+                    lib:str= None,
+                    upgrade:bool=True ,
+                    verbose:str=True,
+                    ):
+        
+
         if lib in c.modules():
             c.print(f'Installing {lib} Module from local directory')
             lib = c.resolve_module(lib).dirpath()
         if lib == None:
             lib = c.libpath
-        if e:
-            cmd = f'pip install -e {lib}'
+
+        if c.exists(lib):
+            cmd = f'pip install -e'
         else:
-            cmd = f'pip install {lib}'
+            cmd = f'pip install'
+            if upgrade:
+                cmd += ' --upgrade'
         return cls.cmd(cmd, verbose=verbose)
 
-    def install(self, lib:str = None, verbose:bool=True):
+    def install(self, lib:str = None, verbose:bool=True, upgrade=True):
         return self.pip_install(lib, verbose=verbose)
 
     
@@ -3881,6 +3893,11 @@
         else:
             ip =  '127.0.0.1'
         return ip
+
+    @classmethod
+    def queue(cls, size=-1, *args, **kwargs):
+        import queue
+        return queue.Queue(size, *args, **kwargs)
     
     @classmethod
     def resolve_ip(cls, ip=None, external:bool=True) -> str:
@@ -5835,10 +5852,14 @@
                     module: str = None,
                     args : list = None,
                     kwargs : dict = None, 
+                    locals = None,
                     name : str =None,
                     tag: str = None,
                     refresh : bool =True,
                     tag_seperator : str = '::',):
+
+        if locals != None:
+            kwargs = c.locals2kwargs(locals)
         
         if len(fn.split('.'))>1:
             module = '.'.join(fn.split('.')[:-1])
@@ -6403,11 +6424,6 @@
     @classmethod
     def up(cls): 
         docker = c.module('docker')
-<<<<<<< HEAD
-        path = docker.
-        compose_file = docker.get_compose('commune')
-        if 
-=======
         path = docker.get_compose_path('commune')
         compose_dict = docker.get_compose(path)
 
@@ -6419,13 +6435,16 @@
 
         docker.compose(tmp_path)
         c.rm(tmp_path)
->>>>>>> c443a100
         # return c.compose('commune')
 
     @classmethod
     def compose(cls, *args, **kwargs):
         return c.module('docker').compose(*args, **kwargs)
 
+
+    @classmethod
+    def ps(cls, *args, **kwargs):
+        return c.module('docker').ps(*args, **kwargs)
 
     @classmethod
     def play(cls):
@@ -6946,6 +6965,10 @@
     def upgrade_proto(cls, verbose:bool = True):
         c.cmd('pip install --upgrade protobuf', verbose=verbose)
         c.cmd('pip install --upgrade grpcio-tools', verbose=verbose)
+
+    @classmethod
+    def upgrade(cls, lib):
+        c.cmd(f'pip install --upgrade {lib}', verbose=True)
         
     @classmethod
     def fix_proto(cls):
