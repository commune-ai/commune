

import inspect
import numpy as np
import os
from copy import deepcopy
from typing import Optional, Union, Dict, List, Any, Tuple, Callable
from munch import Munch
from rich.console import Console
import json
from glob import glob
import sys
import argparse
import asyncio

class c:
    library_name = 'commune'
    root_module_class = 'c'
    # port range for servers
    default_port_range = [50050, 50150] 
    
    helper_functions = ['getattr', 'functions', 'namespace', 'server_info', 
                    'info', 'ip', 'address','ip_address', 'info', 'schema',
                    'module_name', 'modules', 'help']
    user = None
    # default ip
    default_ip = '0.0.0.0'
    address = None
    # the root path of the module (assumes the module.py is in ./module/module.py)
    root_path  = root = os.path.dirname(os.path.dirname(__file__))
    repo_path  = os.path.dirname(root_path)
    default_network = 'commune'
    # get the current working directory  (doesnt have /)
    pwd = os.getenv('PWD')
    
    # get the root directory (default commune)
    # Please note that this assumes that {root_dir}/module.py is where your module root is
    root_dir = root_path.split('/')[-1]
    console = Console()
    
    
    @classmethod
    def boot_peers(cls) -> List[str]: 
        config = c.get_config()
        boot_peers = config.get('boot_peers', [])
        return boot_peers
        
        
    @classmethod
    def add_root_path(cls, root_path:str):
<<<<<<< HEAD
        root_paths = c.getc('root_paths', [])
=======
        root_paths = self.getc('root_paths', [])
>>>>>>> f0d4ce85
        if root_path not in root_paths:
            root_paths.append(root_path)
        else: 
            c.print(f'root_path {root_path} already exists')
        
        
        return {'root_paths': root_paths}
    
    
    @classmethod
    def get_root_paths(cls):
<<<<<<< HEAD
        root_paths = c.getc('root_paths', [cls.root_path])
=======
        root_paths = self.getc('root_paths', [cls.root_path])
>>>>>>> f0d4ce85
        if cls.root_path not in root_paths:
            cls.add_root_path(cls.root_path)

        return {'root_paths': root_paths}
        
    
        
    def __init__(self, 
                 config:Dict=None, 
                 add_attributes: bool = False,
                 key: str = None,
                 save_config:bool = False,
                 *args, 
                 **kwargs):
        # set the config of the module (avoid it by setting config=False)
        self.set_config(config=config, add_attributes=add_attributes, save_config=save_config)  
        # self.set_key(key)
    
    
    
    def init(self, *args, **kwargs):
        c.__init__(self, *args, **kwargs)
    
    def getattr(self, k:str)-> Any:
        return getattr(self,  k)
    @classmethod
    def getclassattr(cls, k:str)-> Any:
        return getattr(cls,  k)
    
    
    
    @classmethod
    def module_file(cls) -> str:
        # get the file of the module
        return inspect.getfile(cls)

    @classmethod
    def __module_dir__(cls) -> str :
        # get the directory of the module
        return os.path.dirname(cls.module_file())
    

    @classmethod
    def get_module_path(cls, obj=None,  simple:bool=False) -> str:
        
        # odd case where the module is a module in streamlit
        if obj == None:
            obj = cls
        module_path =  inspect.getfile(obj)
        # convert into simple
        if simple:
            return cls.path2simple(path=module_path)
        return module_path
    
    @classmethod
    def filepath(cls) -> str:
        '''
        removes the PWD with respect to where module.py is located
        '''
        return cls.get_module_path(simple=False)
    
    @classmethod
    def dirpath(cls) -> str:
        '''
        removes the PWD with respect to where module.py is located
        '''
        return os.path.dirname(cls.filepath())
    
    
    @classmethod
    def __local_file__(cls) -> str:
        '''
        removes the PWD with respect to where module.py is located
        '''
        return cls.get_module_path(simple=False).replace(cls.repo_path+'/', '')
    
    @classmethod
    def __simple_file__(cls) -> str:
        '''
        The simple representation of a module path with respect to the module.py
        home/commune/module.py would assume the module_path would be home/commune/
        
        Using this we convert the full path of the module into a simple path for more
        human readable strings. We do the following
        
        1. Remove the MODULE_PATH and assume the module represents the directory
        2. replace the "/" with "."
        
    
        Examples:
            commune/dataset/text/dataset.py -> dataset.text
            commune/model/transformer/dataset.py -> model.transformer
        
        '''
        file =  cls.get_module_path(simple=True)

        return file
    
    
    @classmethod
    def module_path(cls, simple:bool=True) -> str:
        # get the module path
        return cls.get_module_path(simple=simple)
    
        
    @classmethod
    def module_class(cls) -> str:
        return cls.__name__

    
    @classmethod
    def class_name(cls) -> str:
        return cls.__name__

    def get_class_name(cls, obj = None) -> str:
        obj = obj if obj != None else cls
        if not cls.is_class(obj):
            obj = type(obj)
        
        return obj.__name__
        
    
    @property
    def module_tag(self) -> str:
        '''
        The tag of the module for many flavors of the module to avoid name conflicts
        (TODO: Should we call this flavor?)
        
        '''
        if not hasattr(self, '_module_tag'):
            self.__dict__['_module_tag'] = None
        return self._module_tag
    
    
    @module_tag.setter
    def module_tag(self, value):
        # set the module tag
        self._module_tag = value
        return self._module_tag

    @classmethod
    def minimal_config(cls) -> Dict:
        '''
        The miminal config a module can be
        
        '''
        minimal_config = {
            'module': cls.__name__
        }
        return minimal_config
        
        
    @classmethod
    def __config_file__(cls) -> str:
        
        __config_file__ =  cls.module_file().replace('.py', '.yaml')
        
        # if the config file does not exist, then create one where the python path is

        return __config_file__


    @classmethod
    def get_module_config_path(cls) -> str:
        return cls.get_module_path(simple=False).replace('.py', '.yaml')
    
    @classmethod    
    def dict2munch(cls, x:Dict) -> Munch:
        '''
        Converts a dict to a munch
        '''
        from commune.utils.dict import dict2munch
        return dict2munch(x)
    
    @classmethod
    def munch2dict(cls, x:'Munch') -> Dict:
        '''
        Converts a munch to a dict
        '''
        from commune.utils.dict import munch2dict
        return munch2dict(x)
    
    @classmethod
    def munch(cls, x:Dict) -> Munch:
        '''
        Converts a dict to a munch
        '''
        return cls.dict2munch(x)
    
    @classmethod
    def load_yaml(cls, path:str=None, root:bool = False) -> Dict:
        '''f
        Loads a yaml file
        '''
        path = cls.resolve_path(path, root=root)
        
        from commune.utils.dict import load_yaml
        return load_yaml(path)



    @classmethod
    def fn_code_map(cls, module=None)-> Dict[str, str]:
        module = module if module else cls
        functions = cls.get_functions(module)
        fn_code_map = {}
        for fn in functions:
            fn_code_map[fn] = cls.get_function_code(fn=fn, module=module)
        return fn_code_map
    
    code_map = fn_code_map
            
    @classmethod
    def get_function_code(cls, 
                    fn:str, 
                    module:str = None, # defaults to the current module
                    fn_seperator:str="::" ) -> str:
        '''
        Returns the code of a function
        '''
        
        
        if isinstance(fn, str):
            if fn.split(fn_seperator)==2:
                module, fn = fn.split(fn_seperator)
                module = commune.module(module)

            if module is None:
                module = cls 
            
            fn = getattr(module, fn)
        assert callable(fn), f'fn must be callable, got {fn}'       
        fn_code = inspect.getsource(fn)
        return fn_code

    @classmethod
    def function_code(cls, fn ) -> str:
        '''
        Returns the code of a function
        '''
        return cls.get_fn_code(fn)
    
    
    fn_code = function_code
    get_fn_code = get_function_code

    @classmethod
    def sandbox(cls):
        return cls.cmd('python3 sandbox.py')
    sand = sandbox
    @classmethod
    def save_yaml(cls, path:str,  data:Union[Dict, Munch], root:bool = False) -> Dict:
        '''
        Loads a yaml file
        '''
        path = cls.resolve_path(path, root=root)
            
        from commune.utils.dict import save_yaml
        if isinstance(data, Munch):
            data = cls.munch2dict(deepcopy(data))
            
        print('saving yaml', path, data)
        return save_yaml(data=data , path=path)

    def merge_config(self, config:Dict, overrite_keys:bool = False) -> Dict:
        '''
        Merges the config with the current config
        '''
        if hasattr(config, 'to_dict'):
            config = config.to_dict()
        
        elif isinstance(config, Munch):
            config = self.munch2dict(config)
                
        # merge the model config with the config
        
        default_config = self.munch2dict(self.config)
        for k,v in config.items():
            if not overrite_keys:
                assert k not in default_config, f'config key {k} not found in config'
            default_config[k] = config[k]        
        self.config = self.munch(default_config)
        return self.config
    
    
    @classmethod
    def resolve_config_path(cls, path= None, root:bool=False) -> str:
        
        module_tree = cls.module_tree()
        if path in module_tree: 
            path = module_tree[path].replace('.py', '.yaml')
            
        if path is None:
            if root:
                path = c.__config_file__()
            else:
                path = cls.__config_file__()
        assert isinstance(path, str)
        return path
    @classmethod
    def load_config(cls, path:str=None, to_munch:bool = False, root:bool = False) -> Union[Munch, Dict]:
        '''
        Args:
            path: The path to the config file
            to_munch: If true, then convert the config to a munch
        '''
        
        path = cls.resolve_config_path(path, root=root)
        config = cls.load_yaml(path)

        if to_munch:
            config =  cls.dict2munch(config)
        
        return config
    
    
    default_config = load_config
    
    @classmethod
    def put(cls, 
            k, 
            v, 
            password: bool = None,
            include_timestamp : bool = True,
            mode: bool = 'json',
            **kwargs):
        '''
        Puts a value in the config
        '''
        encrypt =  password != None
        if encrypt:
            data = cls.encrypt(v, password=password, return_dict=True)
        else:
            data = {'data': v,
                'encrypted': encrypt}

        if include_timestamp:
            data['timestamp'] = c.timestamp()
            

        
        # default json 
        getattr(cls,f'put_{mode}')(k, data, **kwargs)
        
        
        return data
    
    

        
    @classmethod
    def get(cls,
            key, 
            default=None, 
            password=None, 
            mode:str = 'json',
            **kwargs):
        
        '''
        Puts a value in sthe config
        '''
        kwargs['default'] = default
        data = getattr(cls, f'get_{mode}')(key, **kwargs)
        if data == None: 
            data = {}
        encrypted = c.is_encrypted(data)
        if encrypted:
            data = cls.decrypt(data, password=password)
            
        return data
    
    @classmethod
    def config_keys(self, config:Dict = None) -> List[str]:
        '''
        Returns the keys of the config
        '''
        config = config or self.config
        return list(config.keys())
    
    
    @classmethod
    def mutc(cls, k, v, password:str=None, new_password:str=None):
        old_v = cls.getc(k, password=password)
        password = password if new_password == None else new_password
        v = cls.put_v(old_v, password=password)
    @classmethod
    def putc(cls, k, v, password=None) -> Munch:
        '''
        Saves the config to a yaml file
        '''
        config = cls.config()
        if password:
            v = cls.decrypt(v, password=password)

        cls.dict_put(config, k, v)
        cls.save_config(config=config)
   
    setc = putc
      
    @classmethod
    def popc(cls, key:str):
        config = cls.config()
        config.pop(key, None)
        cls.save_config(config=config)
        
    @classmethod  
    def getc(cls, key, password=None) -> Any:
        '''
        Saves the config to a yaml file
        '''
        
        data = cls.dict_get(cls.config(), key)
        if c.is_encrypted(data):
            assert password != None, 'password must be provided to decrypt the data'
            data = c.decrypt(data, password=password)
            
        return data

    
    @classmethod
    def save_config(cls, config:Union[Munch, Dict]= None, path:str=None) -> Munch:

        '''
        Saves the config to a yaml file
        '''
        if config == None:
            config = cls.get_config()
        
        path = path if path else cls.__config_file__()
        
        if isinstance(config, Munch):
            config = cls.munch2dict(deepcopy(config))
        elif isinstance(config, dict):
            config = deepcopy(config)
        else:
            raise ValueError(f'config must be a dict or munch, not {type(config)}')
        
        config = cls.save_yaml(data=config , path=path)

        return config
    
    
    def config_exists(self, path:str=None) -> bool:
        '''
        Returns true if the config exists
        '''
        path = path if path else self.__config_file__()
        return self.path_exists(path)
    @classmethod
    def get_config(cls, 
                   config = None,
                   kwargs=None, 
                   to_munch:bool = True,
                   root:bool = False) -> Munch:
        '''
        Set the config as well as its local params
        '''

                
        if isinstance(config, str) or config == None:
            try:
                config = cls.load_config(path=config)
            except FileNotFoundError as e:
                cls.print(f'config not found at {config}, loading default config')
                config = {}
            assert isinstance(config, dict), f'config must be a dict, not {type(config)}'
        elif isinstance(config, dict):
            default_config = cls.load_config()
            default_config.update(config)
            config = default_config
            
        assert isinstance(config, dict), f'config must be a dict, not {type(config)}'
        
        kwargs = kwargs if kwargs != None else {}
        kwargs.update(kwargs.pop('kwargs', {}))
        
        for k,v in kwargs.items():
            cls.dict_put(config,k,v )
        # ensure there are no inner_args to avoid ambiguous args 
    
        if isinstance(config, Munch) and to_munch:
            config = cls.munch2dict(config)
        
            
        #  add the config after in case the config has a config attribute lol
        if to_munch:
            config = cls.dict2munch(config)
        
        return config

    config = get_config

    @classmethod
    def cfg(cls, *args, **kwargs):
        return cls.get_config(*args, **kwargs)





    def set_config(self, 
                   config:Optional[Union[str, dict]]=None, 
                   kwargs:dict={},
                   to_munch: bool = True,
                   add_attributes: bool = False,
                   save_config:bool = False) -> Munch:
        '''
        Set the config as well as its local params
        '''
        
        from commune.utils.dict import munch2dict, dict2munch
        

        config =  self.get_config(config=config,kwargs=kwargs, to_munch=to_munch)

        if add_attributes:
            self.__dict__.update(self.munch2dict(config))
        self.config = config 
        
        if save_config:
            self.save_config(config=config)
        
        
        return self.config

    @classmethod
    def flatten_dict(cls, x):
        from commune.utils.dict import deep2flat
        return deep2flat(x)

    # KEY LAND
    @classmethod
    def add_key(cls, *args, **kwargs):
        return cls.module('key').add_key(*args, **kwargs)
    @classmethod
    def ls_keys(cls, *args, **kwargs):
        return cls.module('key').ls_keys(*args, **kwargs)
    @classmethod
    def rm_key(cls, *args, **kwargs):
        return cls.module('key').rm_key(*args, **kwargs)
    @classmethod
    def key_encrypted(cls, *args, **kwargs):
        return cls.module('key').key_encrypted(*args, **kwargs)

    
    @classmethod
    def encrypt_key(cls, *args, **kwargs):
        return cls.module('key').key_encrypted(*args, **kwargs)
        

    @classmethod
    def add_args( cls, config: dict , prefix: str = None , parser: argparse.ArgumentParser = None ):

        '''
        Adds arguments to the parser based on the config. This invol
        '''
        from commune.utils.dict import flat2deep, deep2flat
        
        
        parser = parser if parser else argparse.ArgumentParser()
        """ Accept specific arguments from parser
        """
        
        prefix_str = '' if prefix == None else prefix + '.'
        flat_config = deep2flat(config)
        for k,v in flat_config.items():

            if type(v) in [str, int, float, int, bool]:
                parser.add_argument('--' + prefix_str + k, type=type(v),  help=f'''The value for {k}''', default = v)
            elif type(v) in [list]:
                parser.add_argument('--' + prefix_str + k, nargs='+', help=f'''The value for {k}''', default = v)

        args = parser.parse_args()
        flat_config.update(args.__dict__)
        config = flat2deep(flat_config)
        return config

    @classmethod
    def st(cls, module = None, fn='dashboard'):
        module = cls.get_module(module)
        module_filepath = module.filepath()
        cls.run_command(f'streamlit run {module_filepath} -- --fn {fn}', verbose=True)

    @staticmethod
    def st_sidebar(fn):
        import streamlit as st
        
        def wrapper(*args, **kwargs):
            with st.sidebar:
                return fn(*args, **kwargs)
        
        return wrapper


    @classmethod
    def run_command(cls, 
                    command:str,
                    verbose:bool = False, 
                    env:Dict[str, str] = {}, 
                    output_text:bool = True,
                    sudo:bool = False,
                    password: bool = None,
                    color: str = 'green',
                    **kwargs) -> 'subprocess.Popen':
        '''
        Runs  a command in the shell.
        
        '''
        import subprocess
        import shlex
        import time
        import signal
        
        def kill_process(process):
            import signal
            process.stdout.close()
            process.send_signal(signal.SIGINT)
            process.wait()
            # sys.exit(0)
            
        if password != None:
            sudo = True
            
        if sudo:
            assert isinstance(password, str)
            command = f'sudo {command}'
            
            
        process = subprocess.Popen(shlex.split(command),
                                    stdout=subprocess.PIPE, 
                                    # stderr=subprocess.PIPE, 
                                    env={**os.environ, **env}, **kwargs)

        if password:
            raise NotImplementedError
            
        new_line = b''
        stdout_text = ''
        line_count_idx = 0
        line_delay_period = 0
        last_time_line_printed = time.time()
 
        try:
            for c in iter(lambda: process.stdout.read(1), b""):
                

                if c == b'\n':
                    line_count_idx += 1
                    stdout_text += (new_line+c).decode()
                    if verbose:
                        
                        cls.print(new_line.decode(), color=color)
                    new_line = b''
                    continue
                
                new_line += c
  
        except KeyboardInterrupt:
            pass
            
            
             
        kill_process(process)
        return stdout_text


    shell = cmd = run_command
    @classmethod
    def import_module(cls, import_path:str) -> 'Object':
        from importlib import import_module

        return import_module(import_path)


    @classmethod
    def import_object(cls, key:str, verbose: bool = False)-> 'Object':
        
        '''
        
        Import an object from a string with the format of 
            {module_path}.{object}
        
        Examples:
            import_object("torch.nn"): imports nn from torch
        
        '''
        from importlib import import_module

        module = '.'.join(key.split('.')[:-1])
        object_name = key.split('.')[-1]
        if verbose:
            cls.print(f'Importing {object_name} from {module}')
        c.print(f'Importing {object_name} from {module}')
        obj =  getattr(import_module(module), object_name)
        return obj
    
    get_object = importobj = import_object
    

    
    @classmethod
    def module_list(cls, search=None)-> List[str]:
        '''
        List of module paths with respect to module.py file
        
        Assumes the module root directory is the directory containing module.py
        '''
        module_list = list(cls.module_tree().keys())
        if search:
            module_list = [m for m in module_list if search in m]
    
        return module_list

    @classmethod
    def port_used(cls, port: int, ip: str = '0.0.0.0', timeout: int = 1):
        import socket
        
        with socket.socket(socket.AF_INET, socket.SOCK_STREAM) as sock:
            # Set the socket timeout
            sock.settimeout(timeout)

            # Try to connect to the specified IP and port
            try:
                sock.connect((ip, port))
                return True
            except socket.error:
                return False
    
    @classmethod
    def port_free(cls, *args, **kwargs) -> bool:
        return not cls.port_used(*args, **kwargs)

    @classmethod
    def port_available(cls, port:int, ip:str ='0.0.0.0'):
        return not cls.port_used(port=port, ip=ip)
        

    @classmethod
    def used_ports(cls, ports:List[int] = None, ip:str = '0.0.0.0', port_range:Tuple[int, int] = None):
        '''
        Get availabel ports out of port range
        
        Args:
            ports: list of ports
            ip: ip address
        
        '''
        port_range = cls.resolve_port_range(port_range=port_range)
        if ports == None:
            ports = list(range(*port_range))
        
        async def check_port(port, ip):
            return cls.port_used(port=port, ip=ip)
        
        used_ports = []
        jobs = []
        for port in ports: 
            jobs += [check_port(port=port, ip=ip)]
                
        results = cls.gather(jobs)
        for port, result in zip(ports, results):
            if isinstance(result, bool) and result:
                used_ports += [port]
            
        return used_ports
    

    get_used_ports = used_ports
   
    @classmethod
    def resolve_path(cls, path:str, extension:Optional[str]= None, root:bool = False):
        '''
        Resolves path for saving items that relate to the module
        
        The path is determined by the module path 
        
        '''
        
        tmp_dir = c.tmp_dir() if root else cls.tmp_dir()
        
        
        if path.startswith('/'):
            return path
        elif path.startswith('~/'):
            return os.path.expanduser(path)
        elif path.startswith('./'):
            return os.path.abspath(path)
        else:
            if tmp_dir not in path:
                path = os.path.join(tmp_dir, path)
            if not os.path.isdir(path):
                if extension != None and extension != path.split('.')[-1]:
                    path = path + '.' + extension

            return path
    
    @classmethod
    def get_address(cls, module, **kwargs):
        return cls.namespace(**kwargs).get(module, None)
    
    @classmethod
    def get_available_ports(cls, port_range: List[int] = None , ip:str =None) -> int:
        port_range = cls.resolve_port_range(port_range)
        ip = ip if ip else cls.default_ip
        
        available_ports = []
        # return only when the port is available
        for port in range(*port_range): 
            if not cls.port_used(port=port, ip=ip):
                available_ports.append(port)
                
                
        return available_ports
    @classmethod
    def resolve_port(cls, port:int=None, **kwargs):
        
        '''
        
        Resolves the port and finds one that is available
        '''
        if port == None or port == 0:
            port = cls.free_port(port, **kwargs)
            
        if cls.port_used(port):
            port = cls.free_port(port, **kwargs)
            
        return port
    
    @classmethod
    def free_ports(cls, n=10 ) -> List[int]:
        free_ports = []
        for i in range(n):
            free_ports += [cls.free_port(reserve=True, random_selection=False)]
            
        cls.unreserve_ports(free_ports)    
        return free_ports
    
    @classmethod
    def random_port(cls):
        return cls.choice(cls.free_ports())
    
    @classmethod
    def ports(cls, ip='0.0.0.0') -> List[int]:
        ports = []
        for port in range(*cls.port_range()): 
            ports += [port]
                
        return ports
    
    @classmethod
    def used_ports(cls, ip='0.0.0.0') -> List[int]:
        used_ports = []
        for port in range(*cls.port_range()): 
            if not cls.port_available(port=port, ip=ip):
                used_ports += [port]
                
        return used_ports
    
    @classmethod
    def free_port(cls, 
                  ports = None,
                  port_range: List[int] = None , 
                  ip:str =None, 
                  avoid_ports = None,
                  reserve:bool = False, 
                  random_selection:bool = True) -> int:
        
        '''
        
        Get an availabldefe port within the {port_range} [start_port, end_poort] and {ip}
        '''
        avoid_ports = avoid_ports if avoid_ports else []
        
        if ports == None:
            port_range = cls.resolve_port_range(port_range)
            ports = list(range(*port_range))
            
            
            
        ip = ip if ip else cls.default_ip

        if random_selection:
            ports = cls.shuffle(ports)
            
        reserved_ports = cls.reserved_ports()
        # return only when the port is available
        
        port = None
        for port in ports: 
            if port in reserved_ports:
                continue
            if port in avoid_ports:
                continue
            
            if cls.port_available(port=port, ip=ip):
                if reserve:
                    cls.reserve_port(port)
                return port
        
    
    

        raise Exception(f'ports {port_range[0]} to {port_range[1]} are occupied, change the port_range to encompase more ports')

    get_available_port = free_port

    
    def kwargs2attributes(self, kwargs:dict, ignore_error:bool = False):
        for k,v in kwargs.items():
            if k != 'self': # skip the self
                # we dont want to overwrite existing variables from 
                if not ignore_error: 
                    assert not hasattr(self, k)
                setattr(self, k)

    @classmethod
    def kill_port(cls, port:int, mode='bash')-> str:
        
        port2module = cls.port2module()
        if port in port2module:

            cls.kill(port2module[port])
        
        if mode == 'python':
            import signal
            from psutil import process_iter
            '''
            Kills the port {port} on the localhost
            '''
            for proc in process_iter():
                for conns in proc.connections(kind='inet'):
                    if conns.laddr.port == port:
                        proc.send_signal(signal.SIGKILL) # or SIGKILL
                        print(f'killed {port}')
            return port
        elif mode == 'bash':
            return cls.run_command('kill -9 $(lsof -ti:{port})')

    @classmethod
    def kill_server(cls, module:str,mode:str = 'pm2'):
        '''
        Kill the server by the name
        '''
        server_info = cls.get_server_info(module)
        if 'external_ip' in server_info:
            server_info.get('external_ip') == cls.external_ip()
        if isinstance(module, int) or mode == 'local':
            cls.kill_port(server_info['port'])
        if mode == 'pm2':
            cls.pm2_kill(module)
        else:
            raise NotImplementedError(f"Mode: {mode} is not implemented")
        
        cls.update_local_namespace()

    @classmethod
    def restart_server(cls, module:str, mode:str = 'pm2'):
        '''
        Kill the server by the name
        '''
        server_info = cls.get_server_info(module)
        if 'external_ip' in server_info:
            assert server_info.get('external_ip') == cls.external_ip()
        if mode == 'pm2':
            return cls.pm2_restart(module)
        else:
            raise NotImplementedError(f"Mode: {mode} is not implemented")

    @staticmethod
    def kill_all_servers( verbose: bool = True):
        '''
        Kill all of the servers
        '''
        for module in c.servers():
            if verbose:
                c.print(f'Killing {module}', color='red')
            c.kill_server(module)
            
    
    @classmethod
    def kill_all(cls, search):
        for module in cls.modules():
            if search in module:
                cls.kill(module)


    @classmethod
    def restart_all_servers(cls, verbose: bool = True):
        '''
        Kill all of the servers
        '''
        for module in cls.servers():
            if verbose:
                cls.print(f'Restarting {module}', color='red')
            cls.restart_server(module)
    @classmethod
    def restart_all(cls):
        cls.restart_all_servers()

    @classmethod
    def path_config_exists(cls, path:str) -> bool:
        '''
        Checks if the path exists
        '''
        for ext in ['.yaml', '.yml']:
            if os.path.exists(path.replace('.py', ext)):
                return True
        return False
    @classmethod
    def path2simple(cls, path:str, compress:bool = True) -> str:

        # does the config exist

        simple_path =  path.split(deepcopy(cls.root_dir))[-1]

        if cls.path_config_exists(path):
            simple_path = os.path.dirname(simple_path)

        simple_path = simple_path.replace('.py', '')
        
        
        simple_path = simple_path.replace('/', '.')[1:]
        if compress:
            simple_path = cls.compress_name(simple_path, seperator='.')
        return simple_path
    
    @classmethod
    def get_module_python_object_paths(cls):
        module_python_paths = cls.get_module_python_paths()
        module_python_object_paths = []
        for path in module_python_paths:
            module_python_object_paths  += [cls.root_dir+'.'+path.split(cls.root_dir)[-1][1:].replace('/', '.').replace('.py', '')]
            
        return module_python_object_paths
            
    @staticmethod
    def compress_name( name, seperator='.'):
        '''
        
        '''
        chunks = name.split(seperator)
        new_chunks = []
        for i, chunk in enumerate(chunks):
            if len(new_chunks)>0:
                if new_chunks[-1] == chunks[i]:
                    continue
            new_chunks.append(chunk)
            
        return seperator.join(new_chunks)
    
    
    @classmethod
    def path2localpath(cls, path:str) -> str:
        local_path = path.replace(cls.repo_path, cls.root_dir)
        return local_path
    @classmethod
    def path2config(cls, path:str, to_munch=False)-> dict:
        path = cls.path2configpath(path=path)
        return cls.load_config(path, to_munch=to_munch)
    
    @classmethod
    def path2configpath(cls, path:str):
        return path.replace('.py', '.yaml')
    @classmethod
    def simple2configpath(cls,  path:str):
        return cls.path2configpath(cls.simple2path(path))
    @classmethod
    def simple2config(cls, path:str, to_munch=False)-> dict:
        return cls.load_config(cls.simple2configpath(path), to_munch=to_munch)
    
    
    @classmethod
    def import_path(cls):
        return cls.path2objectpath(cls.module_file())
    
    @classmethod
    def object_path(cls):
        return cls.path2objectpath(cls.module_path(simple=False))
    
    @classmethod
    def object_module_path(cls):
        return '.'.join(cls.object_path().split('.')[:-1])
    
    
    @classmethod
    def __object_name__(cls):
        return '.'.join(cls.object_path().split('.')[:-1])


    @classmethod
    def find_python_classes(cls, path:str = None, class_index=0, search = None):
        import re
        
        if path is None:
            path = cls.filepath()
        # read the contents of the Python script file
        python_script = cls.get_text(path)
        class_names  = []
        lines = python_script.split('\n')
        
        for line in lines:

            key_elements = ['class ', '(', '):']
            self_ref_condition = 'key_elements' not in line

            has_class_bool = all([key_element in line for key_element in key_elements])
            other_exceptions = ['ModuleWrapper' in line, 'key_elements' in line]
            has_exception = any([exception for exception in other_exceptions])
            if has_class_bool and (not has_exception):
                if  search != None:
                    if isinstance(search, str):
                        search = [search]
                    if not any([s in line for s in search]):
                        continue
                        
                class_name = line.split('class ')[-1].split('(')[0].strip()
                class_names.append(class_name)
                
        # return the class names
        return class_names
    
    

    @classmethod
    def path2objectpath(cls, path:str) -> str:
        if path.endswith('module/module.py'):
            return 'commune.Module'
            
        object_name = cls.find_python_classes(path)
        if len(object_name) == 0:
            return None
        object_name = object_name[-1]
        path = path.replace(cls.repo_path+'/', '').replace('.py','.').replace('/', '.') 
        path = path + object_name
        return path

    @classmethod
    def path2object(cls, path:str) -> str:
        path = cls.path2objectpath(path)
        return cls.import_object(path)
    @classmethod
    def simple2object(cls, path:str) -> str:
        path = cls.simple2path(path)
        object_path = cls.path2objectpath(path)
        return cls.import_object(object_path)

    @classmethod
    def simple2objectpath(cls, path:str) -> str:
        path = cls.simple2path(path)
        object_path = cls.path2objectpath(path)
        return object_path
    @classmethod
    def get_module(cls, path:str, verbose:bool = False, handle_error:bool=True) -> str:
        
        og_path = path
        try:
            
            path = cls.simple2path(path)
            path = cls.path2objectpath(path)
                
            assert path is not None, f'Could not find path for {path}'
            if verbose:
                cls.print(f'Found {path}', verbose=verbose)
        except Exception as e:
            path = og_path
            if handle_error:
                cls.print(f'{e}', verbose=verbose)
            else:
                raise e
            
        if path == None:
            path = og_path
        
        return cls.import_object(path)

    @classmethod
    def module_tree(cls, search=None, mode='path') -> List[str]:
        assert mode in ['path', 'object']
        module_tree = {}
        if mode == 'path':
            module_tree = {cls.path2simple(f):f for f in cls.get_module_python_paths()}

        elif mode == 'object':
            module_tree = {cls.path2simple(f):cls.path2objectpath(f) for f in cls.get_module_python_paths()}
            
        module_tree = {k:v for k,v in module_tree.items() if search is None or search in k}
        

        return module_tree
    
    tree = module_tree
    leaves = lsm = module_list
    @classmethod
    def list_modules(cls, search=None):
        modules = list(cls.module_tree(search).keys())
        return modules
    
    @classmethod
    def modules(cls, *args, **kwargs) -> List[str]:
        modules = list(cls.namespace(*args, **kwargs).keys())
        # sorted(modules)
        return modules
    
    @classmethod
    def has_modules(cls, *args, **kwargs):
        return bool(len(cls.modules(*args, **kwargs)) > 0)
        
    
    @classmethod
    def valid_module(cls,module,**kwargs ):
        modules = cls.modules(module, **kwargs)
        return bool(len(modules) > 0)
    
    @classmethod
    def tasks(cls, task = None, mode='pm2',**kwargs) -> List[str]:
        kwargs['network'] = 'local'
        kwargs['update'] = False
        modules = cls.modules( **kwargs)
        tasks = getattr(cls, f'{mode}_list')(task)
        tasks = list(filter(lambda x: x not in modules, tasks))
        return tasks
    @classmethod
    def models(cls, *args, **kwargs) -> List[str]:
        models = cls.modules(*args, **kwargs)
        models = [k for k in models if k.startswith('model')]
        return models
    @classmethod
    def datasets(cls, *args, **kwargs) -> List[str]:
        return [k for k in list(cls.namespace(*args, **kwargs).keys()) if k.startswith('dataset')]
    
    @classmethod
    def datasets(cls, *args, **kwargs) -> List[str]:
        return [k for k in list(cls.namespace(*args, **kwargs).keys()) if k.startswith('dataset')]
    @staticmethod
    def module_config_tree() -> List[str]:
        return [f.replace('.py', '.yaml')for f in  c.get_module_python_paths()]

    
    @staticmethod
    def is_imported(package:str) :
        return  bool(package in sys.modules)

    @classmethod
    def simple2path_map(cls) -> Dict[str, str]:
        return {cls.path2simple(f):f for f in cls.get_module_python_paths()}
    @classmethod
    def simple2path(cls, path) -> Dict[str, str]:
        simple2path_map = cls.simple2path_map()
        return simple2path_map[path]

    @classmethod
    def path2simple_map(cls) -> Dict[str, str]:
        return {v:k for k,v in cls.simple2path_map().items()}
    
    @classmethod
    def simple2config_map(cls) -> Dict[str, str]:
        return {cls.path2simple(f):f for f in cls.get_module_config_paths()}


    module_python_paths = None
    @classmethod
    def get_module_python_paths(cls) -> List[str]:
        '''
        Search for all of the modules with yaml files. Format of the file
        '''
        if isinstance(cls.module_python_paths, list): 
            return cls.module_python_paths
        modules = []
        failed_modules = []

        for f in glob(c.root_path + '/**/*.py', recursive=True):
            if os.path.isdir(f):
                continue
            file_path, file_ext =  os.path.splitext(f)
            if file_ext == '.py':
                has_config = any([os.path.exists(file_path+'.'+ext) for ext in ['yaml', 'yml']])
                if has_config:
                    modules.append(f)
                else:
                    # FIX ME
                    f_classes = cls.find_python_classes(f, search=['commune.Module', 'c.Module'])
                    
                    if len(f_classes) > 0:
                        modules.append(f)
        cls.module_python_paths = modules
        
        return modules

    @classmethod
    def dashboard(cls, *args, **kwargs):
        return cls.get_module('dashboard')(*args, **kwargs)
    @staticmethod
    def get_module_config_paths() -> List[str]:
        return [f.replace('.py', '.yaml')for f in  c.get_module_python_paths()]


    @classmethod
    def is_parent(cls, parent=None):
        parent = c if parent == None else parent
        return bool(parent in cls.get_parents(cls))

    @classmethod
    def run_python(cls, path:str, interpreter:str='python3'):
        cls.run_command(f'{interpreter} {path}')
    @classmethod
    def python(cls, *cmd, interpreter:str='python3'):
        cmd = ' '.join(cmd)
        cls.run_command(f'{interpreter} {cmd}')

    @classmethod
    def timer(cls, *args, **kwargs):
        from commune.utils.time import Timer
        return Timer(*args, **kwargs)
    
    @classmethod
    def locals2kwargs(cls,
                      locals_dict:dict,
                      include_args:bool=True) -> dict:
        kwargs = {}
        locals_dict = locals_dict if locals_dict != None else {}
        assert isinstance(locals_dict, dict)
        kwargs.update(locals_dict)
        kwargs.update(locals_dict.get('kwargs', {}))
        kwargs.pop('cls', None)
        kwargs.pop('self', None)

        if include_args == False:
            args = locals_dict.pop('args', [])
            return dict(kwargs=kwargs, args=args)
        
        return kwargs
    

    get_kwargs = get_params = locals2kwargs 
        
    @classmethod
    def get_parents(cls, obj=None):
        
        if obj == None:
            obj = cls

        return list(obj.__mro__[1:-1])

    @classmethod
    def module_config_tree(cls):         
        return {m: cls.simple2config(m) for m in cls.module_list()}
    
   
    @classmethod
    def tmp_dir(cls):
        return os.path.expanduser(f'~/.{cls.library_name}/{cls.module_path()}')

    ############ JSON LAND ###############



        
    @classmethod
    def get_json(cls, *args, **kwargs):
        loop = cls.get_event_loop()
        return loop.run_until_complete(cls.async_get_json(*args, **kwargs))
    @classmethod
    async def async_get_json(cls,
                             path:str,
                             default=None,
                             root: bool = False,
                             **kwargs):

        from commune.utils.dict import async_get_json
        path = cls.resolve_path(path=path, extension='json', root=root)
        try:
            data = await async_get_json(path, **kwargs)
        except Exception as e:
            cls.print(f'Failed to load json from {path} with error {e}')
            return default
        if data == None:
            data = {}
        if 'data' in data and 'meta' in data:
            data = data['data']
        
        return data

    load_json = get_json

    @classmethod
    def put_torch(cls, path:str, data:Dict, root:bool = False,  **kwargs):
        import torch
        path = cls.resolve_path(path=path, extension='pt', root=root)
        torch.save(data, path)
        return path
    
    @classmethod
    def get_torch(cls,path:str, root:bool = False, **kwargs):
        import torch
        path = cls.resolve_path(path=path, extension='pt', root=root)
        return torch.load(path)
    
    @classmethod
    def put_json(cls,*args,**kwargs) -> str:
        loop = cls.get_event_loop()
        return loop.run_until_complete(cls.async_put_json(*args, **kwargs))
    
    
    
    @classmethod
    async def async_put_json(cls, 
                 path:str, 
                 data:Dict, 
                 meta = None,
                 root: bool = False,
                 **kwargs) -> str:
        
        from commune.utils.dict import async_put_json
        if meta != None:
            data = {'data':data, 'meta':meta}
        path = cls.resolve_path(path=path, extension='json', root=root)
        # cls.lock_file(path)
        await async_put_json(path=path, data=data, **kwargs)
        # cls.unlock_file(path)
        return path
    
    save_json = put_json
    
    @classmethod
    def file_exists(cls, path:str, extension = 'json', root:bool = False)-> bool:
        path = cls.resolve_path(path=path, extension=extension, root=root)
        return os.path.exists(path)

        

    
    
    exists_json = file_exists

    @classmethod
    def rm_json(cls, path=None, root:bool = False):
        from commune.utils.dict import rm_json

        if path in ['all', '**']:
            return [cls.rm_json(f) for f in cls.glob(files_only=False)]
        
        path = cls.resolve_path(path=path, extension='json', root=root)

        return rm_json(path )
    
    @classmethod
    def rmdir(cls, path, root:bool = False):
        import shutil
        return shutil.rmtree(path)

    @classmethod
    def isdir(cls, path, root:bool = False):
        return os.path.isdir(path)
    
    @classmethod
    def rm(cls, path, root:bool = False):
        if not os.path.exists(path):
            path = cls.resolve_path(path=path, extension=None, root=root)
        assert os.path.exists(path)
        if os.path.isdir(path):
            return cls.rmdir(path)
        return os.remove(path)
    @classmethod
    def glob(cls,  path ='~/', files_only:bool = True, root:bool = False):
        
        path = cls.resolve_path(path, extension=None, root=root)
        
        if os.path.isdir(path):
            path = os.path.join(path, '**')
            
        paths = glob(path, recursive=True)
        
        if files_only:
            paths =  list(filter(lambda f:os.path.isfile(f), paths))
        return paths
         
    @classmethod
    def ls_json(cls, path:str = '', recursive:bool = True):
        return [os.path.basename(p).replace('.json', '')for p in cls.ls(path, recursive=recursive)]
    

    @classmethod
    def ls(cls, path:str = '', 
           recursive:bool = False,
           root:bool = False,
           return_full_path:bool = True):
        path = cls.resolve_path(path, extension=None, root=root)
        try:
            ls_files = cls.lsdir(path) if not recursive else cls.walk(path)
        except FileNotFoundError:
            return []
        if return_full_path:
            ls_files = [os.path.expanduser(os.path.join(path,f)) for f in ls_files]
        return ls_files
    
    @classmethod
    def lsdir(cls, path:str) -> List[str]:
        if path.startswith('~'):
            path = os.path.expanduser(path)
        return os.listdir(path)

    @classmethod
    def walk(cls, path:str) -> List[str]:
        import os
        path_map = {}
        for root, dirs, files in os.walk(path):
            for f in files:
                path = os.path.join(root, f)
                path_map[path] = f
        return list(path_map.keys())
    
       
    @classmethod
    def bt(cls, *args, **kwargs):
        return cls.get_module('bittensor')(*args, **kwargs)
    @classmethod
    def __str__(cls):
        return cls.__name__

    @classmethod
    def get_server_info(cls,name:str) -> Dict:
        return cls.local_namespace().get(name, {})

<<<<<<< HEAD

    @classmethod
    def root_module(cls, name:str='module',
                    timeout:int = 100, 
                    sleep_interval:int = 1,
                    return_info = False,
                    refresh:bool = False,
                    **kwargs):
        # if not cls.server_exists(name) or refresh:
        #     cls.launch(name=name, **kwargs)
        #     cls.wait_for_server(name, timeout=timeout, sleep_interval=sleep_interval)
        module = cls.connect(name)
        if return_info:
            return module.server_info
        return module
    

    @staticmethod
    def round(x:Union[float, int], sig: int=6, small_value: float=1.0e-9):
        import math
        """
        Rounds x to the number of {sig} digits
        :param x:
        :param sig: signifant digit
        :param small_value: smallest possible value
        :return:
        """
        x = float(x)
        return round(x, sig - int(math.floor(math.log10(max(abs(x), abs(small_value))))) - 1)

    @classmethod
    def root_address(cls, name:str='module',
                    timeout:int = 100, 
                    sleep_interval:int = 1,
                    return_info = False,
                    refresh:bool = False,
                    **kwargs):
        if not cls.server_exists(name) or refresh:
            cls.launch(name=name, **kwargs)
            cls.wait_for_server(name, timeout=timeout, sleep_interval=sleep_interval)
       
        address =  cls.namespace('local')[name]
        address = address.replace(cls.default_ip,cls.external_ip())
        return address
    
    
    addy = root_address
    anchor = root_module
    anchor_address = root_address

 
    
    @classmethod
    def connect_pool(cls, modules=None, *args, return_dict:bool=False, **kwargs):
        if modules == None:
            modules = cls.modules(modules)
        
        module_clients =  cls.gather([cls.async_connect(m, ignore_error=True,**kwargs) for m in modules])
        if return_dict:
            return dict(zip(modules, module_clients))
        return module_clients

    @classmethod
    def connect(cls, *args, **kwargs):
        
        return_future = kwargs.pop('return_future', False)
        loop = kwargs.get('loop', cls.get_event_loop())
        future = cls.async_connect(*args, **kwargs)
        if return_future:
            return future
        else:
            
            return loop.run_until_complete(future)
        
=======
    @classmethod
    def connect(cls, *args, **kwargs):
        
        return_future = kwargs.pop('return_future', False)
        loop = kwargs.get('loop', cls.get_event_loop())
        future = cls.async_connect(*args, **kwargs)
        if return_future:
            return future
        else:
            
            return loop.run_until_complete(future)
       
>>>>>>> f0d4ce85
    @classmethod
    async def async_connect(cls, 
                name:str=None, 
                ip:str=None, 
                port:int=None , 
                network : str = 'global',
                namespace = None,
                virtual:bool = True, 
                wait_for_server:bool = False,
                trials = 3, 
                verbose: bool = False, 
                ignore_error:bool = False,
                **kwargs ):
    
        if (name == None and ip == None and port == None):
            return cls.root_module()
        
        if wait_for_server:
            cls.wait_for_server(name)
            
        namespace = cls.namespace(network, update=False)
        namespace = cls.copy(namespace)

        # local namespace  



        if isinstance(name, str):
      
            found_modules = []

            if cls.is_address(name):
                found_modules = [name]
            
            else:
                modules = list(namespace.keys())
                module_addresses = list(namespace.values())
                for module_candidate in modules + module_addresses:
                    if name == module_candidate:
                        # we found the module
                        found_modules = [module_candidate]
                        break
                    elif module_candidate.startswith(name):
                        # get all the modules lol
<<<<<<< HEAD
                        found_modules += [module_candidate]
                        
=======
                        found_modules += [n]
                      
>>>>>>> f0d4ce85
            if len(found_modules)>0:
                name = cls.choice(found_modules)
                name = namespace.get(name, name)
                
            else:
                if ignore_error:
                    return None
                raise ValueError(f'Could not find module {name} in namespace {list(namespace.keys())}')
            

            c.print('FOUND MODULES',name)  

            port = int(name.split(':')[-1])
            ip = name.split(':')[0]

        assert isinstance(port, int) , f'Port must be specified as an int inputs({name}, {ip}, {port})'
        assert isinstance(ip, str) , 'IP must be specified as a string,inputs({name}, {ip}, {port})'
        client= cls.get_client(ip=ip, port=port, virtual=virtual, **kwargs)
        if verbose:
            cls.print(f'Successful Connection to {name} on {ip}:{port}', color='yellow')
        
        return client
     
    @classmethod
    def root_module(cls, name:str='module',
                    timeout:int = 100, 
                    sleep_interval:int = 1,
                    return_info = False,
                    refresh:bool = False,
                    **kwargs):
        # if not cls.server_exists(name) or refresh:
        #     cls.launch(name=name, **kwargs)
        #     cls.wait_for_server(name, timeout=timeout, sleep_interval=sleep_interval)
        module = cls.connect(name)
        if return_info:
            return module.server_info
        return module
    

    @staticmethod
    def round(x:Union[float, int], sig: int=6, small_value: float=1.0e-9):
        import math
        """
        Rounds x to the number of {sig} digits
        :param x:
        :param sig: signifant digit
        :param small_value: smallest possible value
        :return:
        """
        x = float(x)
        return round(x, sig - int(math.floor(math.log10(max(abs(x), abs(small_value))))) - 1)

    @classmethod
    def root_address(cls, name:str='module',
                    timeout:int = 100, 
                    sleep_interval:int = 1,
                    return_info = False,
                    refresh:bool = False,
                    **kwargs):
        if not cls.server_exists(name) or refresh:
            cls.launch(name=name, **kwargs)
            cls.wait_for_server(name, timeout=timeout, sleep_interval=sleep_interval)
       
        address =  cls.namespace('local')[name]
        address = address.replace(cls.default_ip,cls.external_ip())
        return address
    
    
    addy = root_address
    anchor = root_module
    anchor_address = root_address

 
    
    @classmethod
    def connect_pool(cls, modules=None, *args, return_dict:bool=False, **kwargs):
        if modules == None:
            modules = cls.modules(modules)
        
        module_clients =  cls.gather([cls.async_connect(m, ignore_error=True,**kwargs) for m in modules])
        if return_dict:
            return dict(zip(modules, module_clients))
        return module_clients

    
    @classmethod
    def get_client(cls, *args, virtual:bool = True, **kwargs):
        client_class = cls.get_module('commune.server.client.Client')
        client = client_class(*args, **kwargs)
        if virtual:
            return client.virtual()
        else:
            return client
    
   
    nest_asyncio_enabled : bool = False
    @classmethod
    def nest_asyncio(cls):
        assert not cls.nest_asyncio_enabled, 'Nest Asyncio already enabled'
        import nest_asyncio
        nest_asyncio.apply()
        nest_asyncio_enabled = True
        
        
    @classmethod
    def get_peer_addresses(cls, ip:str = None  ) -> List[str]:
        used_local_ports = cls.get_used_ports() 
        if ip == None:
            ip = cls.default_ip
        peer_addresses = []
        for port in used_local_ports:
            peer_addresses.append(f'{ip}:{port}')
            
        return peer_addresses
            
    

    @classmethod
    def update_local_namespace(cls) -> None:
        local_namespace = cls.local_namespace(update=True)

    @classmethod
    def port2module(cls, *args, **kwargs):
        namespace = cls.namespace(*args, **kwargs)
        port2module =  {}
        for name, address in namespace.items():
            port = int(address.split(':')[1])
            port2module[port] = name
        return port2module
    port2name = port2module
    
    @classmethod
    def module2port(cls, *args, **kwargs):
        port2module = cls.port2module(*args, **kwargs)
        return {v:k for k,v in port2module.items()}
    name2port = m2p = module2port
    

    @classmethod
    def address2module(cls, *args, **kwargs):
        namespace = cls.namespace(*args, **kwargs)
        port2module =  {}
        for name, address in namespace.items():
            port2module[address] = name
        return port2module
    address2name = address2module
        
        
    @classmethod
    def remote_namespace(cls,  
                         seperator = '::', 
                         verbose: bool = False, 
                         update:bool = False,
                         prefix:bool = 'R')-> dict:
    
        
        remote_namespace = cls.get('remote_namespace', {})   
        
        peer_registry = cls.peer_registry(update=update)  
        
        for peer_id, (peer_address, peer_info) in enumerate(peer_registry.items()):
            
            if isinstance(peer_info, dict):
                peer_name = f'{prefix}{peer_id}'
                peer_namespace = peer_info.get('namespace', None)
                if isinstance(peer_namespace, dict):
                    for name, address in peer_namespace.items():
                        remote_namespace[name+seperator+peer_name] = address
                else:
                    cls.print(f'Peer {peer_name} has no namespace', color='red')
        
        cls.put('remote_namespace', remote_namespace)

        return remote_namespace
        
        
    @staticmethod
    def check_response(x) -> bool:
        if isinstance(x, dict) and 'error' in x:
            return False
        else:
            return True
        
    @classmethod
    def local_namespace(cls, update:bool = False, verbose:bool = False)-> dict:
        '''
        The module port is where modules can connect with each othe.
        When a module is served "module.serve())"
        it will register itself with the local_namespace dictionary.
        '''
        # from copy import deepcopy
        

        address2module = {}

        if update:

            peer_registry = {}
            peer_addresses = cls.get_peer_addresses()  
            async def async_get_peer_name(peer_address):
                peer = await cls.async_connect(peer_address, namespace={}, timeout=5, virtual=False, ignore_error=True)
                if peer == None: 
                    return peer
                module_name =  await peer(fn='getattr', args=['module_name'], return_future=True)
                if verbose:
                    cls.print('Connecting: ',module_name, color='cyan')

                if cls.check_response(module_name):
                    return module_name
                else:
                    return None
                
            # print(namespace)
            
            peer_names = [async_get_peer_name(p) for p in peer_addresses]
            peer_names = cls.gather(peer_names)
            local_namespace = dict(zip(peer_names, peer_addresses))
            
            local_namespace = {p_n:p_a for p_n, p_a in local_namespace.items() if p_n != None}
            
            cls.save_json('local_namespace', local_namespace, root=True)
            
        else:
            local_namespace = cls.__dict__.get('_local_namespace', None)
            if local_namespace == None:
                local_namespace = cls.get_json('local_namespace', {}, root=True)
                
        external_ip = cls.external_ip()
        local_namespace = {k:v.replace(external_ip, cls.default_ip) for k,v in local_namespace.items()}
        return local_namespace

        

    @classmethod
    def servers(cls, search:str = None, update=False, **kwargs) -> List[str]:

        servers = list(cls.local_namespace(update=update,**kwargs ).keys())
        if search: 
            servers = [s for s in servers if search in s]
        return servers


    list_servers = servers
    
    
    @classmethod
    def rename_server(cls, name:str, new_name:str) -> Dict:
        local_namespace = cls.local_namespace()
        local_namespace[new_name] = local_namespace.pop(name)
        cls.put_json(path='local_namespace', data=local_namespace, root=True) 
        return {new_name:local_namespace[new_name]}
    
    rename = rename_module = rename_server
    
    
    
    @classmethod
    def lock_file(cls, f):
        import fcntl
        fcntl.flock(f, fcntl.LOCK_EX)
        return f
    @classmethod
    def unlock_file(cls, f):
        import fcntl
        fcntl.flock(f, fcntl.LOCK_UN)
        return f
    
    
    @classmethod
    def register_server(cls, name: str, ip: str,port: int, **kwargs)-> dict:
        local_namespace = cls.local_namespace()    
        
        local_namespace[name] = f'{ip}:{port}'
        cls.put_json('local_namespace', local_namespace, root=True) 
        return local_namespace
    
    @classmethod
    def deregister_server(cls, name: str)-> dict:
        local_namespace = cls.local_namespace()    
        
        local_namespace.pop(name, None)
        cls.put_json('local_namespace', local_namespace, root=True) 
        return local_namespace
  
  
    @classmethod
    def is_address(cls, address:str) -> bool:
        conds = []
        
        conds.append(isinstance(address, str))
        conds.append(':' in address)
        conds.append(cls.is_number(address.split(':')[-1]))
    
        return all(conds)
    
    @classmethod
    def is_module(cls, obj=None) -> bool:
        
        if obj is None:
            obj = cls
        if all([hasattr(obj, k) for k in ['module_class', 'root_module_class']]):
            module_class = obj.module_class()
            return True
            
        return False
    @classmethod
    def is_root_module(cls, obj=None) -> bool:
        
        if obj is None:
            obj = cls
        if hasattr(obj, 'module_class'):
            module_class = obj.module_class()
            if module_class == cls.root_module_class:
                return True
            
        return False
    is_root = is_module_root = is_root_module
    @classmethod
    def new_event_loop(cls, nest_asyncio:bool = True) -> 'asyncio.AbstractEventLoop':
        import asyncio
        if nest_asyncio:
            cls.nest_asyncio()

        loop = asyncio.new_event_loop()
        asyncio.set_event_loop(loop)


        return loop
  

    def set_event_loop(self, loop=None, new_loop:bool = False) -> 'asyncio.AbstractEventLoop':
        import asyncio
        try:
            if new_loop:
                loop = asyncio.new_event_loop()
                asyncio.set_event_loop(loop)
            else:
                loop = loop if loop else asyncio.get_event_loop()
        except RuntimeError as e:
            self.new_event_loop()
            
        self.loop = loop
        return self.loop

    @classmethod
    def get_event_loop(cls, nest_asyncio:bool = True) -> 'asyncio.AbstractEventLoop':
        import asyncio
        if nest_asyncio:
            cls.nest_asyncio()
        try:
            loop = asyncio.get_event_loop()
        except RuntimeError:
            loop = cls.new_event_loop()

        return loop

    @classmethod
    def server_exists(cls, name:str) -> bool:
        return bool(name in cls.servers())
    
    @classmethod
    def get_port(cls, port:int = None, **kwargs)->int:
        port = port if port is not None and port != 0 else cls.free_port(**kwargs)
        while cls.port_used(port):
            port += 1   
        return port 
    
    resolve_port = get_port
    
    @classmethod
    def exists(cls, name:str, **kwargs) -> bool:
        namespace = cls.namespace(**kwargs)
        return bool(name in namespace)
    
    @classmethod
    def module_exists(cls, name:str) -> bool:
        return bool(name in cls.module_list())
    
    
    
    @classmethod
    def wait_for_server(cls,
                          name: str ,
                          timeout:int = 600,
                          sleep_interval: int = 4) -> bool :
        
        start_time = cls.time()
        time_waiting = 0
        while not cls.server_exists(name):
            cls.sleep(sleep_interval)
            time_waiting += sleep_interval
            cls.print(f'Waiting for server {name} to start... {time_waiting} seconds', end='\r')

            if time_waiting > timeout:
                raise TimeoutError(f'Timeout waiting for server to start')
        return True
    def server_running(self):
        return hasattr(self, 'server_info')

    def stop_server(self):
        self.server.stop()
        del self.server
        del self.server_info
        
        
        
    @classmethod
    def get_streamlit(cls):
        import streamlit as st
        return st 
    
    
    
    def attributes(self):
        return list(self.__dict__.keys())
    @classmethod
    def get_attributes(cls, obj=None):
        if obj is None:
            obj = cls
        if isinstance(obj, str):
            obj = cls.module(obj)
        # assert hasattr(obj, '__dict__'), f'{obj} has no __dict__'
        return list(obj.__dict__.keys())


    @classmethod
    def global_namespace(cls, update=False) -> Dict:
        
        global_namespace = {
            **cls.local_namespace(update=update),
            **cls.remote_namespace(update=update)
        }
        
        return global_namespace
        
    
        
    @classmethod
    def namespace(cls,
                  search = None,
                  network:str='global',
                  verbose: bool = False,
                  update: bool = False,
                  max_staleness:int = 30,
                  **kwargs):
        
        if isinstance(search, str) :
            if hasattr(cls, f'{search}_namespace'):
                network = search
                search = None
        else:
            search = None

        namespace_fn = getattr(cls, f'{network}_namespace')
        namespace = namespace_fn(update=update, **kwargs)
        
        namespace.update(c.get('remote_modules', {}))
        
        if search:
            namespace = {k:v for k,v in namespace.items() if str(search) in k}

        return namespace
    
    
    
    @classmethod
    def subspace_namespace(cls, search = None, update=False):
        return {}
    

    @classmethod
    def namespace_options(cls,search=None) -> List[str]:
        namespace  = cls.namespace()
        namespace_names = list(namespace.keys())
        namespace_addresses = list(namespace.values())
        namespace_options =  namespace_names + namespace_addresses
        if search:
            namespace_options = [o for o in namespace_options if search in o]
        return namespace_options
    
    
    kwargs_store = {}
    def save_kwargs(self, fn:str, kwargs:dict):
        kwargs.pop('self', None)
        self.kwargs_store[fn] = kwargs
        return self.kwargs_store
    
    
    
    @classmethod
    def serve(cls, 
              module:Any = None ,
              name:str=None, 
              ip:str=None, 
              port:int=None ,
              network:str = None,
              context= '',
              key = None,
              tag:str=None, 
              replace:bool = True, 
              whitelist:List[str] = None,
              blacklist:List[str] = None,
              wait_for_termination:bool = True,
              wait_for_server:bool = False,
              wait_for_server_timeout:int = 30,
              wait_for_server_sleep_interval: int = 1,
              verbose = False,
              reserve_port = False,
              *args, 
              **kwargs ):
        '''
        Servers the module on a specified port
        '''
        # we want to make sure that the module is loco
        cls.update(network='local')
    
        if port == None:
            port = cls.free_port(reserve=reserve_port)
        if module == None:
            self = cls(*args, **kwargs)
        elif isinstance(module, str):
            self = cls.get_module(module)(*args, **kwargs)
        else:
            self = module
             
        whitelist = whitelist if whitelist else self.whitelist()
        blacklist = blacklist if blacklist else self.blacklist()
    
        c.print(f'whitelist {whitelist}, blacklist {blacklist}')
        # resolve the module id
        
        # if the module is a class, then use the module_tag 
        # Make sure you have the module tag set
        if name == None:
            if hasattr(self, 'default_module_name'):
                name = self.default_module_name()
            else:
                name = self.__class__.__name__
                
        module_name = name

        '''check if the server exists'''
        cls.print(f'Checking if server {module_name} exists {self}')
        if self.server_exists(module_name): 
            if replace:
                if verbose:
                    cls.print(f'Stopping server {module_name}')
                self.kill_server(module_name)
            else: 
                raise Exception(f'The server {module_name} already exists on port {existing_server_port}')

        for k in ['module_name', 'module_id', 'my_name', 'el_namo', 'name']:
            if k not in self.__dict__:
                self.__dict__[k] = module_name

        Server = cls.import_object('commune.server.Server')
        
        self.save_kwargs('serve', locals())

        server = Server(ip=ip, 
                        port=port,
                        module = self,
                        name= module_name,
                        whitelist=whitelist,
                        blacklist=blacklist)
        
        # register the server
        self.server_info = server.info
        self.ip = server.ip
        self.port = server.port
        self.address = self.ip_address = self.ip_addy =  server.address
        
        if not hasattr(self, 'config'):
            self.config = cls.munch({})
            
        self.config['info'] = self.info()
        

        # self.set_key(key)
            
        # serve the server
        server.serve(wait_for_termination=wait_for_termination,register=True)
        if wait_for_server:
            cls.wait_for_server(name=module_name, timeout=wait_for_server_timeout, sleep_interval=wait_for_server_sleep_interval)
        
    serve_module = serve
    @classmethod
    def functions(cls, search = None, include_module=False):
        functions = cls.get_functions(include_module=include_module)  
        
        if isinstance(search, str):
            functions = [f for f in functions if search in f]
        return functions

    fns = functions
        
    @classmethod
    def get_functions(cls, obj:Any=None, include_module:bool = False,) -> List[str]:
        '''
        List of functions
        '''
        if isinstance(obj, str):
            obj = cls.get_module(obj)
        from commune.utils.function import get_functions
        obj = obj if obj != None else cls

        
        if cls.is_root_module(obj):
            include_module = True
            
    
        functions = get_functions(obj=obj)
        
        if not include_module:
            module_functions = get_functions(obj=c)
            new_functions = []
            for f in functions:
                if f == '__init__':
                    new_functions.append(f)
                if f not in module_functions:
                    new_functions.append(f)
            functions = new_functions
        return functions

    @classmethod
    def get_function_signature_map(cls, obj=None, include_module:bool = False):
        from commune.utils.function import get_function_signature
        function_signature_map = {}
        obj = obj if obj else cls
        for f in cls.get_functions(obj = obj, include_module=include_module):
            if f.startswith('__') and f.endswith('__'):
                if f in ['__init__']:
                    pass
                else:
                    continue
            if not hasattr(cls, f):
                continue
            if callable(getattr(cls, f )):
                function_signature_map[f] = {k:str(v) for k,v in get_function_signature(getattr(cls, f )).items()}        
        
    
        return function_signature_map
    @property
    def function_signature_map(self, include_module:bool = False):
        return self.get_function_signature_map(obj=self, include_module=include_module)
    
    @property
    def function_default_map(self):
        return self.get_function_default_map(obj=self, include_module=False)
        
    @classmethod
    def get_function_default_map(cls, obj:Any= None, include_module:bool=True) -> Dict[str, Dict[str, Any]]:
        obj = obj if obj else cls
        default_value_map = {}
        function_signature = cls.get_function_signature_map(obj=obj,include_module=include_module)
        for fn_name, fn in function_signature.items():
            default_value_map[fn_name] = {}
            if fn_name in ['self', 'cls']:
                continue
            for var_name, var in fn.items():
                if len(var.split('=')) == 1:
                    var_type = var
                    default_value_map[fn_name][var_name] = 'NA'

                elif len(var.split('=')) == 2:
                    var_value = var.split('=')[-1].strip()                    
                    default_value_map[fn_name][var_name] = eval(var_value)
        
        return default_value_map   
    
    @property
    def function_info_map(self):
        return self.get_function_info_map(obj=self, include_module=False)
    
    @classmethod
    def get_function_info_map(cls, obj:Any= None, include_module:bool=True) -> Dict[str, Dict[str, Any]]:
        obj = obj if obj != None else cls
        function_schema_map = cls.get_function_schema_map(obj=obj,include_module=include_module)
        function_default_map = cls.get_function_default_map(obj=obj,include_module=include_module)
        function_info_map = {}
        for fn in function_schema_map:
            function_info_map[fn] = {
                'default':function_default_map.get(fn, 'NA'),
                **function_schema_map.get(fn, {}),
            }
            # check if the function is a class method or a static method
            
            if 'self' in function_info_map[fn]['schema']:
                function_info_map[fn]['method_type'] = 'self'
                function_info_map[fn]['schema'].pop('self')
                
            elif 'cls' in function_info_map[fn]['schema']:
                function_info_map[fn]['method_type'] = 'cls'
                function_info_map[fn]['schema'].pop('cls')
                
            else:
                function_info_map[fn]['method_type'] = 'static'  

        return function_info_map    
    
    @classmethod
    def get_peer_info(cls, peer: Union[str, 'Module']) -> Dict[str, Any]:
        if isinstance(peer, str):
            peer = cls.connect(peer)
            
        info = peer.info()
        return info
    
    
    def is_fn_allowed(self, fn_name:str) -> bool:
        whitelist = self.whitelist()
        blacklist = self.blacklist()
        if fn_name in whitelist and fn_name not in blacklist:
            return True
        else:
            return False
        
    def info(self, 
             include_schema: bool = False,
<<<<<<< HEAD
             include_namespace:bool = False) -> Dict[str, Any]:
=======
             include_namespace:bool = True) -> Dict[str, Any]:
>>>>>>> f0d4ce85
        whitelist = self.whitelist()
        blacklist = self.blacklist()
        fns = [ fn for fn in self.fns() if self.is_fn_allowed(fn)]
        attributes =[ attr for attr in self.attributes() if self.is_fn_allowed(attr)]
        

        info  = dict(
            address = self.address,
            functions =  fns,
            attributes = attributes,
            name = self.module_name,
        )
        if include_namespace:
            info['namespace'] = c.namespace()
        if include_schema:
            info['schema'] = self.schema()
        return info
    
<<<<<<< HEAD

=======
    help = info
>>>>>>> f0d4ce85



    def peer_info(self) -> Dict[str, Any]:
        self.info()
    @classmethod
    def schema(cls, *args,  **kwargs):
        return cls.get_function_schema_map(*args, **kwargs)
<<<<<<< HEAD
    help = schema
=======

>>>>>>> f0d4ce85
    @classmethod
    def get_function_schema_map(cls,
                                obj = None,
                                include_code : bool = False,
                                include_hidden:bool = False, 
                                include_module:bool = False,
                                include_default:bool = True,
                                include_docs: bool = False):
        
        obj = obj if obj else cls
        if isinstance(obj, str):
            obj = cls.module(obj)
        function_schema_map = {}
        
        for fn in cls.get_functions(obj, include_module=include_module):

            if include_default:
                fn_default_map = cls.get_function_default_map(obj=obj, include_module=include_module)
            if callable(getattr(obj, fn )):
                function_schema_map[fn] = {}
                fn_schema = {}
                obj_fn = getattr(obj, fn )
                if not hasattr(obj_fn, '__annotations__'):
                    obj_fn.__annotations__ = {}
                
                for fn_k, fn_v in obj_fn.__annotations__.items():
                    
                    fn_v = str(fn_v)  
                    if fn_v == inspect._empty:
                        fn_schema[fn_k]= 'Any'
                    elif fn_v.startswith('<class'):
                        fn_schema[fn_k] = fn_v.split("'")[1]
                    else:
                        fn_schema[fn_k] = fn_v
                              
                function_schema_map[fn]['schema'] = fn_schema
                if include_docs:         
                    function_schema_map[fn]['docs']: getattr(obj, fn ).__doc__ 
                if include_code:
                    function_schema_map[fn]['code'] = inspect.getsource(getattr(obj, fn ))
                    
                if include_default:
                    function_schema_map[fn]['default'] = fn_default_map.get(fn, 'NA')
                if len(function_schema_map[fn]) == 1:
                    function_schema_map[fn] = fn_schema
        return function_schema_map
    
    function_schema_map = get_function_schema_map
    

    @classmethod
    def get_function_schema(cls, fn:str)->dict:
        '''
        Get function schema of function in cls
        '''
        if not callable(fn):
            fn = getattr(cls, fn)
        fn_schema = {k:str(v) for k,v in fn.__annotations__.items()}
        return fn_schema
    
    def module_schema(self, 
                      
                      include_hidden:bool = False, 
                      include_module:bool = False):
        module_schema = {
            'module_name':self.module_name,
            'server':self.server_info,
            'function_schema':self.function_schema_map(include_hidden=include_hidden, include_module=include_module),
        }
        return module_schema
    @classmethod
    def function_schema(cls, fn:str)->dict:
        '''
        Get function schema of function in cls
        '''
        fn = getattr(cls, fn)
        fn_schema = {k:str(v) for k,v in fn.__annotations__.items()}
        return fn_schema

    @classmethod
    def function_info(cls, fn:str)->dict:
        '''
        Get function schema of function in cls
        '''
        fn_info  =  cls.function_info_map().get(fn , {})
        return fn_info

    @staticmethod
    def get_annotations(fn:callable) -> dict:
        return fn.__annotations__



    @classmethod
    def kill(cls, module,
             mode:str = 'pm2',
             verbose:bool = False,
             **kwargs):


        delete_modules = []
        delete_modules =  getattr(cls, f'{mode}_kill')(module, verbose=verbose, **kwargs)
       
        cls.update(network='local')

        return delete_modules

    delete = kill
    def destroy(self):
        self.kill(self.module_name)
        return path
    
    def self_destruct(self):
        self.kill(self.module_name)    
        
    def self_restart(self):
        self.restart(self.module_name)
        
    @classmethod
    def set_shortcut(cls, shortcut: str, kwargs: dict) -> dict:
        self.shortcuts = self.get_shortcuts()
        # remove shortcut if it exists
        kwargs.pop('shortcut', None)
        cls.shortcuts[shortcut] = kwargs
        self.put_json('shortcuts', cls.shortcuts)
        
        return kwargs
    
    @classmethod
    def get_shortcut(cls, shortcut:str) -> dict:
        self.shortcuts = cls.get_shortcuts()
        kwargs =  cls.shortcuts.get(shortcut, None)
        return kwargs
    
    def get_shortcuts(cls) -> dict:
        return cls.get_json('shortcuts')

    @classmethod
    def has_shortcut(cls, shortcut:str):
        return cls.get_shortcut(shortcut) != None
    
    @classmethod
    def rm_shortcut(cls, shortcut) -> str:
        shortcuts = cls.get_shortcuts()
        if shortcut in shortcuts:
            cls.shortcuts.pop(shortcut)
            cls.put_json('shortcuts', cls.shortcuts)
        return shortcut
    ## PM2 LAND
    @classmethod
    def deploy(cls, 
               module:str = None, 
               fn: str = 'serve',
               args : list = None,
               kwargs: dict = None,
               refresh:bool=True,
               mode:str = 'pm2',
               name:Optional[str]=None, 
               tag:str=None, 
               tag_seperator: str = ':',
               user: str = None,
               key : str = None,
               verbose : bool = True, 
               shortcut = None,
               wait_for_server=False,
               device = None,
               update: bool = True,
               **extra_kwargs):
        '''
        Launch a module as pm2 or ray 
        '''
        if update:
            cls.update()
        kwargs = kwargs if kwargs else {}
        args = args if args else []
        if module == None:
            module = cls 
        elif isinstance(module, str):

            module = cls.get_module(module) 
            
        if name == None:
            if hasattr(module, 'module_path'):
                name = module.module_path()
            else:
                name = module.__name__.lower()
                
        if tag != None:
            name = f'{name}{tag_seperator}{tag}'
                
                
        if verbose:
            cls.print(f'[bold cyan]Launching[/bold cyan] [bold yellow]class:{module.__name__}[/bold yellow] [bold white]name[/bold white]:{name} [bold white]fn[/bold white]:{fn} [bold white]mode[/bold white]:{mode}', color='green')
            
        if fn == 'serve':
            kwargs['tag'] = kwargs.get('tag', tag)
            kwargs['name'] = kwargs.get('name', name)
        else:
            wait_for_server = False # invalid command

        if mode == 'local':
            return getattr(module, fn)(*args, **kwargs)

        elif mode == 'pm2':
            
            launch_kwargs = dict(
                    module=module, 
                    fn = fn,
                    name=name, 
                    tag=tag, 
                    args = args,
                    kwargs = kwargs,
                    refresh=refresh,
                    device= device,
                    **extra_kwargs
            )
            

            assert fn != None, 'fn must be specified for pm2 launch'
            stdout = getattr(cls, f'{mode}_launch')(**launch_kwargs)
            
            
            if wait_for_server:
                cls.wait_for_server(name)
            
            
        elif mode == 'ray':
            launch_kwargs = dict(
                    module=module, 
                    name=name, 
                    tag=tag, 
                    args = args,
                    kwargs = kwargs,
                    refresh=refresh,
                    **extra_kwargs
            )
            if wait_for_server:
                self.wait_for_server(name)

        
            getattr(cls, f'{mode}_launch')(**launch_kwargs)
        else: 
            raise Exception(f'launch mode {mode} not supported')

        return name

    launch = deploy
    
    @classmethod
    def pm2_kill_all(cls, verbose:bool = True):
        for module in cls.pm2_list():
            cls.pm2_kill(module)
            if verbose:
                cls.print(f'[red] Killed {module}[/red]')      
                
    @classmethod
    def pm2_list(cls, search=None,  verbose:bool = False) -> List[str]:
        output_string = cls.run_command('pm2 status', verbose=False)
        module_list = []
        for line in output_string.split('\n'):
            if '│ default     │ ' in line:
                module_name = line.split('│')[2].strip()
                # fixes odd issue where there is a space between the name and the front 
                module_name = module_name.split(' ')[-1]
                module_list += [module_name]
                
        
        if search:
            if isinstance(search, str):
                search = [search]
            elif isinstance(search, list):
                pass
                assert all([isinstance(s, str) for s in search]), 'search must be a list of strings'
                
            search_true = lambda x: any([s in x for s in search])
            module_list = [m for m in module_list if search_true(m)]
                
        return module_list
    lspm2 = ls_pm2 = pm2ls = pm2_ls = pm2list = pm2_list
    # commune.run_command('pm2 status').stdout.split('\n')[5].split('    │')[0].split('  │ ')[-1]commune.run_command('pm2 status').stdout.split('\n')[5].split('    │')[0].split('  │ ')[-1] 
    
    
    
    @classmethod
    def pm2_launch(cls, 
                   module:str = None,  
                   fn: str = 'serve',
                   name:Optional[str]=None, 
                   tag:str=None, 
                   args : list = None,
                   kwargs: dict = None,
                   device:str=None, 
                   interpreter:str='python3', 
                   no_autorestart: bool = False,
                   verbose: bool = False , 
                   refresh:bool=True ):
        
        # avoid these references fucking shit up
        args = args if args else []
        kwargs = kwargs if kwargs else {}
        
        if isinstance(module, str):
            assert isinstance(module, str), f'module must be a string, not {type(module)}'
            module = cls.get_module(module)
        elif module == None:
            module = cls
            
        module_name =module.default_module_name() if name == None else name
            
        
        module_path = module.module_file()
        
        # build command to run pm2
        command = f" pm2 start {module_path} --name {module_name} --interpreter {interpreter}"
        if no_autorestart:
            command = command + ' ' + '--no-autorestart'

        # convert args and kwargs to json strings
        kwargs_str = json.dumps(kwargs).replace('"', "'")
        args_str = json.dumps(args).replace('"', "'")

        if refresh:
            cls.pm2_kill(module_name)   
        
        command = command + ' -- ' + f'--fn {fn} --kwargs "{kwargs_str}" --args "{args_str}"'
        env = {}

        if device != None:
            if isinstance(device, int):
                env['CUDA_VISIBLE_DEVICES']=str(device)
            if isinstance(device, list):
                env['CUDA_VISIBLE_DEVICES']=','.join(list(map(str, device)))
                
        if verbose:

            cls.print(f'Launching {module_name} with command: {command}', color='green')
        
        
        stdout = cls.run_command(command, env=env, verbose=verbose)
        # cls.print(f'STDOUT: \n {stdout}', color='green')
        return stdout
    
    @classmethod
    def pm2_kill(cls, name:str, verbose:bool = True):
        output_list = []
        pm2_list = cls.pm2_list()
        kill_list = []
        
        # check if exact match, if so kill it, if not kill all that start with name
        exact_match = any([name == module for module in pm2_list])
        
        if exact_match:
            # kill exact match
            if verbose:
                cls.print(f'Killing {name}', color='red')
            cls.run_command(f"pm2 delete {name}", verbose=False)
            kill_list.append(name)
            return kill_list
        else:
            # kill all modules that start with name
            for module in pm2_list:
                if module.startswith(name):
                    if verbose:
                        cls.print(f'Killing {module}', color='red')
                    cls.run_command(f"pm2 delete {module}", verbose=False)
                    kill_list.append(module)
            return kill_list
    @classmethod
    def pm2_restart(cls, name:str = None, verbose:bool=False):
        pm2_list = cls.pm2_list()
            
        restarted_modules = []
        for module in pm2_list:
            if module.startswith(name) or name in ['all']:
                if verbose:
                    cls.print(f'Restarting {module}', color='cyan')
                cls.run_command(f"pm2 restart {module}")
                restarted_modules.append(module)

            
        return restarted_modules
            
        
            
    def restart_self(self, mode:str='pm2'):
        assert hasattr(self, 'module_name'), 'self.module_name must be defined to restart'
        return self.restart(self.module_name)
    
    
    
    @classmethod
    def restart(cls, name:str, mode:str='pm2', verbose:bool = True):
        refreshed_modules = getattr(cls, f'{mode}_restart')(name, verbose=verbose)
        return refreshed_modules
    refresh = reset = restart
    @classmethod
    def pm2_status(cls, verbose=True):
        stdout = cls.run_command(f"pm2 status")
        if verbose:
            cls.print(stdout,color='green')
        return stdout

    pm2_dir = os.path.expanduser('~/.pm2')
    @classmethod
    def pm2_logs(cls, module:str,verbose=True, mode='cmd'):
        if mode == 'local':
            path = f'{cls.pm2_dir}/logs/{module}-out.log'.replace(':', '-')
            return cls.get_text(path, last_bytes=1000 )
        elif mode == 'cmd':
            return cls.run_command(f"pm2 logs {module}", verbose=verbose)
        else:
            raise NotImplementedError(f'mode {mode} not implemented')

    @classmethod
    def argparse(cls, verbose: bool = False):
        import argparse
        parser = argparse.ArgumentParser(description='Gradio API and Functions')
        parser.add_argument('-fn', '--fn', dest='function', help='run a function from the module', type=str, default="__init__")
        parser.add_argument('-kwargs', '--kwargs', dest='kwargs', help='key word arguments to the function', type=str, default="{}")  
        parser.add_argument('-args', '--args', dest='args', help='arguments to the function', type=str, default="[]")  
        args = parser.parse_args()
        if verbose:
            cls.print('Argparse Args: ',args, color='cyan')
        args.kwargs = json.loads(args.kwargs.replace("'",'"'))
        args.args = json.loads(args.args.replace("'",'"'))
        return args

    @classmethod
    def run(cls, name:str = None, verbose:bool = False) -> Any: 
        if name == '__main__' or name == None or name == cls.__name__:
            args = cls.argparse()
            if args.function == '__init__':
                return cls(*args.args, **args.kwargs)     
            else:
                return getattr(cls, args.function)(*args.args, **args.kwargs)     
       
    
    @classmethod
    def api(cls, *args, **kwargs):
        from commune.api import API
        return API(*args, **kwargs)
    
    @classmethod
    def learn(cls, *args, **kwargs):
        return cls.module('model.transformer').learn(*args, **kwargs)
        
    
    @classmethod
    def get_methods(cls, obj:type= None, modes:Union[str, List[str]] = 'all',  ) -> List[str]:
        '''
        
        Get methods of the obj, which defaults to the class object if None
        
        Args:
            obj (object): object to get methods from
            modes:
        
        '''
        methods = []
        obj = obj if obj else cls
        
        if modes == 'all':
            modes = ['class', 'self']
        
        default_modes = ['class', 'self']
        
        for mode in modes:
            assert mode in default_modes, f'{mode} not in {default_modes}'
            methods.extend(getattr(cls, f'get_{mode}_methods')(obj))
            
    @classmethod
    def get_class_methods(cls, obj=None) -> List[str]:
        from commune.utils.function import get_class_methods
        return get_class_methods(obj if obj else cls)
        
    @classmethod
    def get_self_methods(cls, obj=None) -> List[str]:
        from commune.utils.function import get_self_methods
        return get_self_methods(obj if obj else cls)
        
        
    ## RAY LAND
    
    @classmethod
    def ray_stop(cls):
        cls.run_command('ray stop')

    @classmethod
    def ray_import(cls):
        import ray
        return ray
    @classmethod
    def ray_start(cls):
        '''
        Start the ray cluster 
        (TODO: currently supports head)
        '''
        return cls.run_command('ray start --head')

    @classmethod
    def ray_restart(cls, stop:dict={}, start:dict={}):
        '''
        
        Restart  ray cluster
        
        '''
        command_out_dict = {}
        command_out_dict['stop'] = cls.ray_stop(**stop)
        command_out_dict['start'] = cls.ray_start(**start)
        return command_out_dict


    default_ray_env = {'address':'auto', 
                     'namespace': 'default',
                      'ignore_reinit_error': False,
                      'dashboard_host': '0.0.0.0',
                      '_system_config': {
                                "object_spilling_config": json.dumps(
                                    {"type": "filesystem", "params": {"directory_path": "/tmp/spill"}},
                                )
                            }
                      
                      }
    
    # @classmethod
    # def namespace(cls, data: Dict=None) -> 'Munch':
    #     data = data if data else {}
    #     assert isinstance(data, dict), f'data must be a dict, got {type(data)}'
    #     return cls.dict2munch( data)

    
    @classmethod
    def ray_init(cls,init_kwargs={}):
        import ray

        init_kwargs =  {**cls.default_ray_env, **init_kwargs}
        if cls.ray_initialized():
            # shutdown if namespace is different
            if cls.ray_namespace() == cls.default_ray_env['namespace']:
                return cls.ray_runtime_context()
            else:
                ray.shutdown()
  
        ray_context = ray.init(**init_kwargs)
        return ray_context

    @classmethod
    def ray_runtime_context(cls):
        return ray.get_runtime_context()


    @classmethod
    def ray_stop(cls):
        return cls.run_command('ray stop')

    @classmethod
    def ray_start(cls):
        return cls.run_command('ray start --head')


    @classmethod
    def ray_status(cls, *args, **kwargs):
        return cls.run_command('ray status',  *args, **kwargs)

    @classmethod
    def ray_initialized(cls):
        import ray
        return ray.is_initialized()

    # def resource_usage(self):
    #     resource_dict =  self.config.get('actor', {}).get('resources', None)
    #     resource_dict = {k.replace('num_', ''):v for k,v in resource_dict.items()}
    #     resource_dict['memory'] = self.memory_usage(mode='ratio')
    #     return  resource_dict
    
    @classmethod
    def ensure_ray_context(cls, ray_config:dict = None):
        ray_config = ray_config if ray_config != None else {}
        
        if cls.ray_initialized():
            ray_context = cls.get_ray_context()
        else:
            ray_context =  cls.ray_init(init_kwargs=ray_config)
        
        return ray_context
    @classmethod
    def ray_env(cls):
        import ray
        if not cls.ray_initialized():
            cls.ray_init()
        return ray
    
    @classmethod
    def get_module_name(cls, name:str=None, tag:str=None, seperator:str='.'):
        name = name if name else cls.__name__.lower()
        if tag != None:
            name = tag + seperator + name
        return name
    @classmethod 
    def ray_launch(cls, 
                   module= None, 
                   name:Optional[str]=None, 
                   tag:str=None, 
                   args:List = None, 
                   refresh:bool = False,
                   kwargs:Dict = None,
                   serve: bool = False, 
                   **actor_kwargs):
        
        launch_kwargs = dict(locals())
        launch_kwargs.update(launch_kwargs.pop('actor_kwargs'))
        launch_kwargs = deepcopy(launch_kwargs)
        ray = cls.ray_env()
        """
        deploys process as an actor or as a class given the config (config)
        """
        args = args if args != None else []
        kwargs = kwargs if kwargs != None else {}
        module_class = None
        if isinstance(module, str):
            module_class = cls.get_module(module)
        elif module == None :
            module_class = cls

        else:
            module_class = cls.module(module)
            
        name = self.get_module_name(name=name, tag=tag) 
        assert isinstance(name, str)
        
        actor_kwargs['name'] = name
        actor_kwargs['refresh'] = refresh

        actor = cls.create_actor(module=module_class,  args=args, kwargs=kwargs, **actor_kwargs) 
        if serve:
            actor = actor.serve(ray_get=False)
        
        return actor
            

    default_ray_env = {'address':'auto', 
                     'namespace': 'default',
                      'ignore_reinit_error': False,
                      'dashboard_host': '0.0.0.0'}
    @classmethod
    def ray_init(cls,init_kwargs={}):
        import ray
        init_kwargs =  {**cls.default_ray_env, **init_kwargs}
        ray_context = {}
        if cls.ray_initialized():
             ray_context =  cls.ray_runtime_context()
        else: 
            ray_context = ray.init(**init_kwargs)
            
        return ray_context
    
    @classmethod
    def create_actor(cls,
                 module : str = None,
                 name:str = None,
                 tag:str = None,
                 kwargs: dict = None,
                 args:list =None,
                 cpus:int = 1.0,
                 gpus:int = 0,
                 detached:bool=True, 
                 max_concurrency:int=50,
                 refresh:bool=True,
                 verbose:bool= True,
                 virtual:bool = True):
        
        # self.ray_init()
        import ray, torch
        module = module if module != None else cls 
        
        cls_kwargs = kwargs if kwargs else {}
        cls_args = args if args else []
        name = name if name != None else module.__name__
        resources = {}
        resources['num_cpus'] = cpus
        resources['num_gpus'] = gpus

        if not torch.cuda.is_available() and 'num_gpus' in resources:
            del resources['num_gpus']

        # configure the option_kwargs
        options_kwargs = {'name': name,
                          'max_concurrency': max_concurrency,
                           **resources}
        
        # detatch the actor from the process when it finishes
        if detached:
            options_kwargs['lifetime'] = 'detached'
            
        # setup class init config
        # refresh the actor by killing it and starting it (assuming they have the same name)
        if refresh:
            if cls.actor_exists(name):
                cls.kill_actor(actor=name,verbose=verbose)
                # assert not Module.actor_exists(name)

        options_kwargs['namespace'] = 'default'

        # create the actor if it doesnt exisst
        # if the actor is refreshed, it should not exist lol (TODO: add a check)
        


        actor = cls.get_actor(name, virtual=virtual)

        
        return actor

    @staticmethod
    def get_actor_id( actor):
        assert isinstance(actor, ray.actor.ActorHandle)
        return actor.__dict__['_ray_actor_id'].hex()

    @classmethod
    def create_pool(cls, replicas=3, actor_kwargs_list=[], **kwargs):
        if actor_list == None:
            actor_kwargs_list = [kwargs]*replicas

        actors = []
        for actor_kwargs in actor_kwargs_list:
            actors.append(cls.deploy(**a_kwargs))

        return ActorPool(actors=actors)

    @classmethod
    def virtual_actor(cls, actor):
        from commune.block.ray.client.ray_client import ClientModule
        return ClientModule(actor=actor)

    @classmethod
    def kill_actor(cls, actor, verbose=True):
        import ray

        if cls.actor_exists(actor):
            actor = ray.get_actor(actor)
        else:
            if verbose:
                print(f'{actor} does not exist for it to be removed')
            return None
        ray.kill(actor)
    
        return True
    ray_kill = kill_actor
        
       
    @classmethod
    def actor_exists(cls, actor):
        ray = cls.ray_env()
        if isinstance(actor, str):
            try:
                ray.get_actor(actor)
                actor_exists = True
            except ValueError as e:
                actor_exists = False
            
            return actor_exists
        else:
            raise NotImplementedError

    @classmethod
    def ray_actor(cls ,actor_name:str, virtual:bool=True):
        '''
        Gets the ray actor
        '''
        ray  = cls.ray_env()
        actor =  ray.get_actor(actor_name)
        # actor = Module.add_actor_metadata(actor)
        if virtual:
            actor = cls.virtual_actor(actor=actor)
        return actor
    
    get_actor = ray_actor

    @classmethod
    def ray_runtime_context(cls):
        import ray
        return ray.get_runtime_context()

    @classmethod
    def ray_namespace(cls):
        import ray
        return ray.get_runtime_context().namespace

    @classmethod
    def ray_context(cls):
        import ray
        return ray.runtime_context.get_runtime_context()

    @staticmethod
    def ray_objects( *args, **kwargs):

        return ray.experimental.state.api.list_objects(*args, **kwargs)
    
    @classmethod
    def ray_actors(cls, state='ALIVE', names_only:bool = True,detail:bool=True, *args, **kwargs):
        
        ray = cls.ray_env()
        from ray.experimental.state.api import list_actors
              
        kwargs['filters'] = kwargs.get('filters', [("state", "=", state)])
        kwargs['detail'] = detail

        actor_info_list =  list_actors(*args, **kwargs)
        ray_actors = []
        for i, actor_info in enumerate(actor_info_list):
            # resource_map = {'memory':  Module.get_memory_info(pid=actor_info['pid'])}
            resource_list = actor_info_list[i].pop('resource_mapping', [])
            resource_map = {}
            for resource in resource_list:
                resource_map[resource['name'].lower()] = resource['resource_ids']
            actor_info_list[i]['resources'] = resource_map
            if names_only:
                ray_actors.append(actor_info_list[i]['name'])
            else:
                ray_actors.append(actor_info_list[i])
            
        return ray_actors
    actors = ray_actors
    
    @classmethod
    def actor_resources(cls, actor:str):
        resource_map = cls.ray_actor_map()[actor]['required_resources']
        k_map = {
            'GPU': 'gpus',
            'CPU': 'cpus'
        }
        return {k_map[k]:float(v) for k,v in resource_map.items() }
    @classmethod
    def ray_actor_map(cls, ):
        ray = cls.ray_env()
        actor_list = cls.ray_actors(names_only=False, detail=True)
        actor_map  = {}
        for actor in actor_list:
            actor_name = actor.pop('name')
            actor_map[actor_name] = actor
        return actor_map
    actor_map = ray_actor_map
    
    @classmethod
    def ray_tasks(cls, running=False, name=None, *args, **kwargs):
        ray = cls.ray_env()
        filters = []
        if running == True:
            filters.append([("scheduling_state", "=", "RUNNING")])
        if isinstance(name, str):
            filters.append([("name", "=", name)])
        
        if len(filters)>0:
            kwargs['filters'] = filters

        ray_tasks = ray.experimental.state.api.list_tasks(*args, **kwargs)
        return ray_tasks
   
    @staticmethod
    def ray_nodes( *args, **kwargs):
        from ray.experimental.state.api import list_nodes
        return list_nodes(*args, **kwargs)
    @classmethod
    def ray_get(cls,*jobs):
        cls.ray_env()
        return ray.get(jobs)
    @classmethod
    def ray_wait(cls, *jobs):
        cls.ray_env()
        finished_jobs, running_jobs = ray.wait(jobs)
        return finished_jobs, running_jobs
    
    
    @classmethod
    def ray_put(cls, *items):
        ray = cls.ray_env()
        import ray
        return [ray.put(i) for i in items]

    @staticmethod
    def get_ray_context():
        import ray
        return ray.runtime_context.get_runtime_context()
    
    
    @classmethod
    def module(cls,module: Any = None ,*args, **kwargs):
        '''
        Wraps a python class as a module
        '''
        
        if module is None:
            return c.root_module()
        if isinstance(module, str):
            modules = c.module_list()
            if module in modules:
                return c.get_module(module,**kwargs)
            # elif module in cls.servers():
            #     return c.connect(module,**kwargs)
    

        # serve the module if the bool is True
        is_class = cls.is_class(module)
        module_class = module if is_class else module.__class__
        
        
        
        class ModuleWrapper(c):
            def __init__(self, module): 
                c.__init__(self, *args, **kwargs) 
                self.merge(self.module)
                
            @classmethod
            def module_file(cls): 
                return cls.get_module_path(simple=False)
            
            
            def __call__(self, *args, **kwargs):
                return self.module.__call__(self, *args, **kwargs)

            def __str__(self):
                return self.module.__str__()
            
            def __repr__(self):
                return self.module.__repr__() 
            @classmethod
            def default_module_name(cls) -> str:
                return module_class.__name__.lower()
 
            @classmethod
            def functions(cls):
                return cls.get_functions(module)


        if is_class:
            return ModuleWrapper
        else:
            return ModuleWrapper()
        
        
            
        # return module

    # UNDER CONSTRUCTION (USE WITH CAUTION)
    
    def setattr(self, k, v):
        setattr(self, k, v)
        
    @classmethod
    def default_module_name(cls) -> str:
        return cls.module_class().lower()

    def setattributes(self, new_attributes:Dict[str, Any]) -> None:
        '''
        Set a dictionary to the slf attributes 
        '''
        assert isinstance(new_attributes, dict), f'locals must be a dictionary but is a {type(locals)}'
        self.__dict__.update(new_attributes)
        
    @staticmethod
    def get_template_args( template:str) -> List[str]:
        '''
        get the template arguments from a string such that
        template = 'hello {name} {age}' returns ['name', 'age']
        
        Args:
            template (str): template string
        Returns:
            List[str]: list of template arguments
            
            
        '''
        from string import Formatter
        template_args =  [i[1] for i in Formatter().parse(template)  if i[1] is not None] 
        
        return template_args
         
    def merge_dict(self, python_obj: Any, include_hidden:bool=False):
        '''
        Merge the dictionaries of a python object into the current object
        '''
        for k,v in python_obj.__dict__.items():
            if include_hidden == False:
                #i`f the function name starts with __ then it is hidden
                if k.startswith('__'):
                    continue
            self.__dict__[k] = v
      

    @classmethod
    def merge(cls, *args, 
                        include_hidden:bool=True, 
                        allow_conflicts:bool=True, 
                        verbose: bool = False):
        
        '''
        Merge the functions of a python object into the current object (a)
        '''
        if len(args) == 1:
            a = cls
            b = args[0]
        elif len(args) == 2:
            a = args[0]
            b = args[1]
        else:
            raise ValueError('must have 1 or 2 arguments')
        if isinstance(a, str):
            a = cls.get_module(a)
        elif isinstance(b, str):
            b = cls.get_module(b)
        
        for b_fn_name in dir(b):
            if include_hidden == False:
                #i`f the function name starts with __ then it is hidden
                if b_fn_name.startswith('__'):
                    continue
                
            # if the function already exists in the object, raise an error
            if  allow_conflicts:
                if hasattr(a, b_fn_name):
                    if verbose:
                        cls.print(f'Warning: overriding function {b_fn_name} already exists in {a}', color='yellow')
            else:
                assert not hasattr(a, b_fn_name), f'function {b_fn_name} already exists in {a}'
                
            # get the function from the python object
            try: 
                b_fn = getattr(b, b_fn_name)
            except NotImplementedError as e:
                print(e)
            error_fn_list = []
            if callable(b_fn):
                try:
                    setattr(a, b_fn_name, b_fn)  
                except TypeError:
                    error_fn_list.append(b_fn)
                if len(error_fn_list)>0:
                    if verbose:
                        cls.print(error_fn_list, 'DEBUG')        
        return a
   
    @classmethod
    def nest_asyncio(cls):
        import nest_asyncio
        try:
            nest_asyncio.apply()
        except RuntimeError as e:
<<<<<<< HEAD
            cls.print('Broooo, nest-asyncio doesnt work fam')
=======
>>>>>>> f0d4ce85
            pass
        
        
    # JUPYTER NOTEBOOKS
    @classmethod
    def jupyter(cls):
        cls.nest_asyncio()
    enable_jupyter = jupyter
        
    @classmethod
    def int_to_ip(cls, *args, **kwargs):
        return cls.import_object('commune.utils.network.int_to_ip')(*args, **kwargs)
        
    @classmethod
    def ip_to_int(cls, *args, **kwargs):
        return cls.import_object('commune.utils.network.ip_to_int')(*args, **kwargs)

    @classmethod
    def ip_version(cls, *args, **kwargs):
        return cls.import_object('commune.utils.network.ip_version')(*args, **kwargs)
    
    @classmethod
    def pip_list(cls, lib=None):
        pip_list =  cls.cmd(f'pip list').split('\n')
        if lib != None:
            pip_list = [l for l in pip_list if l.startswith(lib)]
        return pip_list
    
    @classmethod
    def version(cls, lib:str):
        lines = [l for l in cls.cmd(f'pip list').split('\n') if l.startswith(lib)]
        if len(lines)>0:
            return lines[0].split('         ')[1].strip()
        else:
            return f'No Library Found {lib}'
    
    @classmethod
    def get_external_ip(cls, *args, **kwargs) ->str:
        return cls.import_object('commune.utils.network.get_external_ip')(*args, **kwargs)

    @classmethod
    def external_ip(cls, *args, **kwargs) -> str:
        if not hasattr(cls, '__external_ip__'):
            cls.__external_ip__ =  cls.get_external_ip(*args, **kwargs)
        return cls.__external_ip__
    
    @classmethod
    def resolve_ip(cls, ip=None) -> str:
        if ip == None:
            ip = cls.external_ip()   
        assert isinstance(ip, str)
        return ip
        
    @classmethod
    def get_external_ip(cls, *args, **kwargs) ->str:
        try:
            return cls.import_object('commune.utils.network.get_external_ip')(*args, **kwargs)
        except Exception as e:
            c.print(e, color='red')
            return cls.default_ip
            
    @classmethod
    def public_ip(cls, *args, **kwargs):
        return cls.get_public_ip(*args, **kwargs)
    
    @staticmethod
    def is_class(module: Any) -> bool:
        return type(module).__name__ == 'type' 
    
    external_ip = get_external_ip
    
    @classmethod
    def upnpc_create_port_map(cls, port:int):
        return cls.import_object('commune.utils.network.upnpc_create_port_map')(port=port)

    @classmethod
    def set_env(cls, key:str, value:str)-> None:
        '''
        Pay attention to this function. It sets the environment variable
        '''
        import os
        os.environ[key] = value
        return value 

    @classmethod
    def get_env(cls, key:str)-> None:
        '''
        Pay attention to this function. It sets the environment variable
        '''
        import os
        return  os.environ[key] 


    
    ### GPU LAND
    
    @classmethod
    def gpus(cls) -> List[int]:
        import torch
        available_gpus = [int(i) for i in range(torch.cuda.device_count())]
        return available_gpus
    
    @classmethod
    def num_gpus(cls):
        return len(cls.gpus())
    
    @classmethod
    def cuda_available(cls) -> bool:
        import torch
        return torch.cuda.is_available()
    @classmethod
    def gpu_memory(cls) -> Dict[int, Dict[str, float]]:
        import torch
        gpu_info = {}
        for gpu_id in cls.gpus():
            mem_info = torch.cuda.mem_get_info(gpu_id)
            gpu_info[int(gpu_id)] = {
                'name': torch.cuda.get_device_name(gpu_id),
                'free': mem_info[0],
                'used': (mem_info[1]- mem_info[0]),
                'total': mem_info[1]
            }
        return gpu_info
    
    gpu_info = gpu_memory_map = gpu_map = gpu_memory
 
    @classmethod
    def total_gpu_memory(cls) -> int:
        total_gpu_memory = 0
        for gpu_id, gpu_info in cls.gpu_map().items():
            total_gpu_memory += gpu_info['total']
        return total_gpu_memory

    @classmethod
    def used_gpu_memory(cls) -> int:
        used_gpu_memory = 0
        for gpu_id, gpu_info in cls.gpu_map().items():
            used_gpu_memory += gpu_info['used'] 
        return used_gpu_memory

    @classmethod
    def least_used_gpu(cls, free_gpu_memory:dict = None, return_tuple:bool = False, **kwargs) -> int:
        """ Returns a dictionary of gpu_id to max memory for each gpu.
        Args:
            total_memory (int, optional): Total memory to allocate. Defaults to None.
            buffer_memory (int, optional): Buffer memory to leave on each gpu. Defaults to 10.
        
        Returns 
            Dict[int, str]: Dictionary of gpu_id to max memory for each gpu.
        """
        if free_gpu_memory is None:
            free_gpu_memory = cls.free_gpu_memory(**kwargs)
        assert isinstance(free_gpu_memory, dict), f'free_gpu_memory must be a dict, not {type(free_gpu_memory)}'
        most_available_gpu_tuples = sorted(free_gpu_memory.items(), key=lambda x: x[1] , reverse=True)
        if return_tuple:
            return most_available_gpu_tuples[0]
        return most_available_gpu_tuples[0][0]
    
    
    most_free_gpu = least_used_gpu
    
    @classmethod
    def most_free_gpu_memory(cls, *args, **kwargs) -> int:
        gpu_id = cls.most_free_gpu()
        return cls.free_gpu_memory(*args, **kwargs)[gpu_id]
    
    @classmethod
    def gpu_info(cls, device:int = None) -> Dict[str, Union[int, float]]:
        '''
        Get the gpu info for a given device
        '''
        if device is None:
            device = 0
        gpu_map = cls.gpu_map()
        return gpu_map[device]

    # CPU LAND
    
    @classmethod
    def cpu_count(cls):
        try:
            return len(os.sched_getaffinity(0))
        except AttributeError:
            # OSX does not have sched_getaffinity
            return os.cpu_count()

    def resolve_tag(self, tag:str = None) -> str:
        if tag is None:
            tag = self.tag
        return tag

    @classmethod
    def resolve_device(cls, device:str = None, verbose:bool=True, find_least_used:bool = True) -> str:
        
        '''
        Resolves the device that is used the least to avoid memory overflow.
        '''
        import torch
        if device == None:
            device = 'cuda' if torch.cuda.is_available() else 'cpu'
        if device == 'cuda':
            assert torch.cuda.is_available(), 'Cuda is not available'
            gpu_id = 0
            if find_least_used:
                gpu_id = cls.least_used_gpu()
                
            device = f'cuda:{gpu_id}'
        
            if verbose:
                device_info = cls.gpu_info(gpu_id)
                cls.print(f'Using device: {device} with {device_info["free"]} GB free memory', color='yellow')
        return device  
    
    
    @classmethod
    def params_map(cls, model):
        params_map = {}
        state_dict = model.state_dict()
        for k,v in state_dict.items():
            params_map[k] = {'shape': v.shape ,
                             'size': cls.get_tensor_size(v)}
            
        return params_map
    
    @classmethod
    def params_size_map(cls, model):
        return {k: v['size'] for k,v in cls.params_map(model).items()}
    

    @classmethod
    def get_num_params(cls, model:'nn.Module' = None)->int:
        import numpy as np
        from torch import nn
        model_parameters = filter(lambda p: p.requires_grad, model.parameters())
        num_params = sum([np.prod(p.size()) for p in model_parameters])
        return num_params

    get_model_params = get_num_params
    @classmethod
    def get_tensor_size(cls, tensor:'torch.Tensor'):
        return tensor.nelement() * tensor.element_size()
    @classmethod 
    def get_model_device(cls, model, fast_and_lazy:bool = True) -> 'torch.device':
        if fast_and_lazy:
            return next(model.parameters()).device
        else:
            unique_devices = set()
            for p in model.parameters():
                unique_devices.add(p.device)
            return list(unique_devices)[0]
        return next(model.parameters()).device
    
    
    @classmethod
    def update_loop(cls, period=20, remote=True):
        if remote:
            return cls.remote_fn('update_loop', kwargs=dict(period=period, remote=False), name='update_loop')
        while True:
            cls.print('Updating...', color='yellow')
            modules = cls.modules()
            cls.print(f'Modules (n): {modules}', color='cyan')
            cls.print(modules, color='purple')
            cls.update()
            cls.sleep(period)
    def model_size(self, **kwargs ):
        return self.get_model_size(model=self, **kwargs)
    
    
    @classmethod
    def get_empty_model(cls, model, verbose: bool = False, trust_remote_code:bool=True, **kwargs):
        from transformers import  AutoModelForCausalLM, AutoModel, AutoConfig
        from accelerate import init_empty_weights
        
        kwargs['trust_remote_code'] = trust_remote_code
        model = cls.module('model.transformer').shortcuts.get(model, model)

        if isinstance(model, str):
            if verbose:
                cls.print(f'loading config model from {model}...')

            model_config = AutoConfig.from_pretrained(model, **kwargs)
            model_config_dict = model_config.to_dict()
            with init_empty_weights():
                model = AutoModelForCausalLM.from_config(model_config,  **kwargs)
                
        return model
    
    @classmethod
    def init_empty_weights(cls, *args, **kwargs):
        from accelerate import init_empty_weights

        return init_empty_weights(*args, **kwargs)
        
    @classmethod
    def get_model_size(cls, 
                       model: 'nn.Module',
                       model_inflation_ratio: float = 1.0, 
                       keys:List[str]=None):
        
        # get the size of the model by initializing an empty model
        if isinstance(model, str):
            model = cls.get_empty_model(model)
            
            model = cls.module('model').shortcuts().get(model, model)
            
        params = {}
        size_in_bytes = 0 
        for name, param in model.named_parameters():
            if keys != None and name not in keys:
                continue
            
            size_in_bytes += cls.get_tensor_size(param)
          
        return size_in_bytes * model_inflation_ratio


    def num_params(self)->int:
        return self.get_num_params(self)

    def to_dict(self)-> Dict:
        return self.__dict__
    
    @classmethod
    def from_dict(cls, input_dict:Dict[str, Any]) -> 'Module':
        return cls(**input_dict)
        
    def to_json(self) -> str:
        import json
        state_dict = self.to_dict()
        assert isinstance(state_dict, dict), 'State dict must be a dictionary'
        return json.dumps(state_dict)
    
    @classmethod
    def resolve_logger(cls, logger = None):
        if not hasattr(cls,'logger'):
            from loguru import logger
            cls.logger = logger.opt(colors=True)
        if logger is not None:
            cls.logger = logger
        return cls.logger

    @classmethod
    def resolve_console(cls, console = None):
        if not hasattr(cls,'console'):
            from rich.console import Console
            cls.console = Console()
        if console is not None:
            cls.console = console
        return cls.console
    
    @classmethod
    def critical(cls, *args, **kwargs):
        console = cls.resolve_console()
        return console.critical(*args, **kwargs)
    
    @classmethod
    def log(cls, *args, **kwargs):
        console = cls.resolve_console()
        return console.log(*args, **kwargs)
    
    @classmethod
    def logs(cls, *args, **kwargs):

        return cls.pm2_logs(*args, **kwargs)

    @classmethod
    def print(cls, *text:str, 
              color:str=None, 
              return_text:bool=False, 
              verbose:bool = True,
              console: Console = None,
              **kwargs):
        if verbose:
            if color == 'random':
                color = cls.random_color()
            if color:
                kwargs['style'] = color
            console = cls.resolve_console(console)
            return console.print(*text, **kwargs)

    @classmethod
    def success(cls, *args, **kwargs):
        logger = cls.resolve_logger()
        return logger.success(*args, **kwargs)

    @classmethod
    def warning(cls, *args, **kwargs):
        logger = cls.resolve_logger()
        return logger.warning(*args, **kwargs)
    
<<<<<<< HEAD
=======

    
>>>>>>> f0d4ce85
    def whitelist(self, mode='sudo') -> List[str]:
        if self.is_root():
            return self.helper_functions
        else:
            return self.fns() + self.attributes() 
        
    def role2whitelist(self, role='bro') -> Dict:
        return {self.default_role: self.whitelist()}
        
    def role2blacklist(self, role='foe') -> Dict:
        return {'foe': []}
    
<<<<<<< HEAD
    def blacklist(self, mode='sudo') -> List[str]:
        return []
=======
    def blacklist(self) -> List[str]:
        return ['module_name']
    black_fns = blacklist
>>>>>>> f0d4ce85

    @classmethod
    def error(cls, *args, **kwargs):
        logger = cls.resolve_logger()
        return logger.error(*args, **kwargs)
    
    @classmethod
    def debug(cls, *args, **kwargs):
        console = cls.resolve_console()
        return console.debug(*args, **kwargs)

    @classmethod
    def from_json(cls, json_str:str) -> 'Module':
        import json
        return cls.from_dict(json.loads(json_str))
     
     
    @classmethod
    def status(cls, *args, **kwargs):
        console = cls.resolve_console()
        return cls.console.status(*args, **kwargs)
    @classmethod
    def log(cls, *args, **kwargs):
        console = cls.resolve_console()
        return cls.console.log(*args, **kwargs)
       
    @classmethod
    def test(cls):
        test_responses = {}
        for fn in cls.fns():
            test_response = {
                'passed':False,
                'response': None
            }
            
            if fn.startswith('test_'):
                try:
            
                    getattr(cls, fn)()
                    test_response['passed'] = True
                except Exception as e:
                   test_response['passed'] = False
                   test_response['response'] = str(e)
                test_responses[fn] =test_response
        
        return test_responses
       
               
    @classmethod
    def import_bittensor(cls):
        try:
            import bittensor
        except RuntimeError:
            cls.new_event_loop()
            import bittensor
        return bittensor
         
    @classmethod  
    def time( cls) -> float:
        import time
        return time.time()
    @classmethod
    def timestamp(cls) -> float:
        return int(cls.time())
    @classmethod
    def sleep(cls, seconds:float) -> None:
        import time
        time.sleep(seconds)
        return None
    
    
    # DICT LAND
    
    
    @classmethod
    def dict_put(cls, *args, **kwargs):
        dict_put = cls.import_object('commune.utils.dict.dict_put')
        return dict_put(*args, **kwargs)
    @classmethod
    def dict_get(cls, *args, **kwargs):
        dict_get = cls.import_object('commune.utils.dict.dict_get')
        return dict_get(*args, **kwargs)
    @classmethod
    def dict_delete(cls, *args, **kwargs):
        dict_delete = cls.import_object('commune.utils.dict.dict_delete')
        return dict_delete(*args, **kwargs)
    @classmethod
    def dict_has(cls, *args, **kwargs):
        dict_has = cls.import_object('commune.utils.dict.dict_has')
        return dict_has(*args, **kwargs)
    
    @classmethod
    def argv(cls, include_script:bool = False):
        import sys
        args = sys.argv
        if include_script:
            return args
        else:
            return args[1:]

    @classmethod
    def parse_args(cls, argv = None):
        if argv is None:
            argv = cls.argv()
        args = []
        kwargs = {}
        parsing_kwargs = False
        for arg in argv:
            # TODO fix exception with  "="
            # if any([arg.startswith(_) for _ in ['"', "'"]]):
            #     assert parsing_kwargs is False, 'Cannot mix positional and keyword arguments'
            #     args.append(cls.determine_type(arg))
            if '=' in arg:
                parsing_kwargs = True
                key, value = arg.split('=', 1)
                # use determine_type to convert the value to its actual type
                kwargs[key] = cls.determine_type(value)
            else:
                assert parsing_kwargs is False, 'Cannot mix positional and keyword arguments'
                args.append(cls.determine_type(arg))
        return args, kwargs

    # BYTES LAND
    
    # STRING2BYTES
    @classmethod
    def str2bytes(cls, data: str, mode: str = 'utf-8') -> bytes:
        return bytes(data, mode)
    
    @classmethod
    def bytes2str(cls, data: bytes, mode: str = 'utf-8') -> str:
        try:
            return bytes.decode(data, mode)
        except UnicodeDecodeError:
            return data.hex()
    
    # JSON2BYTES
    @classmethod
    def dict2str(cls, data: str) -> str:
        return json.dumps(data)
    
    
    @classmethod
    def dict2bytes(cls, data: str) -> bytes:
        return cls.str2bytes(cls.json2str(data))
    
    @classmethod
    def bytes2dict(cls, data: bytes) -> str:
        data = cls.bytes2str(data)
        return json.loads(data)
    
    
    @classmethod
    def python2str(cls, input):
        input = deepcopy(input)
        input_type = type(input)
        if input_type == str:
            return input
        
        if input_type in [dict]:
            input = json.dumps(input)
        elif input_type in [bytes]:
            input = cls.bytes2str(input)
        elif input_type in [list, tuple, set]:
            input = json.dumps(list(input))
        elif input_type in [int, float, bool]:
            input = str(input)
        return input

    @classmethod
    def str2python(cls, input)-> dict:
        assert isinstance(input, str), 'input must be a string, got {}'.format(input)
        try:
            output_dict = json.loads(input)
        except json.JSONDecodeError as e:
            return input

        return output_dict
    
    
    def is_json_serializable(self, value):
        import json
        try:
            json.dumps(value)
            return True
        except:
            return False
            
            
            

    def restart_module(self, module:str) -> None:
        module = self.get_module(module)
        module.restart()
        return None
    
    
    # KEY LAND

    # MODULE IDENTITY LAND
    
    @classmethod
    def get_wallet( cls, *args, mode = 'bittensor', **kwargs) -> 'bittensor.Wallet':
        if mode == 'bittensor':
            return cls.get_module('bittensor').get_wallet(*args, **kwargs)
        elif mode == 'subspace':
            kwargs['mode'] = mode
            raise c.get_key(*args, **kwargs)
               
    
    @classmethod
    def get_key(cls, *args,mode='commune', **kwargs) -> None:


        if mode == 'commune':
            module = cls.module('key')
        elif mode == 'subspace':
            module  = cls.module('subspace.key')
        elif mode == 'substrate':
            module =  cls.module(f'web3.account.substrate')
        elif mode == 'evm':
            module = cls.module('web3.account.evm')
        elif  mode == 'aes':
            module =  cls.module('key.aes')
        else:
            raise ValueError('Invalid mode for key')
        
        # run get_key if the function exists
        if hasattr(module, 'get_key'):
            key = module.get_key(*args, **kwargs)
        else:
            key = module(*args, **kwargs)
            
        return key
        
            
    @classmethod
    def hash(cls, 
             data: Union[str, bytes], 
             mode: str = 'sha256', 
             **kwargs) -> bytes:
        if not hasattr(cls, 'hash_module'):
            cls.hash_module = cls.get_module('crypto.hash')()
        return cls.hash_module(data, mode=mode, **kwargs)
    
    default_password = 'bitconnect'
    @classmethod
    def resolve_password(cls, password: str) -> str:
        if password == None:
            password = cls.default_password
            
            
        password = cls.python2str(password)
        assert isinstance(password, str), f'Password must be a string , not {type(password)}'
        return password


    encrypted_prefix = 'AESKEY'
    @classmethod
    def encrypt(cls, 
                data: Union[str, bytes],
                password: str = 'bitconnect', 
                prefix = encrypted_prefix) -> bytes:
        password = cls.resolve_password(password)
        data = cls.python2str(data)
        

        assert isinstance(password, str),  f'{password}'
        key = c.module('key.aes')(key=password)
        encrypted_data = key.encrypt(data)
        if prefix != None:
            encrypted_data = f'{prefix}::{encrypted_data}'
        return encrypted_data
    
    
    @classmethod
    def decrypt(cls, 
                data: str,
                password= None,
                ignore_error: bool = True,
                prefix = encrypted_prefix,
                verbose:bool = False) -> Any:
        password = cls.resolve_password(password)
        key = c.module('key.aes')(password)
        
        if isinstance(data, str):
            if data.startswith(prefix):
                data = data[len(prefix):]
            else:
                return {'error': 'data does not start with prefix'}
        if isinstance(data, Munch):
            data = c.munch2dict(data)
        if isinstance(data, dict):
            data = data['data']
        try:
            data = key.decrypt(data)
        except Exception as e:
            return None 
        if isinstance(data, str):
            data = cls.str2python(data)
            
        if isinstance(data, str) and len(data) == 0:
    
            if ignore_error:
                data = None
                if verbose:
                    cls.print(f'Exception: Wrong Password, try another',color='red')
            else:
                raise Exception(f'could not decrypt data, try another pasword')
        
        return data

    
    module_cache = {}
    @classmethod
    def put_cache(cls,k,v ):
        cls.module_cache[k] = v
    
    @classmethod
    def get_cache(cls,k, default=None, **kwargs):
        v = cls.module_cache.get(k, default)
        return v

    @classmethod
    def call(cls,  *args, loop=None, **kwargs) -> None:
        loop = cls.get_event_loop()
        return loop.run_until_complete(cls.async_call(*args, **kwargs))
    
    @classmethod
    async def async_call(cls,
                         module,
                         fn,
                         *args,
                         **kwargs) -> None:
        
        if isinstance(module, str) and fn == None:
            
            module, fn = '.'.join(module.split('.')[:-1]),  module.split('.')[-1],
            pool_mode = False
            
            while module.endswith('.'):
                pool_mode = True
                module = module[:-1]
            if pool_mode:
                module = cls.modules(module)
            
        if fn == None:
            fn = 'forward'
            
        if isinstance(module, list):
            modules = module
            jobs = []
            for m in modules:
                print(m, fn, args, kwargs)
                job = cls.async_call(m, fn, *args, **kwargs)
                jobs.append(job)
            results = await asyncio.gather(*jobs)
            return dict(zip(modules, results))
    
        if isinstance(module, str):
            module = await cls.async_connect(module)
        result = getattr(module, fn)
        if inspect.iscoroutinefunction(result):
            return await result(*args, **kwargs)
        elif callable(result):
            return result(*args, **kwargs)
        else:
            return result


    @classmethod
    def live_modules(cls, **kwargs):
        return cls.call_pool(fn='address', **kwargs)
    @classmethod
    def call_pool(cls, *args, **kwargs):
        loop = cls.get_event_loop()
        return loop.run_until_complete(cls.async_call_pool(*args, **kwargs))
    cpool = call_pool
    @classmethod
    async def async_call_pool(cls,
                              modules, 
                              fn = 'address',
                              *args, n=3, **kwargs):
        
        args = args or []
        kwargs = kwargs or {}
        
        if isinstance(modules, str) or modules == None:
            modules = cls.modules(modules)
            
        modules = cls.shuffle(modules)[:n]
        assert isinstance(modules, list), 'modules must be a list'
        cls.print(f'Calling {fn} on {len(modules)} modules', color='green')
        jobs = []
        for m in modules:
            job = cls.async_call(m, fn, *args, **kwargs)
            jobs.append(job)
        
        responses = await asyncio.gather(*jobs)
        
        is_error = lambda r: isinstance(r, dict) and 'error' in r
        successes  = [r for r in responses if not is_error(r)]
        errors = [r for r in responses if is_error(r)]
        
        if len(successes) == 0:
            cls.print(f'ERRORS {errors}', color='red')
        return successes[0]
    

    @classmethod
    def resolve_fn_module(cls, fn, module=None ) -> str:
    
        if module == None and len(fn.split('.')) > 1:
            module = '.'.join(fn.split('.')[:-1])
            module = cls.connect(module)
        
        return  fn, module

    
    def resolve_key(self, key: str) -> str:
        if key == None:
            key = self.key
        assert isinstance(key, str)
        key = self.get_key(key)
            
        return key  
                
    @classmethod  
    def keys(cls, *args, **kwargs):
        return c.module('key').keys(*args, **kwargs)
    
    
    def set_key(self, *args, **kwargs) -> None:
        # set the key
        if hasattr(args[0], 'public_key') and hasattr(args[0], 'address'):
            # key is already a key object
            self.key = args[0]
            self.public_key = self.key.public_key
            self.address = self.key.address
        else:
            # key is a string
            self.key = self.get_key(*args, **kwargs)
            self.public_key = self.key.public_key
      
    def set_network(self, network: str) -> None:
        self.network = network
        
        
    def sign(self, data:dict  = None, key: str = None) -> bool:
        key = self.resolve_key(key)
        return key.sign(data) 
    
       
    
    @classmethod
    def verify(cls, data:dict ) -> bool:        
        return c.module('key').verify(data)
        
    
    @classmethod
    def get_signer(cls, data:dict ) -> bool:        
        return c.module('key').get_signer(data)
    
    
        
    
    def get_auth(self, 
                 data:dict  = None, 
                 key: str = None,
                 return_dict:bool = True,
                 encrypt: bool = False,
                 ) -> dict:
        
        key = self.resolve_key(key)
        if data == None:
            data = {'utc_timestamp': self.time()}

        sig_dict = key.sign(data, return_dict=return_dict)

        if encrypt:
            sig_dict['data'] = key.encrypt(sig_dict['data'])

        sig_dict['encrypted'] = encrypt
            
        
        
        return sig_dict
    
    
    @classmethod
    def start(cls, *args, **kwargs):
        return cls(*args, **kwargs)
    
    @classmethod
    def auth_data(cls, network = None, key = None) -> dict:
        network = network if network else cls.default_network
        
        data = {
            'timestamp': cls.timestamp(),
            'network': network
        }
        
        if key:
            key = cls.get_key(key)
            data = key.sign(data)
        return data


    @classmethod
    def call_auth_data(cls, 
                       module:str, 
                       fn:str,
                       args:list=None,
                       kwargs:dict = None,
                       network:str = None,
                       key = None) -> dict:
        network = network if network else cls.default_network
        data = {
            'network': network,
            'module':module,
            'fn': fn,
            'args': args or [],
            'kwargs': kwargs or {},
            'timestamp': cls.timestamp(),
        }
        
        if key:
            key = cls.get_key(key)
            data = key.sign(data)
            
        return data


    @classmethod
    def verify_call_auth(cls, auth) -> dict:
        signer_address = cls.get_signer(auth)        
        
        if key:
            key = cls.get_key(key)
            data = key.sign(data)
        return data

      
    def authenticate(self, data, staleness: int = 60, ) -> bool:
        
        '''
        Args:
            auth {
                'signature': str,
                'data': str (json) with ['timestamp'],
                'public_key': str
            }
            
            statleness: int (seconds) - how old the request can be
        return bool
        '''
        if not isinstance(data, dict):
            return False
        
        fn = data.get('fn', None)
        assert fn != None, 'Must provide a function name'
        
        assert fn in self.whitelist(), f'AuthFail: Function {fn} not in whitelist'
        assert fn not in self.blacklist(), f'AuthFail: Function {fn} in blacklist'
        
        # # check if user is in the list of users
        # is_user = self.is_user(auth)
        
        # # check the data
        # data = auth['data']
        
        # expiration  = self.time() - staleness
        # is_user = bool(data['timestamp'] > expiration)
            
        return True
        
    @classmethod
    def is_encrypted(cls, data, prefix='AESKEY'):
        if isinstance(data, str):
            if data.startswith(prefix):
                return True
        elif isinstance(data, dict):
            return bool(data.get('encrypted', False) == True)
        else:
            return False
        
    def is_user(self, auth: dict = None) -> bool:
        assert isinstance(auth, dict), 'Auth must be provided'
        for k in ['signature', 'data', 'public_key']:
            assert k in auth, f'Auth must have key {k}'
            
        user_address = self.verify(user, auth)
        if not hasattr(self, 'users'):
            self.users = {}
        return bool(user_address in self.users)
        
        
    @classmethod
    def add_user(cls, 
                 name: str = None,
                 signature: str = None,
                 role='sudo', **info):
        if not hasattr(self, 'users'):
            self.users = {}
        info.update(dict(timestamp=self.time(), 
                         role=role, 
                         user=user,
                         address=address))
        self.put(f'users/{user}/{role}', info)
    
    @classmethod
    def get_user(cls, user: str = None) -> dict:
        return cls.ls(f'users/{user}')
    
    @classmethod
    def rm_user(cls, user: str = None):
        self.users.pop(user, None)  
        
    @classmethod
    def users(self):
        return self._users
    
    
    
    
    
    @classmethod
    def network(cls,  *args, mode='subspace', **kwargs) -> str:
        if mode == 'subspace':
            return self.get_module('subspace')(*args, **kwargs)
        else:
            raise ValueError('Invalid mode for network')
        
    def remove_user(self, key: str) -> None:
        if not hasattr(self, 'users'):
            self.users = []
        self.users.pop(key, None)
        
    @classmethod
    def reserve_port(cls,port:int = None, var_path='reserved_ports' , root=True):
        if port == None:
            port = cls.free_port()
        reserved_ports =  cls.get(var_path, {}, root=root)
        reserved_ports[str(port)] = {'time': cls.time()}
        cls.put(var_path, reserved_ports, root=root)
        cls.print(f'reserving {port}')
        return {'success':f'reserved port {port}', 'reserved': cls.reserved_ports()}
    
    
    resport = reserve_port
    
    @classmethod
    def reserved_ports(cls,  var_path='reserved_ports'):
        return list(map(int, cls.get(var_path, {}, root=True).keys()))
    resports = reserved_ports

    
    @classmethod
    def unreserve_port(cls,port:int, 
                       var_path='reserved_ports' ,
                       verbose:bool = True, 
                       root:bool = True):
        reserved_ports =  cls.get(var_path, {}, root=True)
        
        port_info = reserved_ports.pop(port,None)
        if port_info == None:
            port_info = reserved_ports.pop(str(port),None)
        
        output = {}
        if port_info != None:
            cls.put(var_path, reserved_ports, root=True)
            output['msg'] = 'port removed'
        else:
            output['msg'] =  f'port {port} doesnt exist, so your good'

        output['reserved'] =  cls.reserved_ports()
        return output
    
    
    
    unresport = unreserve_port
    
    @classmethod
    def unreserve_ports(cls,*ports, 
                       var_path='reserved_ports' ,
                       verbose:bool = True, 
                       root:bool = True):
        output ={}
        reserved_ports =  cls.get(var_path, {}, root=root)
        if len(ports) == 0:
            ports = list(reserved_ports.keys())
        elif len(ports) == 1 and isinstance(ports[0],list):
            ports = ports[0]
        ports = list(map(str, ports))
        reserved_ports = {rp:v for rp,v in reserved_ports.items() if not any([p in ports for p in [str(rp), int(rp)]] )}
        cls.print(reserved_ports)
        cls.put(var_path, reserved_ports, root=root)
        return cls.reserved_ports()
    
    
    unresports = unreserve_ports
    @classmethod
    def fleet(cls, *tags, n=1, **kwargs):
        if len(tags) == 0:
            tags = list(range(n))
            
        for tag in tags: 
            cls.deploy(tag=tag, **kwargs)
        
        
        
    # # ARRAY2BYTES
    # @classmethod
    # def array2bytes(self, data: np.array) -> bytes:
    #     if isinstance(data, np.array):
    #         data = data.astype(np.float64)
    #     return data.tobytes()
    
    
    # SUBSPACE BABY 
    @classmethod
    def subtensor(self, *args, **kwargs):
        import bittensor
        return bittensor.subtensor(*args, **kwargs)
    
    @classmethod
    def subspace(cls, *args, **kwargs):
        subspace = cls.get_module('subspace')(*args, **kwargs)
        return subspace
    @classmethod
    def network(cls, network='subtensor', *args, **kwargs) -> str:
        if network == 'subspace':
            return cls.subspace(*args, **kwargs)
        elif network == 'subtensor':
            return cls.subtensor(*args, **kwargs)
        else:
            raise ValueError('Invalid mode for network')
    

    @classmethod
    def resolve_network(cls, subspace: str) -> str:
        if subspace == None:
            subspace = cls.subspace()
        elif isinstance(subspace, str):
            subspace = cls.subspace(subspace)
            
        return subspace
    
    @classmethod
    def client(cls, *args, **kwargs) -> 'Client':
        return cls.import_object('commune.server.Client')(*args, **kwargs)
    
    # @classmethod
    # def server(cls, *args, **kwargs) -> 'Server':
    #     return cls.import_object('commune.server.Server')(*args, **kwargs)
    
    @classmethod
    def serializer(cls, *args, **kwargs) -> 'Serializer':
        return cls.import_object('commune.server.Serializer')(*args, **kwargs)

    
    @classmethod
    def serialize(cls, data, metadata=None,to_json = False, **kwargs):
        metadata = metadata or {}
        if not isinstance(data, dict):
            data = dict(value=data)
        proto_data =  cls.serializer().serialize(data=data, metadata=metadata ,**kwargs)
        if to_json:
            proto_data = cls.proto2json(proto_data)
            
        return proto_data

    @classmethod
    def proto2json(cls, data):
        from google.protobuf.json_format import MessageToJson
        return MessageToJson(data)


    @classmethod
    def json2prot(cls, data):
        from google.protobuf.json_format import JsonToMessage
        return JsonToMessage(data)

    @classmethod
    def copy(cls, data: Any) -> Any:
        import copy
        return copy.deepcopy(data)
    
    @classmethod
    def launchpad(cls):
        return cls.import_object('commune.launchpad.Launchpad')()
    @classmethod
    def determine_type(cls, x):
        if x.lower() == 'null' or x == 'None':
            return None
        elif x.lower() in ['true', 'false']:
            return bool(x.lower() == 'true')
        elif x.startswith('[') and x.endswith(']'):
            # this is a list
            try:
                
                list_items = x[1:-1].split(',')
                # try to convert each item to its actual type
                return [cls.determine_type(item.strip()) for item in list_items]
            except:
                # if conversion fails, return as string
                return x
        elif x.startswith('{') and x.endswith('}'):
            # this is a dictionary
            if len(x) == 2:
                return {}
            try:
                dict_items = x[1:-1].split(',')
                # try to convert each item to a key-value pair
                return {key.strip(): cls.determine_type(value.strip()) for key, value in [item.split(':', 1) for item in dict_items]}
            except:
                # if conversion fails, return as string
                return x
        else:
            # try to convert to int or float, otherwise return as string
            try:
                return int(x)
            except ValueError:
                try:
                    return float(x)
                except ValueError:
                    return x

    @classmethod
    def set_port_range(cls, *port_range: list):
        if len(port_range) ==0 :
            port_range = cls.default_port_range
        elif len(port_range) == 1:
            if port_range[0] == None:
                port_range = cls.default_port_range

        assert len(port_range) == 2, 'Port range must be a list of two integers'        
        for port in port_range:
            assert isinstance(port, int), f'Port {port} range must be a list of integers'
        assert port_range[0] < port_range[1], 'Port range must be a list of integers'
                
        data = dict(port_range =port_range)
        c.putc('port_range', data)
        cls.port_range = data['port_range']
        return data['port_range']
    
    
    
    
    @classmethod
    def get_port_range(cls, port_range: list = None) -> list:

            
        if port_range == None:
            port_range = c.getc('port_range', default=cls.default_port_range)
            
        if len(port_range) == 0:
            port_range = cls.default_port_range
            
        assert isinstance(port_range, list), 'Port range must be a list'
        assert isinstance(port_range[0], int), 'Port range must be a list of integers'
        assert isinstance(port_range[1], int), 'Port range must be a list of integers'
        return port_range
    
    @classmethod
    def port_range(cls):
        return cls.get_port_range()
    
    # ports = port_range
    @classmethod
    def resolve_port_range(cls, port_range: list = None) -> list:
        return cls.get_port_range(port_range)
        return port_range
    
    # @classmethod 
    # def ansible(cls, *args, fn='shell', **kwargs):
    #     ansible_module = cls.get_module('ansible')()
    #     return getattr(ansible_module, fn)(*args, **kwargs)
    
    
    
    @classmethod
    def add_peer(cls, *args, **kwargs)-> List:
        loop = cls.get_event_loop()
        peer = loop.run_until_complete(cls.async_add_peer(*args, **kwargs))
        
        return peer
    
    @classmethod
    def add_module(cls, module, cache_path='remote_modules'):
        module = c.connect(module)
        module_info = module.info
        remote_modules = c.get(cache_path, {})
        remote_modules[module] = address
        c.put(cache_path, remote_modules)
        return {'msg': module, 'address': address}
    
    @classmethod
    def rm_module(cls, module, cache_path='remote_modules'):
        remote_modules = c.get(cache_path, {})
        if module in remote_modules:
            remote_modules.pop(module)
            c.put(cache_path, remote_modules)
            return {'msg': 'Module removed', 'module': module}
        
        return {'msg': 'Module not found', 'module': module}

    @classmethod
    def remote_modules(cls, cache_path='remote_modules'):
       
        
        return c.get(cache_path, {}) 
    
    @classmethod
    async def async_add_peer(cls, 
                             peer_address,
                             network = 'local',
                             timeout:int=1,
                             verbose:bool = True):
        
        peer_registry = await cls.async_get_json('peer_registry', default={}, root=True)

        if name == None:
            name = 'Anon'

        peer_info = await cls.async_call(module=peer_address, 
                                              fn='info',
                                              include_namespace=True, 
                                              timeout=timeout, 
                                              network=network)
        
        #  add each peer to the registry

        if 'error' in peer_info:
            if verbose:
                cls.print(f'Error adding peer {peer_address} due to {peer_info["error"]}',color='red')
            return None    
        else:
            if verbose:
                cls.print(f'Successfully added peer {peer_address}', color='green')
        
            
        assert isinstance(peer_info, dict)
        assert 'address' in peer_info
        assert 'namespace' in peer_info
        
        peer_ip = ':'.join(peer_info['address'].split(':')[:-1])
        peer_port = int(peer_info['address'].split(':')[-1])
        
        # relace default local ip with external_ip
        peer_info['namespace'] = {k:v.replace(cls.default_ip,peer_ip) for k,v in peer_info['namespace'].items()}

        peer_registry[peer_address] = peer_info
            
        await cls.async_put_json('peer_registry', peer_registry, root=True)
        
        return peer_registry
    
    
    
    @classmethod
    def is_success(cls, x):
        # assume that if the result is a dictionary, and it has an error key, then it is an error
        if isinstance(x, dict):
            if 'error' in x:
                return False
            
        return True
    
    @classmethod
    def reset_peers(cls, *args, **kwargs):
        cls.rm_peers()
        return cls.add_peers(*args, **kwargs)
    
    
    @classmethod
    def add_peers(cls, *peer_addresses, **kwargs): 
        if len(peer_addresses) == 0:
            peer_addresses = cls.boot_peers()
            
        if len(peer_addresses) == 1 and isinstance(peer_addresses[0], list):
            peer_addresses = peer_addresses[0]
        jobs = []
        for peer_address in peer_addresses:
            job = cls.async_add_peer(peer_address, **kwargs)
            jobs += [job]
            
        loop = cls.get_event_loop()
        peers = loop.run_until_complete(asyncio.gather(*jobs))
        peers = [peer for peer in peers if peer != None]
        return {'added_peers': peers, 'msg': f'Added {len(peers)} peers'}


    @staticmethod
    def is_number(value):
        try:
            int(value)
        except ValueError:
            return False
        return True

        

    
    @classmethod
    def rm_peer(cls, peer_address: str):
        peer_registry = c.get_json('peer_registry', default={})
        result = peer_registry.pop(peer_address, None) 
        if result != None:
            result = peer_address      
            cls.put_json('peer_registry', peer_registry, root=True)
        return result
       
    @classmethod
    def rm_peers(cls, peer_addresses: list = None):
        rm_peers = []
        if peer_addresses == None:
            peer_addresses = cls.peers()
        if isinstance(peer_addresses, str):
            peer_addresses = [peer_addresses]
        for peer_address in peer_addresses:
            
            rm_peers.append(cls.rm_peer(peer_address))
        return rm_peers
            
      

        
        
    def store_value(self, key, value, *args, **kwargs):
        value = {'data': value}
        self.put_json(key, value, *args, **kwargs)
        return key
    def get_value(self, key, *args, **kwargs):
        value = self.get_json(key, *args, **kwargs)
        value = value.get('data', None)
        return value
    @classmethod
    def update(cls, 
               network = 'global',
               verbose:bool = True,
               min_staleness = 30,
               
               ):

            cls.namespace(network=network,verbose=True, update=True)
            
            # cls.root_module()

        
        
    @classmethod
    def peer_registry(cls, peers=None, update: bool = False):
        if update:
            if peers == None:
                peers = cls.peers()
            cls.add_peers(peers)
        return c.get_json('peer_registry', default={})
    
    

    @classmethod
    def run_jobs(cls, jobs: List, mode ='asyncio',**kwargs):
        if mode == 'asyncio':
            loop = asyncio.get_event_loop()
            results = loop.run_until_complete(asyncio.gather(*jobs))
            return results
        else:
            raise ValueError(f"Invalid mode: {mode}")
        
    
    @classmethod
    def ls_peers(cls, update=False):
        peer_registry = cls.get_json('peer_registry', default={})
        return list(peer_registry.keys())
      
    @classmethod
    def peers(cls, update=False):
        peer_registry = cls.peer_registry(update=update)
        return list(peer_registry.keys())

    @classmethod
    def filter(cls, text_list: List[str], filter_text: str) -> List[str]:
        return [text for text in text_list if filter_text in text]

    @classmethod
    def get_file_contents(cls, class_name = None):
        if class_name is None:
            class_name = cls
        # Get the module that contains the class
        module = inspect.getmodule(class_name)
        if module is None:
            raise ValueError(f"Could not find module for class {class_name}")

        # Get the file path of the module
        module_file_path = os.path.abspath(module.__file__)

        # Read the contents of the file
        with open(module_file_path, 'r') as file:
            file_contents = file.read()

        return file_contents

    @classmethod
    def put_text(cls, path:str, text:str, root=False) -> None:
        # Get the absolute path of the file
        path = cls.resolve_path(path, root=root)

        # Write the text to the file
        with open(path, 'w') as file:
            file.write(text)
            
            
    @classmethod
    def add_text(cls, path:str, text:str, root=False) -> None:
        # Get the absolute path of the file
        path = cls.resolve_path(path, root=root)
        # Write the text to the file
        with open(path, 'w') as file:
            file.write(text)
            
    @classmethod
    def get_text(cls, path: str, root=False, last_bytes=-1, first_bytes=-1) -> str:
        # Get the absolute path of the file
        path = cls.resolve_path(path, root=root)
        # Read the contents of the file
        with open(path, 'rb') as file:
            # Move to the beginning of the file

            content = ''
            if last_bytes > 0:
                file.seek(0, 2)
                file_size = file.tell()  # Get the file size
                # Move to the position to read the last bytes
                file.seek(max(file_size - last_bytes, 0), 0)
                content = file.read(last_bytes).decode()
            elif first_bytes > 0:
                # Move back to the beginning of the file
                file.seek(0, 0)
                content = file.read(first_bytes).decode()
                
            else:
                content = file.read().decode()

        return content


    @classmethod
    def free_gpu_memory(cls, 
                     max_gpu_ratio: float = 1.0 ,
                     reserved_gpus: bool = False,
                     fmt = 'b') -> Dict[int, float]:
        import torch
        assert max_gpu_ratio <= 1.0 and max_gpu_ratio > 0, 'max_gpu_ratio must be less than 1.0 and greter than 0'
        free_gpu_memory = {}
        
        if fmt == 'gb' or fmt == 'GB':
            scale = 1e9
            
        elif fmt == 'mb':
            scale = 1e6
        elif fmt == 'kb':
            scale = 1e3
        elif fmt == 'b':
            scale = 1
        elif fmt in ['%', 'ratio']:
            scale = 1
        else:
            raise ValueError(f'Invalid format: {fmt}, options are gb, mb, kb, b')

        
        gpu_info_map = cls.gpu_map()
        gpus = [int(gpu) for gpu in gpu_info_map.keys()] 
        
        if  reserved_gpus != False:
            reserved_gpus = reserved_gpus if isinstance(reserved_gpus, dict) else cls.copy(cls.reserved_gpus())
            assert isinstance(reserved_gpus, dict), 'reserved_gpus must be a dict'
            
            for r_gpu, r_gpu_memory in reserved_gpus.items():
                gpu_info_map[r_gpu]['total'] -= r_gpu_memory
               
        for gpu_id, gpu_info in gpu_info_map.items():
            if int(gpu_id) in gpus:
                gpu_memory = max(gpu_info['total']*max_gpu_ratio - gpu_info['used'], 0)
                if gpu_memory <= 0:
                    continue
                free_gpu_memory[gpu_id] = int(cls.copy(gpu_memory /scale))
                if fmt == '%':
                    free_gpu_memory[gpu_id] =int((free_gpu_memory[gpu_id]/gpu_info['total']) * 100)
                    free_gpu_memory[gpu_id] = f'{free_gpu_memory[gpu_id]:.2f}%'
                elif fmt == 'ratio':
                    free_gpu_memory[gpu_id] = free_gpu_memory[gpu_id]/(gpu_info['total']+1e-10)
        if fmt == 'GB':
            free_gpu_memory = {k:f'{int(v)}GB' for k,v in free_gpu_memory.items()}
            
        
        try:
            total_free_memory = sum(free_gpu_memory.values())
        except TypeError as e:
            suffix_length = len(fmt) 
            total_free_memory = sum(list(map(lambda x: float(x[:-suffix_length]), free_gpu_memory.values())))
        assert total_free_memory > 0, 'No free memory on any GPU, please reduce the buffer ratio'

                
        return cls.copy(free_gpu_memory)
    
    
    free_gpus = free_gpu_memory

    @classmethod
    def make_dirs( cls, path ):
        """ Makes directories for path.
        """
        
        directory = os.path.dirname( path )
        if not os.path.exists( directory ):
            os.makedirs( directory ) 

    @classmethod
    def max_gpu_memory(cls, memory:Union[str,int],
                       mode:str = 'most_free', 
                       min_memory_ratio = 0.0,
                       reserve:bool = False, 
                       free_gpu_memory: dict = None,
                       saturate:bool = False,
                       **kwargs):
        
        
        
        memory = cls.resolve_memory(memory)
        min_memory = min_memory_ratio * memory
        
        assert memory > 0, f'memory must be greater than 0, got {memory}'
        free_gpu_memory = free_gpu_memory if free_gpu_memory else cls.free_gpu_memory(**kwargs)
        
        # free_gpu_memory = {k:v for k,v in free_gpu_memory.items() if v > min_memory}
        gpus = list(free_gpu_memory.keys()) 
        total_gpu_memory = sum(free_gpu_memory.values())
        
        
        assert memory < total_gpu_memory, f'model size {memory} is larger than total gpu memory {total_gpu_memory}, over gpus {gpus}'
        unallocated_memory = memory
        # max_memory = {}
        max_memory = {}
        
        
        

        
        
        selected_gpus = []
        while unallocated_memory > 0:
            if mode =='random':
                gpu = np.random.choice(gpus)
                gpu_memory = free_gpu_memory[gpu]
            elif mode == 'most_free':
                gpu, gpu_memory = cls.most_free_gpu(free_gpu_memory=free_gpu_memory, return_tuple=True)
            else:
                raise ValueError(f'Invalid mode: {mode}, options are random, most_free')
            
            
            if gpu in max_memory:
                continue
            
            if gpu_memory < min_memory:
                continue
                
  
            allocated_memory = min(gpu_memory, unallocated_memory)
            if allocated_memory>0:
                max_memory[gpu] = allocated_memory
                free_gpu_memory[gpu] -= allocated_memory
            unallocated_memory -= allocated_memory
            max_memory[gpu] = allocated_memory
            free_gpu_memory[gpu] -= allocated_memory
            
        max_memory = {k:int(v) for k,v in max_memory.items() if v > 0}
        
        if reserve:
            
            cls.reserve_gpu_memory(max_memory)
            
            
        if saturate:
            free_gpu_memory = cls.free_gpu_memory()
            max_memory = {gpu:free_gpu_memory[gpu] for gpu in max_memory.keys()}
        return max_memory
            
            
    scale_map = {
        'kb': 1e3,
        'mb': 1e6,
        'gb': 1e9,
        'b': 1,
    }
    @classmethod
    def resolve_module(cls, module=None):
        if module == None:
            module = cls
        if isinstance(module, str):
            module = self.get_module(module)
        
        return module
            
            
    @classmethod
    def resolve_memory(cls, memory) -> str:
        
        scale_found = False
        for scale_key, scale_value in cls.scale_map.items():
            
            if isinstance(memory, str) and memory.lower().endswith(scale_key):
                memory = int(int(memory[:-len(scale_key)])*scale_value)
 
            if type(memory) in [float, int]:
                scale_found = True
                break   
        assert scale_found, 'scale wasnt found'
        
        return memory
            

    @classmethod
    def reserve_gpus(cls,gpu_memory: Union[Dict, str, int, float], refresh:bool = False, root=True, **kwargs):
        reserved_gpu_memory = {} if refresh else cls.reserved_gpus()
        if type(gpu_memory) in [int, float, str]:
            gpu_memory = cls.max_gpu_memory(gpu_memory, **kwargs)
        for  gpu, memory in gpu_memory.items():
            memory = cls.resolve_memory(memory) 
            gpu = int(gpu)
            if gpu in reserved_gpu_memory:
                reserved_gpu_memory[gpu] += memory
            else:
                reserved_gpu_memory[gpu] = memory
        cls.put('reserved_gpu_memory', reserved_gpu_memory, root=root)
        return reserved_gpu_memory
    
    @classmethod
    def reserved_gpus(cls,*args, **kwargs) -> Dict[str, int]:
        reserved_gpus = cls.get('reserved_gpu_memory', {}, root=True)
        reserved_gpus = {k:int(v) for k,v in reserved_gpus.items() if v > 0} 
        reserved_gpus = {int(k):int(v) for k,v in reserved_gpus.items()}
        return reserved_gpus  
    
    @classmethod
    def unreserve_gpus(cls,gpu_memory: Union[dict] = None,*args,  **kwargs):
        if gpu_memory is None:
            reserved_gpu_memory = {}
        else:
            reserved_gpu_memory =cls.reserved_gpus()
            for  gpu, memory in gpu_memory.items():
                memory = cls.resolve_memory(memory)
    
                if gpu in reserved_gpu_memory:
                    if memory == -1:
                        memory = reserved_gpu_memory[gpu]
                    reserved_gpu_memory[gpu] -= memory
                
        cls.print(f'unreserving {gpu_memory}')
        reserved_gpu_memory = {k:v for k,v in reserved_gpu_memory.items() if v > 0}
        cls.put('reserved_gpu_memory', reserved_gpu_memory, root=True)
        return cls.reserved_gpus()

    release_gpus = unleash_gpus =  unreserve_gpus
    reserve_gpu_memory = reserve_gpus
    unreserve_gpu_memory = unreserve_gpus

    def link_cmd(cls, old, new):
        
        link_cmd = cls.get('link_cmd', {})
        assert isinstance(old, str), old
        assert isinstance(new, str), new
        link_cmd[new] = old 
        
        cls.put('link_cmd', link_cmd)
        

    @classmethod
    def remote_fn(cls, 
                    fn='train', 
                    module = None,
                    args= None,
                    kwargs = None, 
                    tag = None,
                    tag_seperator= '::',
                    prefix = 'fn',
                    name=None):
        
        if len(fn.split('.'))>1:
            module = '.'.join(fn.split('.')[:-1])
            fn = fn.split('.')[-1]
            
        kwargs = kwargs if kwargs else {}
        args = args if args else []
        
        if name == None:
            name = f'{prefix}{tag_seperator}{fn}'
    
        if tag != None:
            name = f'{name}{tag_seperator}{tag}'
            
            
        cls.launch(fn=fn, 
                   module = module,
                    kwargs=kwargs,
                    name=name)

    rfn = remote_fn
    @classmethod
    def choice(cls, options:list)->list:
        import random
        assert isinstance(options, list)
        return random.choice(options)
    
    @classmethod
    def colors(cls):
        return ['black', 'red', 'green', 'yellow', 'blue', 'magenta', 'cyan', 'white', 'bright_black', 'bright_red', 'bright_green', 'bright_yellow', 'bright_blue', 'bright_magenta', 'bright_cyan', 'bright_white']
    colours = colors
    @classmethod
    def random_color(cls):
        import random
        return random.choice(cls.colors())

    random_colour = random_color

    @classmethod
    def random_ratio_selection(cls, x:list, ratio:float = 0.5)->list:
        import random
        assert len(x)>0
        if ratio == 1:
            return x
        assert ratio > 0 and ratio <= 1
        random.shuffle(x)
        k = max(int(len(x) * ratio),1)
        return x[:k]
    
    @classmethod
    def tags(cls):
        return ['alice', 'bob', 'chris', 'dan', 'fam', 'greg', 'elon', 'huck']
    
    @classmethod
    def rand_tag(cls):
        return cls.choice(cls.tags())
    
    @classmethod
    def gather(cls,jobs:list, mode='asyncio', loop=None)-> list:
        if not isinstance(jobs, list):
            jobs = [jobs]
        assert isinstance(jobs, list)
        
        
        
        if mode == 'asyncio':
            loop = loop if loop != None else cls.get_event_loop()
            results = loop.run_until_complete(asyncio.gather(*jobs))
            
        else:
            raise NotImplementedError
        
        return results
    @classmethod
    def addresses(cls, *args, **kwargs) -> List[str]:
        return list(cls.namespace(*args,**kwargs).values())

    @classmethod
    def address_exists(cls, address:str) -> List[str]:
        addresses = cls.addresses()
        return address in addresses
        
    @classmethod
    def task(cls, fn, timeout=1, mode='asyncio'):
        
        if mode == 'asyncio':
            assert callable(fn)
            future = asyncio.wait_for(fn, timeout=timeout)
            return future
        else:
            raise NotImplemented
        
    @staticmethod
    def is_ss58(value: str) -> bool:
        try:
            decoded = base58.b58decode_check(value)
            # Check if the decoded value starts with a specific prefix byte
            prefix = decoded[0]
            return prefix in (0x00, 0x01) # Or any other prefix values you want to allow
        except ValueError:
            return False
        
    @staticmethod
    def is_mnemonic(s: str) -> bool:
        import re
        # Match 12 or 24 words separated by spaces
        pattern = r'^(\w+\s){11}\w+(\s\w+){11}$|^(\w+\s){23}\w+$'
        return bool(re.match(pattern, s))

        
    @staticmethod   
    def is_private_key(s: str) -> bool:
        import re
        # Match a 64-character hexadecimal string
        pattern = r'^[0-9a-fA-F]{64}$'
        return bool(re.match(pattern, s))

    def is_ss58(value: str) -> bool:
        try:
            decoded = base58.b58decode_check(value)
            # Check if the decoded value starts with a specific prefix byte
            prefix = decoded[0]
            return prefix in (0x00, 0x01) # Or any other prefix values you want to allow
        except ValueError:
            return False
        
        
    @classmethod
    def mv(cls, path1, path2):
        import shutil
        shutil.move(path1, path2)
        return path2

        
        
    @classmethod
    def cp(cls, path1, path2):
        import shutil
        shutil.copy(path1, path2)
        return path2
    
    
    @classmethod
    def get_sample_schema(cls, x:dict) -> dict:
        import torch
        '''
        
        '''
        sample_schema = {}
        for k,v in x.items():
            if isinstance(v, torch.Tensor):
                sample_schema = dict(
                    shape=list(v.shape),
                    dtype= str(v.dtype)
                )
        return sample_schema    
    

    
    @classmethod
    def learn(cls, *args, **kwargs):
        return cls.module('model.transformer').learn(*args, **kwargs)
        
    @classmethod
    def mine(cls,*args, **kwargs):
        kwargs['remote'] = kwargs.get('remote', True)
        return cls.module('bittensor').mine(*args, **kwargs)
    
    @classmethod
    def train_fleet(cls, *args, **kwargs):
        kwargs['remote'] = kwargs.get('remote', True)
        return cls.module('model.transformer').train_fleet(*args, **kwargs)
    
    @classmethod
    def miners(cls, prefix='miner'):
        return cls.pm2_list(prefix)
    
    @classmethod
    def check_miners(cls, *args, module='bittensor', **kwargs):
        return cls.module(module).check_miners( *args, **kwargs)
    
    
    @classmethod
    def shuffle(cls, x:list)->list:
        import random
        random.shuffle(x)
        return x
    

    @classmethod
    def pull(cls):
        return cls.cmd('git pull')
    
    @classmethod
    def commit(cls, msg='update'):
        return cls.cmd(f'git add; git commit -m "{msg}"; git push;')
    
    @classmethod
    def make_pull(cls):
        return cls.cmd('make pull')
    
    
    @staticmethod
    def encode_topk( forward_response_tensor: 'torch.Tensor' , topk:int=4096) -> 'torch.Tensor':
        import torch
        """ Returns topk tokens/probabilities given unnormalized logits as input. """

        #import ipdb; ipdb.set_trace()

        logits = forward_response_tensor  # unnormalized logit scores: [batch_size, sequence_len, vocab_size]
        probs = torch.softmax(logits, dim=-1).to(torch.float32)  # normalized probabilities: [batch_size, sequence_len, vocab_size]

        topk_indices = torch.argsort(probs, dim=-1, descending=True)[...,:topk]
        # topk_values, topk_indices = torch.topk(probs, topk) # topk probs and indices: [batch_size, sequence_len, topk]

        topk_values = probs.gather( index=topk_indices, dim=-1)
        encoded_probs = torch.cat([topk_values, topk_indices], dim=-1)  # [batch_size, sequence_len, topk + topk]
        return encoded_probs  # [batch_size, sequence_len, topk + topk]

    # @staticmethod
    # def private_key_to_mnemonic(private_key):
    #     # Convert the public key to a hex string
    #     public_key_hex = substrate.keccak_256(private_key).hex()

    #     # Convert the public key hex to a mnemonic
    #     mnemonic = bip39.mnemonic_from_entropy(public_key_hex)

    #     return mnemonic
    
    @classmethod
    def docker_ps(cls):
        return cls.cmd('docker ps')
    dps = docker_ps
    
    '''
    SSH LAND
    '''
    @classmethod
    def add_ssh_key(cls,public_key:str, authorized_keys_file:str='~/authorized_keys'):
        authorized_keys_file = os.path.expanduser(authorized_keys_file)
        with open(authorized_keys_file, 'a') as auth_keys_file:
            auth_keys_file.write(public_key)
            auth_keys_file.write('\n')
            
        cls.print('Added the key fam')
        
    @classmethod
    def ssh_authorized_keys(cls, authorized_keys_file:str='~/authorized_keys'):
        authorized_keys_file = os.path.expanduser(authorized_keys_file)
        return cls.get_text(authorized_keys_file)

    @staticmethod
    def get_public_key_from_file(public_key_file='~/.ssh/id_rsa.pub'):
        public_key_file = os.path.expanduser(public_key_file)
        with open(public_key_file, 'r') as key_file:
            public_key_data = key_file.read().strip()

        # Extract the public key from the data
        public_key = None
        if public_key_data.startswith("ssh-rsa"):
            public_key = public_key_data

        return public_key

    @classmethod
    def generate_ssh_key_pair(cls, key_file=os.path.expanduser('~/.ssh/id_rsa'),
                            passphrase=None):
        import paramiko
        key = paramiko.RSAKey.generate(bits=2048)

        # Save the private key to a file
        key.write_private_key_file(key_file, password=passphrase)

        # Save the public key to a file
        with open(f"{key_file}.pub", "w") as pub_key_file:
            pub_key_file.write(f"{key.get_name()} {key.get_base64()} Generated by Python")
        
        cls.print(f"SSH key pair generated and saved to {ssh_key_path}")

    @classmethod
    def miner(cls, 
              api_key = None, 
              wallet = 'ensemble.vali',
              miner = '~/commune/bittensor/neurons/text/prompting/miners/openai/neuron.py',
              port=2012,
              network = 'finney',
              netuid = 1,
              *args, **kwargs):
        miner = os.path.expanduser(miner)
        api_key = api_key or os.environ.get('OPENAI_API_KEY')
        wallet_name, wallet_hotkey = wallet.split('.')
        name = f'miner::{wallet}::{network}::{netuid}'
        command = f"pm2 start {miner} --name {name} --interpreter python3 -- --wallet.name {wallet_name} --wallet.hotkey {wallet_hotkey} --axon.port {port} --openai.api_key {api_key} --neuron.no_set_weights --subtensor.network {network} --netuid {netuid} --logging.debug"
        cls.cmd(command)
        cls.print({'msg': f"Started miner {name} on port {port}"})
        
        
    @staticmethod
    def reverse_map(x):
        return {v:k for k,v in x.items()}

<<<<<<< HEAD
    @staticmethod
    def df2json(dataframe):
        
        """
        Convert a pandas DataFrame to JSON format.
        
        Args:
            dataframe (pandas.DataFrame): The DataFrame to be converted.
            
        Returns:
            str: JSON representation of the DataFrame.
        """
        import pandas as pd
        import json
        json_data = dataframe.to_json(orient='records')
        return json_data

=======
>>>>>>> f0d4ce85
    @classmethod
    def pd(cls):
        return cls.import_module('pandas')

    @classmethod
    def df(cls, *args, **kwargs):
        df =  cls.import_object('pandas.DataFrame')
        if len(args) > 0 or len(kwargs) > 0:
            df = df(*args, **kwargs)
        return df

    @classmethod
    def st(cls):
        return cls.import_module('streamlit')
    @classmethod
    def torch(cls):
        return cls.import_module('torch')

<<<<<<< HEAD
=======

    @staticmethod
    def df2json(dataframe):
        
        """
        Convert a pandas DataFrame to JSON format.
        
        Args:
            dataframe (pandas.DataFrame): The DataFrame to be converted.
            
        Returns:
            str: JSON representation of the DataFrame.
        """
        import pandas as pd
        import json
        json_data = dataframe.to_json(orient='records')
        return json_data

>>>>>>> f0d4ce85
    @staticmethod
    def json2df(json_data):
        """
        Convert JSON data to a pandas DataFrame.
        
        Args:
            json_data (str): JSON data representing a DataFrame.
            
        Returns:
            pandas.DataFrame: DataFrame created from the JSON data.
        """
                
        import pandas as pd
        import json
        dataframe = pd.read_json(json_data)
        return dataframe
<<<<<<< HEAD
    
    @staticmethod
    def ss58_encode(*args, **kwargs):
        from scalecodec.utils.ss58 import ss58_encode, ss58_decode
        return ss58_encode(*args, **kwargs)
    @staticmethod
    def ss58_decode(*args, **kwargs):
        from scalecodec.utils.ss58 import  ss58_decode
        return ss58_decode(*args, **kwargs)
=======


    # github stuff
>>>>>>> f0d4ce85

Module = c
Module.run(__name__)
    

# pm2 start commune/module/module.py --name module --interpreter python3<|MERGE_RESOLUTION|>--- conflicted
+++ resolved
@@ -48,11 +48,7 @@
         
     @classmethod
     def add_root_path(cls, root_path:str):
-<<<<<<< HEAD
         root_paths = c.getc('root_paths', [])
-=======
-        root_paths = self.getc('root_paths', [])
->>>>>>> f0d4ce85
         if root_path not in root_paths:
             root_paths.append(root_path)
         else: 
@@ -64,11 +60,7 @@
     
     @classmethod
     def get_root_paths(cls):
-<<<<<<< HEAD
         root_paths = c.getc('root_paths', [cls.root_path])
-=======
-        root_paths = self.getc('root_paths', [cls.root_path])
->>>>>>> f0d4ce85
         if cls.root_path not in root_paths:
             cls.add_root_path(cls.root_path)
 
@@ -399,6 +391,7 @@
         Puts a value in the config
         '''
         encrypt =  password != None
+        v = cls.copy(v)
         if encrypt:
             data = cls.encrypt(v, password=password, return_dict=True)
         else:
@@ -437,7 +430,8 @@
         encrypted = c.is_encrypted(data)
         if encrypted:
             data = cls.decrypt(data, password=password)
-            
+        if isinstance(data, dict):
+            data = data.get('data', data)
         return data
     
     @classmethod
@@ -1256,6 +1250,8 @@
             
         module_tree = {k:v for k,v in module_tree.items() if search is None or search in k}
         
+        if cls.root_module_class in module_tree:
+            module_tree[cls.module_path()] = module_tree.pop(cls.root_module_class)
 
         return module_tree
     
@@ -1592,8 +1588,90 @@
     def get_server_info(cls,name:str) -> Dict:
         return cls.local_namespace().get(name, {})
 
-<<<<<<< HEAD
-
+    @classmethod
+    def connect(cls, *args, **kwargs):
+        
+        return_future = kwargs.pop('return_future', False)
+        loop = kwargs.get('loop', cls.get_event_loop())
+        future = cls.async_connect(*args, **kwargs)
+        if return_future:
+            return future
+        else:
+            
+            return loop.run_until_complete(future)
+       
+    @classmethod
+    async def async_connect(cls, 
+                name:str=None, 
+                ip:str=None, 
+                port:int=None , 
+                network : str = 'global',
+                namespace = None,
+                virtual:bool = True, 
+                wait_for_server:bool = False,
+                trials = 3, 
+                verbose: bool = False, 
+                ignore_error:bool = False,
+                **kwargs ):
+    
+        if (name == None and ip == None and port == None):
+            return cls.root_module()
+            
+        if wait_for_server:
+            cls.wait_for_server(name)
+        
+        if namespace == None :
+            namespace = cls.namespace(network, update=False)
+        namespace = cls.copy(namespace)
+
+        # local namespace  
+
+
+
+        if isinstance(name, str):
+      
+            found_modules = []
+
+            if cls.is_address(name):
+                found_modules = [name]
+            
+            else:
+                modules = list(namespace.keys())
+                module_addresses = list(namespace.values())
+                for n in modules + module_addresses:
+                    if name == n:
+                        # we found the module
+                        found_modules = [n]
+                        break
+                    elif name in n:
+                        # get all the modules lol
+                        found_modules += [n]
+                      
+            if len(found_modules)>0:
+                name = cls.choice(found_modules)
+                name = namespace.get(name, name)
+                
+            else:
+                if ignore_error:
+                    return None
+                raise ValueError(f'Could not find module {name} in namespace {list(namespace.keys())}')
+            
+
+            c.print('FOUND MODULES',name)  
+
+            port = int(name.split(':')[-1])
+
+                
+            ip = name.split(':')[0]
+
+        assert isinstance(port, int) , f'Port must be specified as an int inputs({name}, {ip}, {port})'
+        assert isinstance(ip, str) , 'IP must be specified as a string,inputs({name}, {ip}, {port})'
+        if verbose:
+            cls.print(f'Connecting to {name} on {ip}:{port}', color='yellow')
+        client= cls.get_client(ip=ip, port=int(port), virtual=virtual)
+        
+        return client
+     
     @classmethod
     def root_module(cls, name:str='module',
                     timeout:int = 100, 
@@ -1655,167 +1733,6 @@
             return dict(zip(modules, module_clients))
         return module_clients
 
-    @classmethod
-    def connect(cls, *args, **kwargs):
-        
-        return_future = kwargs.pop('return_future', False)
-        loop = kwargs.get('loop', cls.get_event_loop())
-        future = cls.async_connect(*args, **kwargs)
-        if return_future:
-            return future
-        else:
-            
-            return loop.run_until_complete(future)
-        
-=======
-    @classmethod
-    def connect(cls, *args, **kwargs):
-        
-        return_future = kwargs.pop('return_future', False)
-        loop = kwargs.get('loop', cls.get_event_loop())
-        future = cls.async_connect(*args, **kwargs)
-        if return_future:
-            return future
-        else:
-            
-            return loop.run_until_complete(future)
-       
->>>>>>> f0d4ce85
-    @classmethod
-    async def async_connect(cls, 
-                name:str=None, 
-                ip:str=None, 
-                port:int=None , 
-                network : str = 'global',
-                namespace = None,
-                virtual:bool = True, 
-                wait_for_server:bool = False,
-                trials = 3, 
-                verbose: bool = False, 
-                ignore_error:bool = False,
-                **kwargs ):
-    
-        if (name == None and ip == None and port == None):
-            return cls.root_module()
-        
-        if wait_for_server:
-            cls.wait_for_server(name)
-            
-        namespace = cls.namespace(network, update=False)
-        namespace = cls.copy(namespace)
-
-        # local namespace  
-
-
-
-        if isinstance(name, str):
-      
-            found_modules = []
-
-            if cls.is_address(name):
-                found_modules = [name]
-            
-            else:
-                modules = list(namespace.keys())
-                module_addresses = list(namespace.values())
-                for module_candidate in modules + module_addresses:
-                    if name == module_candidate:
-                        # we found the module
-                        found_modules = [module_candidate]
-                        break
-                    elif module_candidate.startswith(name):
-                        # get all the modules lol
-<<<<<<< HEAD
-                        found_modules += [module_candidate]
-                        
-=======
-                        found_modules += [n]
-                      
->>>>>>> f0d4ce85
-            if len(found_modules)>0:
-                name = cls.choice(found_modules)
-                name = namespace.get(name, name)
-                
-            else:
-                if ignore_error:
-                    return None
-                raise ValueError(f'Could not find module {name} in namespace {list(namespace.keys())}')
-            
-
-            c.print('FOUND MODULES',name)  
-
-            port = int(name.split(':')[-1])
-            ip = name.split(':')[0]
-
-        assert isinstance(port, int) , f'Port must be specified as an int inputs({name}, {ip}, {port})'
-        assert isinstance(ip, str) , 'IP must be specified as a string,inputs({name}, {ip}, {port})'
-        client= cls.get_client(ip=ip, port=port, virtual=virtual, **kwargs)
-        if verbose:
-            cls.print(f'Successful Connection to {name} on {ip}:{port}', color='yellow')
-        
-        return client
-     
-    @classmethod
-    def root_module(cls, name:str='module',
-                    timeout:int = 100, 
-                    sleep_interval:int = 1,
-                    return_info = False,
-                    refresh:bool = False,
-                    **kwargs):
-        # if not cls.server_exists(name) or refresh:
-        #     cls.launch(name=name, **kwargs)
-        #     cls.wait_for_server(name, timeout=timeout, sleep_interval=sleep_interval)
-        module = cls.connect(name)
-        if return_info:
-            return module.server_info
-        return module
-    
-
-    @staticmethod
-    def round(x:Union[float, int], sig: int=6, small_value: float=1.0e-9):
-        import math
-        """
-        Rounds x to the number of {sig} digits
-        :param x:
-        :param sig: signifant digit
-        :param small_value: smallest possible value
-        :return:
-        """
-        x = float(x)
-        return round(x, sig - int(math.floor(math.log10(max(abs(x), abs(small_value))))) - 1)
-
-    @classmethod
-    def root_address(cls, name:str='module',
-                    timeout:int = 100, 
-                    sleep_interval:int = 1,
-                    return_info = False,
-                    refresh:bool = False,
-                    **kwargs):
-        if not cls.server_exists(name) or refresh:
-            cls.launch(name=name, **kwargs)
-            cls.wait_for_server(name, timeout=timeout, sleep_interval=sleep_interval)
-       
-        address =  cls.namespace('local')[name]
-        address = address.replace(cls.default_ip,cls.external_ip())
-        return address
-    
-    
-    addy = root_address
-    anchor = root_module
-    anchor_address = root_address
-
- 
-    
-    @classmethod
-    def connect_pool(cls, modules=None, *args, return_dict:bool=False, **kwargs):
-        if modules == None:
-            modules = cls.modules(modules)
-        
-        module_clients =  cls.gather([cls.async_connect(m, ignore_error=True,**kwargs) for m in modules])
-        if return_dict:
-            return dict(zip(modules, module_clients))
-        return module_clients
-
     
     @classmethod
     def get_client(cls, *args, virtual:bool = True, **kwargs):
@@ -1887,8 +1804,10 @@
                          update:bool = False,
                          prefix:bool = 'R')-> dict:
     
-        
-        remote_namespace = cls.get('remote_namespace', {})   
+        if update:
+            remote_namespace = {}
+        else:
+            remote_namespace = c.get('remote_namespace', {})   
         
         peer_registry = cls.peer_registry(update=update)  
         
@@ -1903,7 +1822,7 @@
                 else:
                     cls.print(f'Peer {peer_name} has no namespace', color='red')
         
-        cls.put('remote_namespace', remote_namespace)
+        c.put('remote_namespace', remote_namespace)
 
         return remote_namespace
         
@@ -2188,11 +2107,11 @@
         namespace_fn = getattr(cls, f'{network}_namespace')
         namespace = namespace_fn(update=update, **kwargs)
         
-        namespace.update(c.get('remote_modules', {}))
+        # namespace.update(c.get('remote_modules', {}))
         
         if search:
             namespace = {k:v for k,v in namespace.items() if str(search) in k}
-
+        print(f'namespace: {namespace}')
         return namespace
     
     
@@ -2451,11 +2370,7 @@
         
     def info(self, 
              include_schema: bool = False,
-<<<<<<< HEAD
-             include_namespace:bool = False) -> Dict[str, Any]:
-=======
              include_namespace:bool = True) -> Dict[str, Any]:
->>>>>>> f0d4ce85
         whitelist = self.whitelist()
         blacklist = self.blacklist()
         fns = [ fn for fn in self.fns() if self.is_fn_allowed(fn)]
@@ -2474,11 +2389,7 @@
             info['schema'] = self.schema()
         return info
     
-<<<<<<< HEAD
-
-=======
     help = info
->>>>>>> f0d4ce85
 
 
 
@@ -2487,11 +2398,6 @@
     @classmethod
     def schema(cls, *args,  **kwargs):
         return cls.get_function_schema_map(*args, **kwargs)
-<<<<<<< HEAD
-    help = schema
-=======
-
->>>>>>> f0d4ce85
     @classmethod
     def get_function_schema_map(cls,
                                 obj = None,
@@ -3539,10 +3445,7 @@
         try:
             nest_asyncio.apply()
         except RuntimeError as e:
-<<<<<<< HEAD
             cls.print('Broooo, nest-asyncio doesnt work fam')
-=======
->>>>>>> f0d4ce85
             pass
         
         
@@ -3933,11 +3836,8 @@
         logger = cls.resolve_logger()
         return logger.warning(*args, **kwargs)
     
-<<<<<<< HEAD
-=======
-
-    
->>>>>>> f0d4ce85
+
+    
     def whitelist(self, mode='sudo') -> List[str]:
         if self.is_root():
             return self.helper_functions
@@ -3950,14 +3850,9 @@
     def role2blacklist(self, role='foe') -> Dict:
         return {'foe': []}
     
-<<<<<<< HEAD
-    def blacklist(self, mode='sudo') -> List[str]:
-        return []
-=======
     def blacklist(self) -> List[str]:
         return ['module_name']
     black_fns = blacklist
->>>>>>> f0d4ce85
 
     @classmethod
     def error(cls, *args, **kwargs):
@@ -4800,7 +4695,7 @@
         assert port_range[0] < port_range[1], 'Port range must be a list of integers'
                 
         data = dict(port_range =port_range)
-        c.putc('port_range', data)
+        c.put('port_range', data)
         cls.port_range = data['port_range']
         return data['port_range']
     
@@ -4812,7 +4707,7 @@
 
             
         if port_range == None:
-            port_range = c.getc('port_range', default=cls.default_port_range)
+            port_range = c.get('port_range', default=cls.default_port_range)
             
         if len(port_range) == 0:
             port_range = cls.default_port_range
@@ -5646,26 +5541,6 @@
     def reverse_map(x):
         return {v:k for k,v in x.items()}
 
-<<<<<<< HEAD
-    @staticmethod
-    def df2json(dataframe):
-        
-        """
-        Convert a pandas DataFrame to JSON format.
-        
-        Args:
-            dataframe (pandas.DataFrame): The DataFrame to be converted.
-            
-        Returns:
-            str: JSON representation of the DataFrame.
-        """
-        import pandas as pd
-        import json
-        json_data = dataframe.to_json(orient='records')
-        return json_data
-
-=======
->>>>>>> f0d4ce85
     @classmethod
     def pd(cls):
         return cls.import_module('pandas')
@@ -5684,27 +5559,6 @@
     def torch(cls):
         return cls.import_module('torch')
 
-<<<<<<< HEAD
-=======
-
-    @staticmethod
-    def df2json(dataframe):
-        
-        """
-        Convert a pandas DataFrame to JSON format.
-        
-        Args:
-            dataframe (pandas.DataFrame): The DataFrame to be converted.
-            
-        Returns:
-            str: JSON representation of the DataFrame.
-        """
-        import pandas as pd
-        import json
-        json_data = dataframe.to_json(orient='records')
-        return json_data
-
->>>>>>> f0d4ce85
     @staticmethod
     def json2df(json_data):
         """
@@ -5721,7 +5575,6 @@
         import json
         dataframe = pd.read_json(json_data)
         return dataframe
-<<<<<<< HEAD
     
     @staticmethod
     def ss58_encode(*args, **kwargs):
@@ -5731,11 +5584,6 @@
     def ss58_decode(*args, **kwargs):
         from scalecodec.utils.ss58 import  ss58_decode
         return ss58_decode(*args, **kwargs)
-=======
-
-
-    # github stuff
->>>>>>> f0d4ce85
 
 Module = c
 Module.run(__name__)
