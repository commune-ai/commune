

import inspect
import numpy as np
import os
from copy import deepcopy
from typing import Optional, Union, Dict, List, Any, Tuple, Callable
from munch import Munch
from rich.console import Console
import json
from glob import glob
import sys
import argparse
import asyncio
from typing import Union, Dict, Optional, Any, List, Tuple
import warnings
warnings.filterwarnings("ignore", category=DeprecationWarning)

class c:
    # AGI BEGINS 
    description = "This module forms the foundation for commune, it contains all the core functions and classes"
    homepath = os.path.expanduser('~')
    root_module_class = 'c' # WE REPLACE THIS THIS Module at the end, kindof odd, i know, ill fix it fam, chill out dawg, i didnt sleep with your girl
    default_port_range = [50050, 50150] 
    default_ip = '0.0.0.0'
    address = '0.0.0.0:8888' # the address of the server
    root_path  = root  = os.path.dirname(os.path.dirname(__file__)) # the path to the root of the library
    libpath = os.path.dirname(root_path) # the path to the library
    modules_path = os.path.join(root_path, 'modules') # the path to the modules folder
    repo_path  = os.path.dirname(root_path) # the path to the repo
    library_name = libname = lib = root_dir = root_path.split('/')[-1] # the name of the library
    pwd = os.getenv('PWD') #  
    console = Console()
    helper_whitelist = ['info', 'schema','server_name', 'is_admin'] # whitelist of helper functions to load
    whitelist = [] # whitelist of functions to load
    blacklist = [] # blacklist of functions to not to access for outside use
    server_mode = 'http' # http, grpc, ws (websocket)
    default_network = 'local' # local, subnet
    cache = {} # cache for module objects
    home = os.path.expanduser('~') # the home directory
    __ss58_format__ = 42 # the ss58 format for the substrate address

    def __init__(self, config:Dict=None, **kwargs):
        self.set_config(config=config,kwargs=kwargs)  
    @classmethod
    def init(cls, *args, **kwargs):
        return cls(*args, **kwargs)
    
    @classmethod
    def boot_peers(cls) -> List[str]: 
        config = c.get_config()
        boot_peers = config.get('boot_peers', [])
        return boot_peers
        
    def getattr(self, k:str)-> Any:
        return getattr(self,  k)
    @classmethod
    def getclassattr(cls, k:str)-> Any:
        return getattr(cls,  k)
    
    @classmethod
    def module_file(cls) -> str:
        # get the file of the module
        return inspect.getfile(cls)
    @classmethod
    def module_dirpath(self, simple:bool=False) -> str:
        return  os.path.dirname(self.module_file(simple=simple))

    @classmethod
    def __module_dir__(cls) -> str :
        # get the directory of the module
        return os.path.dirname(cls.module_file())
    

    @classmethod
    def get_module_path(cls, obj=None,  simple:bool=False) -> str:
        import inspect
        # odd case where the module is a module in streamlit
        obj = cls.resolve_module(obj)
        try:
            module_path =  inspect.getfile(obj)
        except Exception as e:
            if 'source code not available' in str(e):
                return cls.class_name()
            else: 
                raise e
     
        # convert into simple
        if simple:
            return cls.path2simple(path=module_path)
        return module_path
    
    @classmethod
    def get_module_dirpath(cls, obj=None,  simple:bool=False) -> str:
        return  os.path.dirname(c.get_module_path(obj=obj, simple=simple))
    get_module_dir = get_module_dirpath
    
    @classmethod
    def filepath(cls) -> str:
        '''
        removes the PWD with respect to where module.py is located
        '''
        return cls.get_module_path(simple=False)
    pythonpath = pypath =  filepath

    @classmethod
    def configpath(cls) -> str:
        '''
        removes the PWD with respect to where module.py is located
        '''
        return cls.get_module_config_path()
    cfgpath = config_path = configpath

    
    @classmethod
    def dirpath(cls) -> str:
        '''
        removes the PWD with respect to where module.py is located
        '''
        return os.path.dirname(cls.filepath())


    @classmethod
    def dlogs(cls, *args, **kwargs):
        return c.module('docker').logs(*args, **kwargs)

    @classmethod
    def images(cls, *args, **kwargs):
        return c.module('docker').images(*args, **kwargs)
        
    
    @classmethod
    def __local_file__(cls) -> str:
        '''
        removes the PWD with respect to where module.py is located
        '''
        return cls.get_module_path(simple=False).replace(cls.repo_path+'/', '')
    
    @classmethod
    def __simple_file__(cls) -> str:
        '''
        The simple representation of a module path with respect to the module.py
        home/commune/module.py would assume the module_path would be home/commune/
        
        Using this we convert the full path of the module into a simple path for more
        human readable strings. We do the following
        
        1. Remove the MODULE_PATH and assume the module represents the directory
        2. replace the "/" with "."
        
    
        Examples:
            commune/dataset/text/dataset.py -> dataset.text
            commune/model/transformer/dataset.py -> model.transformer
        
        '''
        file =  cls.get_module_path(simple=True)

        return file
    
    
    @classmethod
    def module_path(cls, simple:bool=True) -> str:
        # get the module path
        
        path = cls.get_module_path(simple=simple)
        path = path.replace('modules.', '')
        return path
    
    path  = name = module_name =  module_path
    
    @classmethod
    def module_class(cls) -> str:
        return cls.__name__
    @classmethod
    def class_name(cls, obj= None) -> str:
        obj = obj if obj != None else cls
        return obj.__name__
    def get_class_name(cls, obj = None) -> str:
        obj = obj if obj != None else cls
        if not cls.is_class(obj):
            obj = type(obj)
        
        return obj.__name__
        
    
    @property
    def module_tag(self) -> str:
        '''
        The tag of the module for many flavors of the module to avoid name conflicts
        (TODO: Should we call this flavor?)
        
        '''
        if not hasattr(self, '_module_tag'):
            self.__dict__['_module_tag'] = None
        return self._module_tag
    
    
    @module_tag.setter
    def module_tag(self, value):
        # set the module tag
        self._module_tag = value
        return self._module_tag

    @classmethod
    def minimal_config(cls) -> Dict:
        '''
        The miminal config a module can be
        
        '''
        minimal_config = {
            'module': cls.__name__
        }
        return minimal_config


    @classmethod
    def get_module_config_path(cls) -> str:
        return cls.get_module_path(simple=False).replace('.py', '.yaml')
    
    @classmethod    
    def dict2munch(cls, x:Dict) -> Munch:
        '''
        Converts a dict to a munch
        '''
        from commune.utils.dict import dict2munch
        return dict2munch(x)
    
    @classmethod
    def munch2dict(cls, x:'Munch') -> Dict:
        '''
        Converts a munch to a dict
        '''
        from commune.utils.dict import munch2dict
        return munch2dict(x)
    
    @classmethod
    def munch(cls, x:Dict) -> Munch:
        '''
        Converts a dict to a munch
        '''
        return cls.dict2munch(x)
    
    @classmethod
    def load_yaml(cls, path:str=None, root:bool = False) -> Dict:
        '''f
        Loads a yaml file
        '''
        path = cls.resolve_path(path, root=root)
        
        from commune.utils.dict import load_yaml
        config = load_yaml(path)
        return config



    @classmethod
    def fn2code(cls, search=None, module=None)-> Dict[str, str]:
        module = module if module else cls
        functions = module.fns(search)
        fn_code_map = {}
        for fn in functions:
            c.print(f'fn: {fn}')
            fn_code_map[fn] = module.fn_code(fn)
        return fn_code_map
    
            

    @classmethod
    def fn_code(cls,fn:str, detail:bool=False, ) -> str:
        '''
        Returns the code of a function
        '''
        
        
        code_text = inspect.getsource(getattr(cls, fn))
        text_lines = code_text.split('\n')
        if 'classmethod' in text_lines[0] or 'staticmethod' in text_lines[0] or '@' in text_lines[0]:
            text_lines.pop(0)

        assert 'def' in text_lines[0], 'Function not found in code'
        start_line = cls.find_code_line(search=text_lines[0])
        fn_code = '\n'.join([l[len('    '):] for l in code_text.split('\n')])
        if detail:
            fn_code =  {
                'text': fn_code,
                'start_line': start_line ,
                'end_line':  start_line + len(text_lines)
            }
                
        return fn_code

    @classmethod
    def sandbox(cls):
        c.cmd(f'python3 sandbox.py')
    sand = sandbox
    @classmethod
    def save_yaml(cls, path:str,  data: dict, root:bool = False) -> Dict:
        '''
        Loads a yaml file
        '''
        path = cls.resolve_path(path, root=root)
            
        from commune.utils.dict import save_yaml
        if isinstance(data, Munch):
            data = cls.munch2dict(deepcopy(data))
            
        return save_yaml(data=data , path=path)

    def merge_config(self, config:Dict, overrite_keys:bool = False) -> Dict:
        '''
        Merges the config with the current config
        '''
        if hasattr(config, 'to_dict'):
            config = config.to_dict()
        
        elif isinstance(config, Munch):
            config = self.munch2dict(config)
                
        # merge the model config with the config
        
        default_config = self.munch2dict(self.config)
        for k,v in config.items():
            if not overrite_keys:
                assert k not in default_config, f'config key {k} not found in config'
            default_config[k] = config[k]        
        self.config = self.munch(default_config)
        return self.config
    
    
    @classmethod
    def config_path(cls) -> str:
        path = cls.module_file().replace('.py', '.yaml')
        return path
    
    
    @classmethod
    def load_config(cls, path:str=None, to_munch:bool = False, root:bool = False) -> Union[Munch, Dict]:
        '''
        Args:
            path: The path to the config file
            to_munch: If true, then convert the config to a munch
        '''

        if path == None: 
            path = cls.config_path()
        else:
            module_tree = cls.module_tree()
            path = module_tree[path].replace('.py', '.yaml')
            
        config = cls.load_yaml(path)

        # convert to munch
        if config == None:
            config = {}

        # convert to munch
        if to_munch:
            config =  cls.dict2munch(config)
        
        return config
    
    
    default_config = load_config
    
    @classmethod
    def put(cls, 
            k, 
            v, 
            password: bool = None,
            mode: bool = 'json',
            **kwargs
            ):
        '''
        Puts a value in the config
        '''
        

        encrypt =  password != None
        v = cls.copy(v)
        if encrypt:
            data = cls.encrypt(v, password=password, return_dict=True)
        else:
            data = {'data': v, 'encrypted': encrypt}

        data['timestamp'] = c.timestamp()
            
        # default json 
        getattr(cls,f'put_{mode}')(k, data, **kwargs)
    
        return data
    
    

        
    @classmethod
    def get(cls,
            key:str, 
            default: Any=None, 
            password: str=None, 
            mode:str = 'json',
            max_age:str = None,
            cache :bool = False,
            **kwargs) -> Any:
        
        '''
        Puts a value in sthe config, with the option to encrypt it

        Return the value
        '''
        if cache:
            if key in cls.cache:
                return cls.cache[key]
            

        verbose = kwargs.get('verbose', False)
        data = getattr(cls, f'get_{mode}')(key,default=default, **kwargs)
        if data == None: 
            data = default
        encrypted = c.is_encrypted(data)
        if encrypted:
            data = cls.decrypt(data, password=password)
        if isinstance(data, dict):
            if max_age != None:
                timestamp = data.get('timestamp', None)
                if timestamp != None:
                    age = c.get_age(timestamp)
                    if age > max_age:
                        if verbose:
                            c.print(f'{key} is too old, age: {int(age)} > {max_age}', color='red')
                        return default
        else:
            data = default
            
        if isinstance(data, dict):
            if 'data' in data:
                data = data['data']

        if cache:
            cls.cache[key] = data
        return data
    


    @staticmethod
    def get_age(timestamp:int=0):
        return c.time() - timestamp
    
    @staticmethod
    def too_old(self, timestamp:int, max_age:int):
        return self.get_age(timestamp) > max_age
    
    
    @classmethod
    def putc(cls, k, v, password=None) -> Munch:
        '''
        Saves the config to a yaml file
        '''
        config = cls.config()
        if password:
            v = cls.encrypt(v, password=password)

        cls.dict_put(config, k, v)
        cls.save_config(config=config)

        return {'success': True, 'msg': f'config({k} = {v})'}
   
   
    @classmethod
    def rmc(cls, k, password=None) -> Munch:
        '''
        Saves the config to a yaml file
        '''
        config = cls.config()
        c.dict_rm(config, k)
        cls.save_config(config=config)
   
    delc = rmc
    setc = putc
    @classmethod
    def encryptc(cls, k, password=None) -> Munch:
        '''
        Saves the config to a yaml file
        '''
        config = cls.config()
        assert k in config, f'key {k} not found in config'
        v = cls.dict_get(config, k)
        # assert isinstance(v,str), f'cannot encrypt {v} of type {type(v)}, strings only'
        if password:
            v = cls.encrypt(v,  password=password)

        cls.dict_put(config, k, v)
        cls.save_config(config=config)
        return v
   
    encc=encryptc
    @classmethod
    def decryptc(cls, k, password=None) -> Munch:
        '''
        Saves the config to a yaml file
        '''
        config = cls.config()
        v = config[k]
        if password:
            v = cls.decrypt(v,  password=password)

        if v != None:
            config[k] = v
            cls.save_config(config=config)
        
        return v
    
    decc = decryptc
    
    @classmethod
    def is_encryptedc(cls, k) -> Munch:
        '''
        Saves the config to a yaml file
        '''
        config = cls.getc(c)
        return c.is_encrypted(v)
    @classmethod
    def frontend(cls):
        return c.compose('frontend')
      
    @classmethod
    def popc(cls, key:str):
        config = cls.config()
        config.pop(key, None)
        cls.save_config(config=config)

    @classmethod
    def hasc(cls, key:str):
        config = cls.config()
        return key in config

    @classmethod
    def keysc(cls):
        config = cls.config()
        return list(config.keys())
        
    @classmethod  
    def getc(cls, key, password=None, default= None) -> Any:
        '''
        Saves the config to a yaml file
        '''
        
        data = cls.dict_get(cls.config(), key, default)
        if c.is_encrypted(data):
            if password == None:
                return data
            data = c.decrypt(data, password=password)
            
        return data

    
    @classmethod
    def save_config(cls, config:Union[Munch, Dict]= None, path:str=None) -> Munch:

        '''
        Saves the config to a yaml file
        '''
        if config == None:
            config = cls.get_config()
        
        path = path if path else cls.__config_file__()
        
        if isinstance(config, Munch):
            config = cls.munch2dict(deepcopy(config))
        elif isinstance(config, dict):
            config = deepcopy(config)
        else:
            raise ValueError(f'config must be a dict or munch, not {type(config)}')
        
        config = cls.save_yaml(data=config , path=path)

        return config
    
    
    def config_exists(self, path:str=None) -> bool:
        '''
        Returns true if the config exists
        '''
        path = path if path else self.config_path()
        return self.path_exists(path)
    @classmethod
    def get_config(cls, 
                   config:dict = None,
                   kwargs:dict=None, 
                   module = None,
                   to_munch:bool = True) -> Munch:
        '''
        Set the config as well as its local params
        '''
        if not cls.has_config():
            return {}
        if config == None:
            config = cls.load_config()
        elif isinstance(config, str):
            
            config = cls.load_config(path=config)
            assert isinstance(config, dict), f'config must be a dict, not {type(config)}'
        elif isinstance(config, dict):
            default_config = cls.load_config()
            config = {**default_config, **config}
        else:
            raise ValueError(f'config must be a dict, str or None, not {type(config)}')
        
        assert isinstance(config, dict), f'config must be a dict, not {config}'
        
        # SET THE CONFIG FROM THE KWARGS, FOR NESTED FIELDS USE THE DOT NOTATION, 
        # for example  model.name=bert is the same as config[model][name]=bert

        kwargs = kwargs if kwargs != None else {}
        kwargs.update(kwargs.pop('kwargs', {}))
        for k,v in kwargs.items():
            cls.dict_put(config,k,v )
            
        #  add the config after in case the config has a config attribute lol
        if to_munch:
            config = cls.dict2munch(config)
        
        return config

    config = get_config

    @classmethod
    def cfg(cls, *args, **kwargs):
        return cls.get_config(*args, **kwargs)


    def set_config(self, 
                   config:Optional[Union[str, dict]]=None, 
                   kwargs:dict=None,
                   to_munch: bool = True,
                   add_attributes: bool = False,
                   save_config:bool = False) -> Munch:
        '''
        Set the config as well as its local params
        '''
        kwargs = kwargs if kwargs != None else {}

        # in case they passed in a locals() dict, we want to resolve the kwargs and avoid ambiguous args
        kwargs = c.locals2kwargs(kwargs)

        if 'config' in kwargs:
            config = kwargs.pop('config')
            
        # get the config
        config =  self.get_config(config=config,kwargs=kwargs, to_munch=to_munch)


        # add the config attributes to the class (via munch -> dict -> class )
        if add_attributes:
            self.__dict__.update(self.munch2dict(config))
        self.config = config 
        self.kwargs = kwargs
        
        if save_config:
            self.save_config(config=config)
        
        
        return self.config

    @classmethod
    def flatten_dict(cls, x = {'a': {'b': 1, 'c': {'d': 2, 'e': 3}, 'f': 4}}):
        from commune.utils.dict import deep2flat
        return deep2flat(x)

    @classmethod
    def start_node(cls, *args, **kwargs):
        c.module('subspace').start_node(*args, **kwargs)
        return {'success': True, 'msg': 'started node'}

    @classmethod
    def start_chain(cls, *args, **kwargs):
        c.module('subspace').start_chain(*args, **kwargs)
        return {'success': True, 'msg': 'started chain'}
    @classmethod
    def kill_chain(cls, *args, **kwargs):
        c.module('subspace').kill_chain(*args, **kwargs)
        return {'success': True, 'msg': 'killed chain'}
    def seconds_per_epoch(self, *args, **kwargs):
        return c.module('subspace')().seconds_per_epoch(*args, **kwargs)

    # KEY LAND
    @classmethod
    def add_key(cls, *args, **kwargs):
        return c.module('key').add_key(*args, **kwargs)
    
    @classmethod
    def getmem(self, *args, **kwargs):
        return c.module('key').getmem(*args, **kwargs)
    mem = getmem

    # KEY LAND
    @classmethod
    def mv_key(cls, *args, **kwargs):
        return c.module('key').mv_key(*args, **kwargs)

    @classmethod
    def mems(cls, *args, **kwargs):
        return c.module('key').mems(*args, **kwargs)

    # KEY LAND
    @classmethod
    def switch_key(cls, *args, **kwargs):
        return c.module('key').switch_key(*args, **kwargs)

    # KEY LAND
    @classmethod
    def rename_key(cls, *args, **kwargs):
        return c.module('key').rename_key(*args, **kwargs)
    mv_key = rename_key
    @classmethod
    def add_keys(cls, *args, **kwargs):
        return c.module('key').add_keys(*args, **kwargs)
    @classmethod
    def key_exists(cls, *args, **kwargs):
        return c.module('key').key_exists(*args, **kwargs)
    @classmethod
    def ls_keys(cls, *args, **kwargs):
        return c.module('key').ls_keys(*args, **kwargs)
    @classmethod
    def rm_key(cls, *args, **kwargs):
        return c.module('key').rm_key(*args, **kwargs)
    @classmethod
    def key_encrypted(cls, *args, **kwargs):
        return c.module('key').key_encrypted(*args, **kwargs)

    @classmethod
    def encrypt_key(cls, *args, **kwargs):
        return c.module('key').encrypt_key(*args, **kwargs)
        

    @classmethod
    def add_args( cls, config: dict , prefix: str = None , parser: argparse.ArgumentParser = None ):

        '''
        Adds arguments to the parser based on the config. This invol
        '''
        from commune.utils.dict import flat2deep, deep2flat
        
        
        parser = parser if parser else argparse.ArgumentParser()
        """ Accept specific arguments from parser
        """
        
        prefix_str = '' if prefix == None else prefix + '.'
        flat_config = deep2flat(config)
        for k,v in flat_config.items():

            if type(v) in [str, int, float, int, bool]:
                parser.add_argument('--' + prefix_str + k, type=type(v),  help=f'''The value for {k}''', default = v)
            elif type(v) in [list]:
                parser.add_argument('--' + prefix_str + k, nargs='+', help=f'''The value for {k}''', default = v)

        args = parser.parse_args()
        flat_config.update(args.__dict__)
        config = flat2deep(flat_config)
        return config
    @classmethod
    def gradio(self, *args, **kwargs):
        return c.module('gradio')(*args, **kwargs)
    
    @classmethod
    def st(cls, module = None, fn='dashboard', port=8501):
        module = c.module(module)
        module_filepath = module.filepath()
        c.print(f'Running {module_filepath}', color='green')
        # add port to the command
        port = c.get_port(port)
        cmd = f'streamlit run {module_filepath}'
        if port != None:
            cmd += f' --server.port {port}'
        cmd+= f' -- --fn {fn}'
        c.cmd(cmd, verbose=True)

    @staticmethod
    def stside(fn):
        import streamlit as st
        
        def wrapper(*args, **kwargs):
            with st.sidebar:
                return fn(*args, **kwargs)
        
        return wrapper
        
    @staticmethod
    def st_load_css(*args, **kwargs):
        c.module('streamlit').load_css(*args, **kwargs)

    @classmethod
    def cmd(cls, 
                    command:Union[str, list],
                    verbose:bool = True, 
                    env:Dict[str, str] = {}, 
                    output_text:bool = False,
                    sudo:bool = False,
                    password: bool = None,
                    color: str = 'white',
                    bash : bool = False,
                    **kwargs) -> 'subprocess.Popen':
        '''
        Runs  a command in the shell.
        
        '''
        if output_text : 
            verbose = False
        if isinstance(command, list):
            kwargs = c.locals2kwargs(locals())
            for idx,cmd in enumerate(command):
                c.print(f'Running {idx}/{len(command)}', color='green')
                kwargs['command'] = cmd
                c.cmd(**kwargs)
            command = command.split(' ')
        import subprocess
        import shlex
        import time
        import signal
        
        def kill_process(process):
            import signal
            process.stdout.close()
            process.send_signal(signal.SIGINT)
            process.wait()
            # sys.exit(0)
            
        if password != None:
            sudo = True
            
        if sudo:
            command = f'sudo {command}'
            
            
        if bash:
            command = f'bash -c "{command}"'
        process = subprocess.Popen(shlex.split(command),
                                    stdout=subprocess.PIPE, 
                                    stderr=subprocess.STDOUT,
                                    env={**os.environ, **env}, **kwargs)

            
        new_line = b''
        stdout_text = ''
        line_count_idx = 0
        line_delay_period = 0
        last_time_line_printed = time.time()
 
        try:
            
            for ch in iter(lambda: process.stdout.read(1), b""):
                

                if  ch == b'\n':
                    stdout_text += (new_line + ch).decode()
                    line_count_idx += 1
                    if verbose:
                        c.print(new_line.decode(), color='cyan')
                    new_line = b''
                    continue

                new_line += ch


        except KeyboardInterrupt:
            kill_process(process)
        
        return stdout_text


    run_command = shell = cmd 
    @classmethod
    def import_module(cls, import_path:str) -> 'Object':
        from importlib import import_module

        return import_module(import_path)


    @classmethod
    def import_object(cls, key:str, verbose: bool = False)-> Any:
        
        '''
        
        Import an object from a string with the format of {module_path}.{object}
        Examples: import_object("torch.nn"): imports nn from torch
        
        '''
        from importlib import import_module
        module = '.'.join(key.split('.')[:-1])
        object_name = key.split('.')[-1]
        if verbose:
            c.print(f'Importing {object_name} from {module}')
        obj =  getattr(import_module(module), object_name)
        return obj
    
    get_object = importobj = import_object



    @classmethod
    def module_exists(cls, module:str) -> bool:
        '''
        Returns true if the module exists
        '''
        return module in c.modules()

    
    @classmethod
    def modules(cls, search=None)-> List[str]:
        '''
        List of module paths with respect to module.py file
        
        Assumes the module root directory is the directory containing module.py
        '''
        module_list = list(cls.module_tree().keys())
        if search != None:
            module_list = [m for m in module_list if search in m]
    
        return module_list

    @classmethod
    def port_used(cls, port: int, ip: str = '0.0.0.0', timeout: int = 1):
        import socket
        
        with socket.socket(socket.AF_INET, socket.SOCK_STREAM) as sock:
            # Set the socket timeout
            sock.settimeout(timeout)

            # Try to connect to the specified IP and port
            try:
                sock.connect((ip, port))
                return True
            except socket.error:
                return False
    
    @classmethod
    def port_free(cls, *args, **kwargs) -> bool:
        return not cls.port_used(*args, **kwargs)

    @classmethod
    def port_available(cls, port:int, ip:str ='0.0.0.0'):
        return not cls.port_used(port=port, ip=ip)
        

    @classmethod
    def used_ports(cls, ports:List[int] = None, ip:str = '0.0.0.0', port_range:Tuple[int, int] = None):
        '''
        Get availabel ports out of port range
        
        Args:
            ports: list of ports
            ip: ip address
        
        '''
        port_range = cls.resolve_port_range(port_range=port_range)
        if ports == None:
            ports = list(range(*port_range))
        
        async def check_port(port, ip):
            return cls.port_used(port=port, ip=ip)
        
        used_ports = []
        jobs = []
        for port in ports: 
            jobs += [check_port(port=port, ip=ip)]
                
        results = cls.gather(jobs)
        for port, result in zip(ports, results):
            if isinstance(result, bool) and result:
                used_ports += [port]
            
        return used_ports
    

    get_used_ports = used_ports
   
    @classmethod
    def resolve_path(cls, path:str, extension:Optional[str]= None, root:bool = False):
        '''
        Resolves path for saving items that relate to the module
        
        The path is determined by the module path 
        
        '''
        
        if path.startswith('/'):
            path = path
        elif path.startswith('~/'):
            path =  os.path.expanduser(path)
        elif path.startswith('./'):
            path = os.path.abspath(path)
        else:
            # if it is a relative path, then it is relative to the module path
            # ex: 'data' -> '.commune/path_module/data'
            tmp_dir = c.tmp_dir() if root else cls.tmp_dir()

            if tmp_dir not in path:
                path = os.path.join(tmp_dir, path)
            if not os.path.isdir(path):
                if extension != None and extension != path.split('.')[-1]:
                    path = path + '.' + extension

        return path
    
    @classmethod
    def get_address(cls, module, **kwargs):
        return c.namespace(**kwargs).get(module, None)
    @classmethod
    def get_module_port(cls, module, **kwargs):
        address =  c.namespace(**kwargs).get(module, None)
        if address == None:
            return None
        
        return int(address.split(':')[-1])
    
    @classmethod
    def resolve_address(cls, address:str = None):
        if address == None:
            address = c.free_address()
        assert isinstance(address, str),  'address must be a string'
        return address
    @classmethod
    def get_available_ports(cls, port_range: List[int] = None , ip:str =None) -> int:
        port_range = cls.resolve_port_range(port_range)
        ip = ip if ip else c.default_ip
        
        available_ports = []
        # return only when the port is available
        for port in range(*port_range): 
            if not cls.port_used(port=port, ip=ip):
                available_ports.append(port)
                
                
        return available_ports
    available_ports = get_available_ports
    
    
    @staticmethod
    def scan_ports(host=None, start_port=1, end_port=50000):
        if host == None:
            host = c.external_ip()
        import socket
        open_ports = []
        for port in range(start_port, end_port + 1):  # ports from start_port to end_port
            if c.port_used(port=port, ip=host):
                c.print(f'Port {port} is open', color='green')
                open_ports.append(port)
            else:
                c.print(f'Port {port} is closed', color='red')
        return open_ports

    @classmethod
    def resolve_port(cls, port:int=None, **kwargs):
        
        '''
        
        Resolves the port and finds one that is available
        '''
        if port == None or port == 0:
            port = cls.free_port(port, **kwargs)
            
        if cls.port_used(port):
            port = cls.free_port(port, **kwargs)
            
        return port

    @classmethod
    def has_free_ports(self, n:int = 1, **kwargs):

        return len(self.free_ports(n=n, **kwargs)) > 0
    
    @classmethod
    def free_ports(cls, n=10, reserve:bool = False, random_selection:bool = False, **kwargs ) -> List[int]:
        free_ports = []
        avoid_ports = kwargs.pop('avoid_ports', [])
        for i in range(n):
            try:
                free_ports += [cls.free_port(reserve=reserve, 
                                            random_selection=random_selection, 
                                            avoid_ports=avoid_ports, **kwargs)]
            except Exception as e:
                c.print(f'Error: {e}', color='red')
                break
            avoid_ports += [free_ports[-1]]
        
              
        return free_ports
    
    @classmethod
    def random_port(cls, *args, **kwargs):
        return cls.choice(cls.free_ports(*args, **kwargs))
    
    @staticmethod
    def random_int(*args):
        import random
        if len(args) == 1:
            return random.randint(0, args[0])
        elif len(args) == 2:
            return random.randint(args[0], args[1])
        else:
            raise ValueError('Invalid number of arguments')


    
    @classmethod
    def ports(cls, ip='0.0.0.0') -> List[int]:
        ports = []
        for port in range(*cls.port_range()): 
            ports += [port]
                
        return ports
    
    @classmethod
    def used_ports(cls, ip='0.0.0.0') -> List[int]:
        used_ports = []
        for port in range(*cls.port_range()): 
            if not cls.port_available(port=port, ip=ip):
                used_ports += [port]
                
        return used_ports
    
    @classmethod
    def free_address(cls, **kwargs):
        return f'{c.ip()}:{c.free_port(**kwargs)}'
    
    @classmethod
    def free_port(cls, 
                  ports = None,
                  port_range: List[int] = None , 
                  ip:str =None, 
                  avoid_ports = None,
                  reserve:bool = False, 
                  random_selection:bool = True) -> int:
        
        '''
        
        Get an availabldefe port within the {port_range} [start_port, end_poort] and {ip}
        '''
        avoid_ports = avoid_ports if avoid_ports else []
        
        if ports == None:
            port_range = cls.resolve_port_range(port_range)
            ports = list(range(*port_range))
            
            
            
        ip = ip if ip else c.default_ip

        if random_selection:
            ports = cls.shuffle(ports)
            
        reserved_ports = cls.reserved_ports()
        # return only when the port is available
        
        port = None
        for port in ports: 
            if port in reserved_ports:
                continue
            if port in avoid_ports:
                continue
            
            if cls.port_available(port=port, ip=ip):
                if reserve:
                    cls.reserve_port(port)
                return port
        
    
    

        raise Exception(f'ports {port_range[0]} to {port_range[1]} are occupied, change the port_range to encompase more ports')

    get_available_port = free_port

    
    def kwargs2attributes(self, kwargs:dict, ignore_error:bool = False):
        for k,v in kwargs.items():
            if k != 'self': # skip the self
                # we dont want to overwrite existing variables from 
                if not ignore_error: 
                    assert not hasattr(self, k)
                setattr(self, k)

    @classmethod
    def kill_port(cls, port:int, mode='bash')-> str:
        
        port2module = cls.port2module()
        if port in port2module:

            cls.kill(port2module[port])
        
        if mode == 'python':
            import signal
            from psutil import process_iter
            '''
            Kills the port {port} on the localhost
            '''
            for proc in process_iter():
                for conns in proc.connections(kind='inet'):
                    if conns.laddr.port == port:
                        proc.send_signal(signal.SIGKILL) # or SIGKILL
            return port
        elif mode == 'bash':
            return c.run_command(f'kill -9 $(lsof -ti:{port})', bash=True, verbose=True)

    @classmethod
    def restart_servers(cls, module:str=None, mode:str = 'server'):
        '''
        Kill the server by the name
        '''

        fn = getattr(cls, f'{mode}_restart')
        for module in c.servers(module,network='local'):
            try:
                c.print(f'Restarting {module}', color='red')
                fn(module)
            except Exception as e:
                c.print(f'Error: {e}', color='red')
                continue

    @classmethod
    def pm2_restart_all(cls):
        '''
        Kill the server by the name
        '''
        for p in c.pm2_list():
            c.print(f'Restarting {p}', color='red')
            c.pm2_restart(p)

        c.update()


    @staticmethod
    def kill_all_servers( *args, **kwargs):
        '''
        Kill all of the servers
        '''
        for module in c.servers(*args, **kwargs):
            c.kill(module)

        # c.update(network='local')
            
    
    @classmethod
    def kill_all(cls,*args,**kwargs):
        for module in c.servers(*args, **kwargs):
            c.print(c.kill(module))
        
            
        


    @classmethod
    def restart_all_servers(cls, verbose: bool = True):
        '''
        Kill all of the servers
        '''
        for module in cls.servers():
            if verbose:
                c.print(f'Restarting {module}', color='red')
            cls.server_restart(module)
    @classmethod
    def restart_all(cls):
        cls.restart_all_servers()

    @classmethod
    def path_config_exists(cls, path:str) -> bool:
        '''
        Checks if the path exists
        '''
        for ext in ['.yaml', '.yml']:
            if os.path.exists(path.replace('.py', ext)):
                return True
        return False
    @classmethod
    def path2simple(cls, path:str, compress:bool = True,) -> str:

        # does the config exist

        simple_path =  path.split(deepcopy(cls.root_dir))[-1]

        if cls.path_config_exists(path):
            simple_path = os.path.dirname(simple_path)

        simple_path = simple_path.replace('.py', '')
        
        
        simple_path = simple_path.replace('/', '.')[1:]

        # compress nae
        chunks = simple_path.split('.')
        new_chunks = []
        for i, chunk in enumerate(chunks):
            if len(new_chunks)>0:
                if new_chunks[-1] == chunks[i]:
                    continue
                elif any([chunks[i].endswith(s) for s in ['_module', 'module']]):
                    continue
            new_chunks.append(chunk)
        simple_path = '.'.join(new_chunks)
        
        # remove the modules prefix
        if simple_path.startswith('modules.'):
            simple_path = simple_path.replace('modules.', '')

        # remove any files to compress the name even further for
        if len(simple_path.split('.')) > 2:
            
            if simple_path.split('.')[-1].endswith(simple_path.split('.')[-2]):
                simple_path = '.'.join(simple_path.split('.')[:-1])
        return simple_path
    


    @classmethod
    def path2localpath(cls, path:str) -> str:
        local_path = path.replace(cls.repo_path, cls.root_dir)
        return local_path
    @classmethod
    def path2config(cls, path:str, to_munch=False)-> dict:
        path = cls.path2configpath(path=path)
        return cls.load_config(path, to_munch=to_munch)
    
    @classmethod
    def path2configpath(cls, path:str):
        return path.replace('.py', '.yaml')
    @classmethod
    def simple2configpath(cls,  path:str):
        return cls.path2configpath(cls.simple2path(path))
    @classmethod
    def simple2config(cls, path:str, to_munch=False)-> dict:
        return cls.load_config(cls.simple2configpath(path), to_munch=to_munch)
    
    
    @classmethod
    def import_path(cls):
        return cls.path2objectpath(cls.module_file())
    
    @classmethod
    def object_path(cls):
        return cls.path2objectpath(cls.module_path(simple=False))
    
    @classmethod
    def object_module_path(cls):
        return '.'.join(cls.object_path().split('.')[:-1])
    
    
    @classmethod
    def __object_name__(cls):
        return '.'.join(cls.object_path().split('.')[:-1])


    @classmethod
    def find_python_class(cls, path:str , class_index:int=0, search:str = None, start_lines:int=2000):
        import re
        
        # read the contents of the Python script file
        python_script = cls.readlines(path, end_line = start_lines, resolve=False)
        class_names  = []
        lines = python_script.split('\n')
        
        for line in lines:

            key_elements = ['class ', '(', '):']
            self_ref_condition = 'key_elements' not in line

            has_class_bool = all([key_element in line for key_element in key_elements])

            if has_class_bool:
                if  search != None:
                    if isinstance(search, str):
                        search = [search]
                    if not any([s in line for s in search]):
                        continue
                        
                class_name = line.split('class ')[-1].split('(')[0].strip()
                class_names.append(class_name)
                
        # return the class names
        return class_names
    
    

    @classmethod
    def path2objectpath(cls, path:str) -> str:
        if path.endswith('module/module.py'):
            return 'commune.Module'
            
        object_name = cls.find_python_class(path)
        if len(object_name) == 0:
            return None
        object_name = object_name[-1]
        path = path.replace(cls.repo_path+'/', '').replace('.py','.').replace('/', '.') 
        path = path + object_name
        return path

    @classmethod
    def path2object(cls, path:str) -> str:
        path = cls.path2objectpath(path)
        return cls.import_object(path)


    @classmethod
    def get_module(cls, path:str, verbose:bool = False, handle_error:bool=True) -> str:
        
        og_path = path
        path = cls.simple2path(path)
        path = cls.path2objectpath(path)
        return cls.import_object(path)


    @classmethod
    def module_tree(cls, search=None, 
                    mode='path', 
                    cache:bool = True,
                    update:bool = False,
                    verbose:bool = False,
                    max_age:int=1_000_000_000,) -> List[str]:
                
        if update and verbose:
            c.print('Building module tree', verbose=verbose)
        assert mode in ['path', 'object']
        module_tree = {}
        if mode == 'path':
            module_tree = {cls.path2simple(f):f for f in cls.get_module_python_paths()}

        elif mode == 'object':
            module_tree = {cls.path2simple(f):cls.path2objectpath(f) for f in cls.get_module_python_paths()}
        module_tree = {k:v for k,v in module_tree.items() if search is None or search in k}
        
        # to use functions like c. we need to replace it with module lol
        if cls.root_module_class in module_tree:
            module_tree[cls.module_path()] = module_tree.pop(cls.root_module_class)
        if cache or update:
            c.put('module_tree', module_tree, cache=cache)
        return module_tree
    
    available_modules = tree = module_tree
    @classmethod
    def list_modules(cls, search=None):
        modules = list(cls.module_tree(search).keys())
        return modules
    
    @classmethod
    def servers(cls, *args, **kwargs) -> List[str]:
        modules = list(c.namespace(*args, **kwargs).keys())
        return modules
    
    @classmethod
    def has_server(cls, *args, **kwargs):
        return bool(len(c.servers(*args, **kwargs)) > 0)
    @classmethod
    def get_tags(cls, module, *args, **kwargs):
        servers =  c.servers(module, *args, **kwargs)
        return [s.split('::')[-1] if len(s.split('::'))>1 else None  for s in servers]

    @classmethod
    def has_config(cls) -> bool:
        config_path = cls.configpath()
        return c.exists(config_path)

        
        
        
    @classmethod
    def has_module(cls, module):
        return module in c.modules()
        
    
    @classmethod
    def valid_module(cls,module,**kwargs ):
        modules = c.servers(module, **kwargs)
        return bool(len(modules) > 0)
    
    @classmethod
    def tasks(cls, task = None, mode='pm2',**kwargs) -> List[str]:
        kwargs['network'] = 'local'
        kwargs['update'] = False
        modules = c.servers( **kwargs)
        tasks = getattr(cls, f'{mode}_list')(task)
        tasks = list(filter(lambda x: x not in modules, tasks))
        return tasks
    
    @classmethod
    def models(cls, *args, **kwargs) -> List[str]:
        models = c.servers(*args, **kwargs)
        models = [k for k in models if k.startswith('model')]
        return models
    @classmethod
    def datasets(cls, **kwargs) -> List[str]:
        return c.servers('data',  **kwargs)
    datas = datasets
    
    @staticmethod
    def module_config_tree() -> List[str]:
        return [f.replace('.py', '.yaml')for f in  c.get_module_python_paths()]

    @staticmethod
    def is_imported(package:str) :
        return  bool(package in sys.modules)

    @classmethod
    def simple2path(cls, path) -> Dict[str, str]:
        module_tree = cls.module_tree()
        return module_tree[path]


    module_python_paths = None
    @classmethod
    def get_module_python_paths(cls) -> List[str]:
        '''
        Search for all of the modules with yaml files. Format of the file
        '''
        if isinstance(cls.module_python_paths, list): 
            return cls.module_python_paths
        modules = []
        failed_modules = []

        # find all of the python files
        for f in glob(c.root_path + '/**/*.py', recursive=True):
            if os.path.isdir(f):
                continue
            file_path, file_ext =  os.path.splitext(f)
   
            if file_ext == '.py':
                dir_path, file_name = os.path.split(file_path)
                dir_name = os.path.basename(dir_path)
                previous_dir_path = dir_path.split('/')[-2]
                
                if dir_name.lower() == file_name.lower():
                    # if the dirname is equal to the filename then it is a module
                    modules.append(f)
                if file_name.lower().endswith(dir_name.lower()):
                    # if the dirname is equal to the filename then it is a module
                    modules.append(f)
                if file_name.lower().endswith('module'):
                    # if the dirname is equal to the filename then it is a module
                    modules.append(f)
                    
                elif 'module' in file_name.lower():
                    modules.append(f)
                elif any([os.path.exists(file_path+'.'+ext) for ext in ['yaml', 'yml']]):
                    modules.append(f)
                else:
                    # FIX ME
                    f_classes = cls.find_python_class(f, search=['commune.Module', 'c.Module'])
                    # f_classes = []
                    if len(f_classes) > 0:
                        modules.append(f)

            
        cls.module_python_paths = modules
        
        return modules


    tree_folders_path = 'module_tree_folders'
    @classmethod
    def add_tree(cls, tree_path:str, **kwargs):
        path = cls.tree_folders_path
        tree_folder = c.get(path, [])
        tree_folder += [tree_path]
        assert os.path.isdir(tree_path)
        assert isinstance(tree_folder, list)
        c.put(path, tree_folder, **kwargs)
        return {'module_tree_folders': tree_folder}
    
    @classmethod
    def ls_trees(cls):
        path = tree_folders_path
        tree_folders = c.get(path, [])
        return tree_folders
    @classmethod
    def rm_tree(cls, tree_path:str, **kwargs):
        path = cls.tree_folders_path
        tree_folder = c.get(tree_path, [])
        tree_folder = [f for f in tree_folder if f != tree_path ]
        c.put(path, tree_folder)
        return {'module_tree_folders': tree_folder}
    


        

    @classmethod
    def dashboard(cls, *args, **kwargs):
        return c.st('subspace')

    dash = dashboard

    @classmethod
    def is_parent(cls, parent=None):
        parent = c if parent == None else parent
        return bool(parent in cls.get_parents(cls))

    @classmethod
    def run_python(cls, path:str, interpreter:str='python3'):
        cls.run_command(f'{interpreter} {path}')
    @classmethod
    def python(cls, *cmd, interpreter:str='python3'):
        cmd = ' '.join(cmd)
        cls.run_command(f'{interpreter} {cmd}')

    @classmethod
    def timer(cls, *args, **kwargs):
        from commune.utils.time import Timer
        return Timer(*args, **kwargs)

    @staticmethod
    def timeit(fn):
        from commune.utils.time import Timer
        def wrapper(self, *args, **kwargs):
            t = c.time()

            result = fn(self, *args, **kwargs)
            c.print(f'Finished {fn.__name__} in {c.time() - t:.2f} seconds')
            # return result
        
        return wrapper
    
    @staticmethod
    def remotewrap(fn):
        '''
        WARNNG IN PROGRSS, USE WITH CAUTION
        '''
        
        def wrapper(self, *args, **kwargs):
            
            c.remote_fn(module=self, fn=fn.__name__, args=args, kwargs=kwargs)
            result = fn(self, *args, **kwargs)
            c.print(f'Finished {fn.__name__} in {c.time() - t:.2f} seconds')
            # return result
        
        return wrapper
    
    
    @classmethod
    def locals2kwargs(cls,
                      locals_dict:dict,
                      seperate_args:bool=False,
                      merge_kwargs :bool = True) -> dict:
        kwargs = {}
        locals_dict = locals_dict if locals_dict != None else {}
        assert isinstance(locals_dict, dict)
        kwargs.update(locals_dict)
        if merge_kwargs:
            kwargs.update(locals_dict.get('kwargs', {}))
        
        kwargs.pop('cls', None)
        kwargs.pop('self', None)

        if seperate_args:
            args = locals_dict.pop('args', [])
            assert isinstance(args, list), f'args must be a list, got {type(args)}'
            return args, kwargs

        assert isinstance(kwargs, dict), f'kwargs must be a dict, got {type(kwargs)}'
        
        return kwargs
    

    get_kwargs = get_params = locals2kwargs 
        
    @classmethod
    def get_parents(cls, obj=None):
        
        if obj == None:
            obj = cls

        return list(obj.__mro__[1:-1])

    @classmethod
    def module_config_tree(cls):         
        return {m: c.simple2config(m) for m in c.modules()}
    
   
    @classmethod
    def tmp_dir(cls):
        return f'{c.cache_path()}/{cls.module_path()}'

    ############ JSON LAND ###############

    @classmethod
    def cache_path(cls):
        return os.path.expanduser(f'~/.{cls.library_name}')

    @classmethod
    def tilde_path(cls):
        return os.path.expanduser('~')

        
    @classmethod
    def get_json(cls, *args, **kwargs):
        loop = cls.get_event_loop()
        return loop.run_until_complete(cls.async_get_json(*args, **kwargs))
    @classmethod
    async def async_get_json(cls,
                             path:str,
                             default:Any=None,
                             root: bool = False,
                             verbose: bool = False,
                             **kwargs):

        from commune.utils.dict import async_get_json
        path = cls.resolve_path(path=path, extension='json', root=root)
        try:
            data = await async_get_json(path, default=default, **kwargs)
        except Exception as e:
            if verbose:
                c.print(f'Failed to load json from {path} with error {e}')
            return default
        if isinstance(data, dict):
            if 'data' in data and 'meta' in data:
                data = data['data']
        
        return data

    load_json = get_json

    data_path = repo_path + '/data'

    @classmethod
    def put_torch(cls, path:str, data:Dict, root:bool = False,  **kwargs):
        import torch
        path = cls.resolve_path(path=path, extension='pt', root=root)
        torch.save(data, path)
        return path
    
    
    @classmethod
    def get_torch(cls,path:str, root:bool = False, **kwargs):
        import torch
        path = cls.resolve_path(path=path, extension='pt', root=root)
        return torch.load(path)
    
    
    def init_nn(self):
        import torch
        torch.nn.Module.__init__(self)
    
    @classmethod
    def put_json(cls,*args,**kwargs) -> str:
        loop = cls.get_event_loop()
        return loop.run_until_complete(cls.async_put_json(*args, **kwargs))
    
    @classmethod
    async def async_put_json(cls, 
                 path:str, 
                 data:Dict, 
                 meta = None,
                 root: bool = False,
                 cache: bool = False,
                 **kwargs) -> str:
        
        from commune.utils.dict import async_put_json
        if meta != None:
            data = {'data':data, 'meta':meta}
        path = cls.resolve_path(path=path, extension='json', root=root)
        # cls.lock_file(path)

        await async_put_json(path=path, data=data, **kwargs)
        # cls.unlock_file(path)
        return path
    
    save_json = put_json
    
    @classmethod
    def file_exists(cls, path:str, root:bool = False)-> bool:
        path = cls.resolve_path(path=path,  root=root)
        
        exists =  os.path.exists(path)
        if not exists and not path.endswith('.json'):
            exists = os.path.exists(path + '.json')
        
        return exists

        

    @classmethod
    def docs(cls):
        # Markdown input
        markdown_text = "## Hello, *Markdown*!"


        path = cls.filepath().replace('.py', '_docs.md')
        markdown_text =  cls.get_text(path=path)
        return markdown_text



    exists = exists_json = file_exists

    @classmethod
    def rm_json(cls, path=None, root:bool = False):
        from commune.utils.dict import rm_json

        if path in ['all', '**']:
            return [cls.rm_json(f) for f in cls.glob(files_only=False)]
        
        path = cls.resolve_path(path=path, extension='json', root=root)

        return rm_json(path )
    
    @classmethod
    def rmdir(cls, path, root:bool = False):
        import shutil
        return shutil.rmtree(path)

    @classmethod
    def isdir(cls, path, root:bool = False):
        path = cls.resolve_path(path=path, root=root)
        return os.path.isdir(path)
        

    @classmethod
    def isfile(cls, path, root: bool = False):
        path = cls.resolve_path(path=path, root=root)
        return os.path.isfile(path)

    @classmethod
    def rm(cls, path, extension=None, root=False, mode = 'json'):
        path = cls.resolve_path(path=path, extension=extension, root=root)

        if not os.path.exists(path):
            path += f'.{mode}'
        

        if os.path.exists(path):
            if os.path.isdir(path):
                cls.rmdir(path)
            else:
                os.remove(path)
            assert not os.path.exists(path)
            return {'success':True, 'message':f'{path} removed'}
        else:
            return {'success':False, 'message':f'{path} does not exist'}

    
    @classmethod
    def glob(cls,  path ='~/', files_only:bool = True, root:bool = False, recursive:bool=False):
        
        path = cls.resolve_path(path, extension=None, root=root)
        
        if os.path.isdir(path):
            path = os.path.join(path, '**')
            
        paths = glob(path, recursive=recursive)
        
        if files_only:
            paths =  list(filter(lambda f:os.path.isfile(f), paths))
        return paths
         
    @classmethod
    def ls_json(cls, path:str = '', recursive:bool = True):
        return [os.path.basename(p).replace('.json', '')for p in cls.ls(path, recursive=recursive)]
    

    @classmethod
    def ls(cls, path:str = '', 
           recursive:bool = False,
           root:bool = False,
           return_full_path:bool = True):
        path = cls.resolve_path(path, extension=None, root=root)
        try:
            ls_files = cls.lsdir(path) if not recursive else cls.walk(path)
        except FileNotFoundError:
            return []
        if return_full_path:
            ls_files = [os.path.expanduser(os.path.join(path,f)) for f in ls_files]
        return ls_files
    
    @classmethod
    def lsdir(cls, path:str) -> List[str]:
        if path.startswith('~'):
            path = os.path.expanduser(path)
        return os.listdir(path)

    @classmethod
    def walk(cls, path:str, module:str=False) -> List[str]:
        
        import os
        path_map = {}
        for root, dirs, files in os.walk(path):
            for f in files:
                path = os.path.join(root, f)
                path_map[path] = f
        return list(path_map.keys())
    
       
    ftree = walk
    @classmethod
    def bt(cls, *args, **kwargs):
        return cls.get_module('bittensor')(*args, **kwargs)
    @classmethod
    def __str__(cls):
        return cls.__name__

    @classmethod
    def get_server_info(cls,name:str) -> Dict:
        return cls.namespace_local().get(name, {})

    @classmethod
    def connect(cls,
                module:str, 
                network : str = None,
                namespace = None,
                mode = server_mode,
                virtual:bool = True, 
                verbose: bool = False, 
                prefix_match: bool = False,
                key = None,
                return_future:bool = False,):

        kwargs = c.locals2kwargs(locals())
        return_future = kwargs.pop('return_future', False)
        future = cls.async_connect(**kwargs)

        if return_future:
            return future
        return c.gather(future)

    @classmethod
    async def async_connect(cls, 
                module:str, 
                network : str = None,
                namespace = None,
                mode = server_mode,
                virtual:bool = False, 
                verbose: bool = True, 
                prefix_match: bool = False,
                key = None,
                **kwargs ):

        """
        Connects to a server by the name of the module
        :param module: name of the module
        """

        network = c.resolve_network(network)
        key = cls.get_key(key)
        if c.is_address(module):
            address = module
        else:
            namespace = namespace if namespace != None else c.namespace(module, network=network)
            print(namespace)
            modules = list(namespace.keys())
            if prefix_match == True:
                module = c.choice(modules)
            else:
                modules = [m for m in modules if m==module]
                
            assert len(modules) > 0, f'No modules found in namespace {namespace}'
            address = namespace[module]

        ip, port = address.split(':')

        # CONNECT TO THE MODULE
        if 'None' in address:
            raise Exception(f'Invalid address {address}')

        if ip == c.ip():
            ip = '0.0.0.0'

        client= c.get_client(ip=ip, port=int(port), key=key, mode=mode, virtual=virtual, **kwargs)

        return client
     
    @classmethod
    def root_module(cls, name:str='module',
                    timeout:int = 100, 
                    sleep_interval:int = 1,
                    return_info = False,
                    refresh:bool = False,
                    **kwargs):

        """
        Root module
        """
        module = cls.connect(name)
        if return_info:
            return module.server_info
        return module
    

    @staticmethod
    def round(x:Union[float, int], sig: int=6, small_value: float=1.0e-9):
        import math
        """
        Rounds x to the number of {sig} digits
        :param x:
        :param sig: signifant digit
        :param small_value: smallest possible value
        :return:
        """
        x = float(x)
        return round(x, sig - int(math.floor(math.log10(max(abs(x), abs(small_value))))) - 1)
    
    @classmethod
    def round_decimals(cls, x:Union[float, int], decimals: int=6, small_value: float=1.0e-9):
        import math
        """
        Rounds x to the number of {sig} digits
        :param x:
        :param sig: signifant digit
        :param small_value: smallest possible value
        :return:
        """
        x = float(x)
        return round(x, decimals)

    @classmethod
    def root_address(cls, name:str='module',
                    timeout:int = 100, 
                    sleep_interval:int = 1,
                    return_info = False,
                    refresh:bool = False,
                    **kwargs):
        if not cls.server_exists(name, network='local') or refresh:
            cls.launch(name=name, **kwargs)
            cls.wait_for_server(name, timeout=timeout, sleep_interval=sleep_interval, network='local')
       
        address =  c.connect('module').address
        return address
    
    
    addy = root_address
    anchor = root_module
    anchor_address = root_address

 
    
    @classmethod
    def connect_pool(cls, modules=None, *args, return_dict:bool=False, **kwargs):
        if modules == None:
            modules = c.servers(modules)
        
        module_clients =  cls.gather([cls.async_connect(m, ignore_error=True,**kwargs) for m in modules])
        if return_dict:
            return dict(zip(modules, module_clients))
        return module_clients

    @classmethod
    def get_client(cls, ip:str = None, port:int = None ,virtual:bool = True, mode=server_mode, **kwargs):
        '''
        Returns a client to a server
        '''
        client = c.module(f'server.{mode}.client')(ip=ip, port=port,**kwargs)
        # if virtual turn client into a virtual client, making it act like if the server was local
        if virtual:
            client = c.virtual_client(client)
        
        return client

    
   
    nest_asyncio_enabled : bool = False
    @classmethod
    def nest_asyncio(cls):
        assert not cls.nest_asyncio_enabled, 'Nest Asyncio already enabled'
        import nest_asyncio
        nest_asyncio.apply()
        nest_asyncio_enabled = True
        
        
    @classmethod
    def get_peer_addresses(cls, ip:str = None  ) -> List[str]:
        used_local_ports = cls.get_used_ports() 
        if ip == None:
            ip = c.default_ip
        peer_addresses = []
        for port in used_local_ports:
            peer_addresses.append(f'{ip}:{port}')
            
        return peer_addresses
            
    

    @classmethod
    def port2module(cls, *args, **kwargs):
        namespace = c.namespace(*args, **kwargs)
        port2module =  {}
        for name, address in namespace.items():
            port = int(address.split(':')[1])
            port2module[port] = name
        return port2module
    port2name = port2module
    
    @classmethod
    def module2port(cls, *args, **kwargs):
        port2module = cls.port2module(*args, **kwargs)
        return {v:k for k,v in port2module.items()}
    name2port = m2p = module2port
    

    @classmethod
    def address2module(cls, *args, **kwargs):
        namespace = c.namespace(*args, **kwargs)
        port2module =  {}
        for name, address in namespace.items():
            port2module[address] = name
        return port2module
    address2name = address2module
        
        
    @classmethod
    def namespace_remote(cls,  
                         seperator = '::', 
                         update:bool = False,
                         prefix:bool = 'R')-> dict:
    
        if update:
            namespace_remote = {}
        else:
            namespace_remote = c.get('namespace_remote', {})   
        
        remote_modules = c.get('remote_modules', {})
        namespace_remote.update(remote_modules)

        peer_registry = cls.peer_registry(update=update)  
        
        registered_peer_addresses = []
        for peer_id, (peer_address, peer_info) in enumerate(peer_registry.items()):
            
            if isinstance(peer_info, dict):
                peer_name = f'{prefix}{peer_id}'
                peer_namespace = peer_info.get('namespace', None)
                if isinstance(peer_namespace, dict):
                    for name, address in peer_namespace.items():
                        if  not address in registered_peer_addresses:
                            namespace_remote[name+seperator+peer_name] = address
                            registered_peer_addresses.append(peer_address)
                else:
                    c.print(f'Peer {peer_name} has no namespace', color='red')
        
        c.put('namespace_remote', namespace_remote)
        
        

        return namespace_remote
        
        
    @staticmethod
    def check_response(x) -> bool:
        if isinstance(x, dict) and 'error' in x:
            return False
        else:
            return True
    
    @classmethod
    def check_connection(cls, *args, **kwargs):
        return c.gather(cls.async_check_connection(*args, **kwargs))

    @classmethod
    def module2connection(cls,modules = None, network=None):
        if modules == None:
            modules = c.servers(network=network)
        connections = c.gather([ c.async_check_connection(m) for m in modules])

        module2connection = dict(zip(modules, connections))
    
        return module2connection


    @classmethod
    def dead_servers(cls, network=None):
        module2connection = cls.module2connection(network=network)
        dead_servers = [m for m, c in module2connection.items() if not c]
        return dead_servers


        


    @classmethod
    async def async_check_connection(cls, module, timeout=5, **kwargs):
        try:
            module = await c.async_connect(module, return_future=False, virtual=False, **kwargs)
        except Exception as e:
            return False
        server_name =  await module(fn='server_name',  return_future=True)
        if c.check_response(server_name):
            return True
        else:
            return False

    @classmethod
    def get_server_name(cls, *args,**kwargs):
        return c.gather(c.async_get_server_name(*args,**kwargs), timeout=1)
        
    @staticmethod
    async def async_get_server_name(peer_address:str, connect_timeout:int=4, fn_timeout:int=4, verbose:bool=False, **kwargs):
        try:
            peer_address = c.default_ip + ':' + peer_address.split(':')[-1]

            peer = await c.async_connect(peer_address, namespace={}, timeout=connect_timeout, virtual=False, ignore_error=True)

            if peer == None: 
                return peer

            server_name = peer(fn='server_name',  return_future=True)


            server_name = await asyncio.wait_for(server_name, timeout=fn_timeout)

            c.print(f'Getting peer name from {server_name}', color='green', verbose=verbose)

            if c.check_response(server_name):
                return server_name
            else:
                return server_name
        except Exception as e:
            c.print(c.detailed_error(e))
            return {'error':str(e)}

            
                
    @classmethod
    def namespace_local(cls,
                        update:bool=False,
                        chunk_size:int=10, 
                        full_scan = False,
                        **kwargs)-> dict:
        '''
        The module port is where modules can connect with each othe.
        When a module is served "module.serve())"
        it will register itself with the namespace_local dictionary.
        '''

        namespace_local = c.get('namespace_local', {}) # get local namespace from redis
        modules = list(namespace_local.keys()) # list of modules in local namespace

        if update : 
        
        
            addresses = c.copy(list(namespace_local.values()))
            if full_scan == True or len(addresses) == 0:
                addresses = [c.default_ip+':'+str(p) for p in c.used_ports()]

        
            namespace_local = {}

            c.print(f'Updating local namespace with {len(addresses)} addresses', color='green')

            for i in range(0, len(addresses), chunk_size):
                addresses_chunk = addresses[i:i+chunk_size]
                names_chunk = c.gather([cls.async_get_server_name(address) for address in addresses_chunk])
                for i in range(len(names_chunk)):
                    if isinstance(names_chunk[i], str):
                        namespace_local[names_chunk[i]] = addresses_chunk[i]

            c.put('namespace_local', namespace_local)
            
        for k, v in namespace_local.items():
            namespace_local[k] = c.default_ip + ':' + v.split(':')[-1]
        return namespace_local
    
    @classmethod
    def rename_server(cls, name:str, new_name:str) -> Dict:
        namespace_local = cls.namespace_local()
        namespace_local[new_name] = namespace_local.pop(name)
        cls.put_json(path='namespace_local', data=namespace_local, root=True) 
        return {new_name:namespace_local[new_name]}
    
    rename = rename_module = rename_server
    
    
    
    @classmethod
    def lock_file(cls, f):
        import fcntl
        fcntl.flock(f, fcntl.LOCK_EX)
        return f
    @classmethod
    def unlock_file(cls, f):
        import fcntl
        fcntl.flock(f, fcntl.LOCK_UN)
        return f
    
    
    @classmethod
    def register_server(cls, name: str, ip: str,port: int = None,  **kwargs)-> dict:
        namespace_local = c.namespace_local(update=False)    

        if c.is_address(ip):
            port = int(ip.split(':')[-1])
            ip = ip.split(':')[0]
        namespace_local[name] = f'{ip}:{port}'
        c.put_json('namespace_local', namespace_local, root=True) 
        assert c.server_exists(name), f'Failed to register server {name} with address {ip}:{port}'
        return namespace_local


    
    @classmethod
    def deregister_server(cls, name: str)-> dict:
        namespace_local = c.namespace_local()    
        
        namespace_local.pop(name, None)
        c.put_json('namespace_local', namespace_local, root=True) 
        return namespace_local
  
  
    @classmethod
    def is_address(cls, address:str) -> bool:
        conds = []
        if '::' in address:
            return False
        conds.append(isinstance(address, str))
        conds.append(':' in address)
        conds.append(cls.is_number(address.split(':')[-1]))
    
        return all(conds)
    
    @classmethod
    def is_module(cls, obj=None) -> bool:
        
        if obj is None:
            obj = cls
        if all([hasattr(obj, k) for k in ['module_class', 'root_module_class', 'set_config', '']]):
            module_class = obj.module_class()
            return True
            
        return False
    @classmethod
    def is_root_module(cls, obj=None) -> bool:
        
        if obj is None:
            obj = cls
        if hasattr(obj, 'module_class'):
            module_class = obj.module_class()
            if module_class == cls.root_module_class:
                return True
            
        return False
    is_root = is_module_root = is_root_module
    @classmethod
    def new_event_loop(cls, nest_asyncio:bool = True) -> 'asyncio.AbstractEventLoop':
        import asyncio
        if nest_asyncio:
            cls.nest_asyncio()

        loop = asyncio.new_event_loop()
        asyncio.set_event_loop(loop)


        return loop
  

    def set_event_loop(self, loop=None, new_loop:bool = False) -> 'asyncio.AbstractEventLoop':
        import asyncio
        try:
            if new_loop:
                loop = asyncio.new_event_loop()
                asyncio.set_event_loop(loop)
            else:
                loop = loop if loop else asyncio.get_event_loop()
        except RuntimeError as e:
            self.new_event_loop()
            
        self.loop = loop
        return self.loop

    @classmethod
    def get_event_loop(cls, nest_asyncio:bool = True) -> 'asyncio.AbstractEventLoop':
        import asyncio
        if nest_asyncio:
            cls.nest_asyncio()
        try:
            loop = asyncio.get_event_loop()
        except RuntimeError:
            loop = cls.new_event_loop()

        return loop

    @classmethod
    def server_exists(cls, name:str, network:str = None,  prefix_match:bool=False, **kwargs) -> bool:
        servers = cls.servers(network=network, **kwargs)
        if prefix_match:
            server_exists =  any([s for s in servers if s.startswith(name)])
            
        else:
            server_exists =  bool(name in servers)

        return server_exists
    
    @classmethod
    def get_port(cls, port:int = None, **kwargs)->int:
        port = port if port is not None and port != 0 else cls.free_port(**kwargs)
        while cls.port_used(port):
            port += 1   
        return port 
    
    resolve_port = get_port





    


    @property
    def server_name(self):
        if not hasattr(self, 'config'):
            self.config =  Munch({})
        config = self.config
        if 'server_name' in config:
            name =  config['server_name']
        else:
            name = self.module_path()
            if self.tag !=None: 
                name = f'{name}::{self.tag}'
            config['server_name'] = name
            self.config = config
            
        return name
        
    @server_name.setter
    def server_name(self, v):
        self.config['server_name'] = v
        return self.config['server_name']
    
    @classmethod
    def wait_for_server(cls,
                          name: str ,
                          timeout:int = 600,
                          sleep_interval: int = 1) -> bool :
        
        time_waiting = 0
        logs = []
        while not c.server_exists(name, network='local'):
            c.sleep(sleep_interval)
            time_waiting += sleep_interval
            new_logs = list(set(c.logs(name, mode='local').split('\n')))
            print_logs = [l for l in new_logs if l not in logs]
            if len(print_logs) > 0:
                logs.extend(print_logs)
                logs = list(set(logs))
                c.print('\n'.join(print_logs))
            if time_waiting > timeout:
                raise TimeoutError(f'Timeout waiting for server to start')
        return True
        
    def attributes(self):
        return list(self.__dict__.keys())

    @classmethod
    def get_attributes(cls, search = None, obj=None):
        if obj is None:
            obj = cls
        if isinstance(obj, str):
            obj = c.module(obj)
        # assert hasattr(obj, '__dict__'), f'{obj} has no __dict__'
        attrs =  dir(obj)
        if search is not None:
            attrs = [a for a in attrs if search in a]
        return attrs

    @classmethod
    def namespace_global(cls, update=False) -> Dict:
        
        global_namespace = {
            **cls.namespace_local(),
            **cls.namespace_remote()
        }
        
        return global_namespace
    
    

    @classmethod
    def namespace_subspace(cls, update:bool = False , **kwargs ) -> Dict:
        namespace = c.module('subspace')().namespace(update=update, **kwargs)
        return namespace

        
    @classmethod
    def name2address(cls, name:str, **kwargs) -> str:
        namespace = cls.namespace(**kwargs)
        address =  namespace.get(name, None)
        ip = c.ip()
    
        address = address.replace(c.default_ip, ip)
        assert ip in address, f'ip {ip} not in address {address}'
        return address


    @classmethod
    def virtual_client(cls, module=None): 
        virtual_client =  c.import_object('commune.modules.client.virtual.VirtualClient')
        if module != None:
            return virtual_client(module)
        return virtual_client
        
    @classmethod
    def namespace(cls,
                  search:str = None,
                  network:str=None,
                  verbose: bool = False,
                  update: bool = False,
                  max_staleness:int = 30,
                  **kwargs):


        network = c.resolve_network(network)
        namespace_fn = getattr(cls, f'namespace_{network}')
        namespace = namespace_fn(update=update, **kwargs)        
        if search:
            namespace = {k:v for k,v in namespace.items() if str(search) in k}
            return namespace
        if network != 'local':
            namespace_local = c.namespace_local()
            namespace = { **namespace, **namespace_local,}
        return namespace
    

    
    @classmethod
    def resolve_server_name(cls, module:str = None, tag:str=None, name:str = None,  tag_seperator:str='::', **kwargs):
        

        if name == None:
            # module::tag name format
            if module == None:
                module = cls.module_path()
            if tag_seperator in module: 
                module, tag = module.split(tag_seperator)
            name = module
            if tag == 'None':
                tag = None
            if tag != None:
                name = f'{name}{tag_seperator}{tag}'
        assert isinstance(name, str), f'Invalid name {name}'
        return name
    resolve_name = resolve_server_name
    
    @property
    def whitelist(self):
        if hasattr(self, '_whitelist'):
            return self._whitelist
        whitelist = c.helper_whitelist
        is_module = c.is_root_module(self)
        # we want to expose the helper functions
        if not is_module:
            whitelist += self.functions() + self.attributes()
        return whitelist
    
    @whitelist.setter
    def whitelist(self, whitelist:List[str]):
        self._whitelist = whitelist + self.helper_functions
        return whitelist
    bl = blacklist = []


    @classmethod
    def save_serve_kwargs(cls,server_name:str,  kwargs:dict):
        serve_kwargs = c.get('serve_kwargs', {})
        serve_kwargs[server_name] = kwargs
        c.put('serve_kwargs', serve_kwargs)
        return serve_kwargs
    
    @classmethod
    def load_serve_kwargs(cls, server_name:str):
        serve_kwargs = c.get('serve_kwargs', {})
        return serve_kwargs.get(server_name, {})

    @classmethod
    def has_serve_kwargs(cls, server_name:str):
        serve_kwargs = c.get('serve_kwargs', {})
        return server_name in serve_kwargs

    @classmethod
    def serve(cls, 
              module:Any = None ,
              tag:str=None,
              ip :str = None,
              port :int = None,
              server_name:str=None, 
              kwargs:dict = None,  # kwargs for the module
              refresh:bool = True, # refreshes the server's key
              wait_for_server:bool = False, # waits for the server to start before returning
              remote:bool = True, # runs the server remotely (pm2, ray)
              server_mode:str = server_mode,
              tag_seperator:str='::',
              update:bool = True,
              **extra_kwargs
              ):

        if update:
            c.update()
        
        
        kwargs = kwargs or {}
        kwargs = {**kwargs, **extra_kwargs}
        extra_kwargs = {}

        if module == None:
            module = cls.module_path()
        if tag_seperator in module:
            module, tag = module.split(tag_seperator)

        module_class = cls.resolve_module(module)
            
        server_name = cls.resolve_server_name(module=module, name=server_name, tag=tag, tag_seperator=tag_seperator)
        if tag_seperator in server_name:
            tag = server_name.split(tag_seperator)[-1] 

        if remote:
            remote_kwargs = cls.locals2kwargs(locals(), merge_kwargs=False)
            remote_kwargs.pop('extra_kwargs')
            remote_kwargs['remote'] = False
            remote_kwargs.pop('module_class') # remove module_class from the kwargs
            c.save_serve_kwargs(server_name, remote_kwargs)
            cls.remote_fn('serve',name=server_name, kwargs=remote_kwargs)
            if wait_for_server:
                cls.wait_for_server(server_name)
            return server_name
        
        module_class = cls.resolve_module(module)
        kwargs.update(extra_kwargs)

        # this automatically adds 

<<<<<<< HEAD
        module = module_class(**kwargs)
        if c.server_exists(server_name, network='local'): 
=======
        self = module_class(**kwargs)
        self.tag = tag
        self.server_name = server_name
        if c.server_exists(server_name, network='local') and server_name in c.pm2_list(): 
>>>>>>> 8245a1f4
            if refresh:
                c.print(f'Stopping existing server {server_name}', color='yellow')
                ip, port = c.get_address(server_name, network='local').split(':')                
                c.kill(server_name)
            else:  
                return server_name

        if port == None:
            port = c.free_port()
            
        server = c.module(f'server.{server_mode}')(module=module, name= server_name, ip=ip, port=int(port))
        return server.name

    serve_module = serve
    
    @classmethod
    def functions(cls, search: str=None , include_parents:bool = False):
        functions = cls.get_functions(include_parents=include_parents)  
        functions = list(set(functions))
        if isinstance(search, str):
            functions = [f for f in functions if search in f]
        return functions

    fns = functions
    
    @classmethod
    def get_function_signature_map(cls, obj=None, include_parents:bool = False):
        function_signature_map = {}
        if isinstance(obj, str):
            obj = c.module(obj)
        obj = obj if obj else cls
        for f in cls.get_functions(obj = obj, include_parents=include_parents):
            if f.startswith('__') and f.endswith('__'):
                if f in ['__init__']:
                    pass
                else:
                    continue
            if not hasattr(cls, f):
                continue
            if callable(getattr(cls, f )):
                function_signature_map[f] = {k:str(v) for k,v in cls.get_function_signature(getattr(cls, f )).items()}        
        
    
        return function_signature_map
    @property
    def function_signature_map(self, include_parents:bool = False):
        return self.get_function_signature_map(obj=self, include_parents=include_parents)
    
    @property
    def function_default_map(self, include_parents=False):
        return self.get_function_default_map(obj=self, include_parents=False)
        
    @classmethod
    def get_function_default_map(cls, obj:Any= None, include_parents=False) -> Dict[str, Dict[str, Any]]:
        obj = obj if obj else cls
        default_value_map = {}
        function_signature = cls.get_function_signature_map(obj=obj,include_parents=include_parents)
        for fn_name, fn in function_signature.items():
            default_value_map[fn_name] = {}
            if fn_name in ['self', 'cls']:
                continue
            for var_name, var in fn.items():
                if len(var.split('=')) == 1:
                    var_type = var
                    default_value_map[fn_name][var_name] = 'NA'

                elif len(var.split('=')) == 2:
                    var_value = var.split('=')[-1].strip()                    
                    default_value_map[fn_name][var_name] = eval(var_value)
        
        return default_value_map   
    


    @classmethod
    def get_peer_info(cls, peer: Union[str, 'Module']) -> Dict[str, Any]:
        if isinstance(peer, str):
            peer = cls.connect(peer)
            
        info = peer.info()
        return info
    
    
    def is_fn_allowed(self, fn_name:str) -> bool:
        whitelist = self.whitelist
        blacklist = self.blacklist
        if fn_name in whitelist and fn_name not in blacklist:
            return True
        else:
            return False

    def set_server_name(self, name:str, **kwargs):
        if hasattr(self, 'server_name'):
            c.deregister_server(name)
        self.server_name = name
        c.print(f'Server name set to {name}', color='yellow')
        c.register_server(name, self.address, **kwargs)
        return {'success':True, 'message':f'Server name set to {name}'}
        
        

        
    def info(self , 
             schema: bool = False,
             namespace:bool = False,
             peers: bool = False) -> Dict[str, Any]:
        fns = [fn for fn in self.fns() if self.is_fn_allowed(fn)]
        attributes =[ attr for attr in self.attributes() if self.is_fn_allowed(attr)]
    
        info  = dict(
            address = self.address,
            functions =  fns, # get the functions of the module
            attributes = attributes, # get the attributes of the module
            name = self.server_name() if callable(self.server_name) else self.server_name, # get the name of the module
            path = self.module_path(), # get the path of the module
            chash = self.chash(), # get the hash of the module (code)

        )
        info['hash'] = c.hash(info)

        if hasattr(self, 'key'):
            auth = self.key.sign(info, return_json=True)
            info['signature'] = auth['signature']
            info['ss58_address'] = auth['address']

        if peers:
            info['peers'] = self.peers()
        if namespace:
            info['namespace'] = c.namespace()
        if schema:
            info['schema'] = self.schema()
        return info
    
    help = info


    def peer_info(self) -> Dict[str, Any]:
        self.info()
    @classmethod
    def schema(cls,search: str = None,
                    code : bool = False,
                    docs: bool = False,
                    include_parents:bool = False,
                     defaults:bool = False,) -> 'Schema':

        kwargs = c.locals2kwargs(locals())
        return {k: v for k,v in cls.get_schema(**kwargs).items()}
    @classmethod
    def get_schema(cls,
                                obj = None,
                                search = None,
                                code : bool = False,
                                docs: bool = False,
                                include_parents:bool = False,
                                defaults:bool = False,):
        
        obj = obj if obj else cls
        
        if isinstance(obj, str):
            obj = c.module(obj)
            
        function_schema_map = {}
        for fn in cls.get_functions(obj, include_parents=include_parents):
               
            if search != None :
                if search not in fn:
                    continue
            fn_obj = getattr(obj, fn )
            if callable(fn_obj):
                function_schema_map[fn] = cls.fn_schema(fn, defaults=defaults, code=code, docs=docs)
                
        return function_schema_map

    @classmethod
    def get_function_annotations(cls, fn):
        fn = cls.resolve_fn(fn)
        return fn.__annotations__
        
    @classmethod
    def fn_schema(cls, fn:str,
                            defaults:bool=False,
                            code:bool = False,
                            docs:bool = False)->dict:
        '''
        Get function schema of function in cls
        '''
        import inspect
        fn_schema = {}
        if isinstance(fn, str):
            fn = getattr(cls, fn)
        fn_args = cls.get_function_args(fn)
        fn_schema['input']  = cls.get_function_annotations(fn=fn)
        
        if defaults:
            fn_schema['default'] = cls.get_function_defaults(fn=fn) 
            for k,v in fn_schema['default'].items(): 
                if k not in fn_schema['input'] and v != None:
                    fn_schema['input'][k] = type(v).__name__ if v != None else None
           
           
        for k,v in fn_schema['input'].items():
            v = str(v)
            if v.startswith('<class'):
                fn_schema['input'][k] = v.split("'")[1]
            elif v.startswith('typing.'):
                fn_schema['input'][k] = v.split(".")[1].lower()
            else:
                fn_schema['input'][k] = v
                
        fn_schema['output'] = fn_schema['input'].pop('return', {})
        
        if docs:         
            fn_schema['docs'] =  fn.__doc__ 
        if code:
            fn_schema['code'] = cls.fn_code(fn)
 
        fn_args = c.get_function_args(fn)
        fn_schema['type'] = 'static'
        for arg in fn_args:
            if arg not in fn_schema['input']:
                fn_schema['input'][arg] = 'NA'
            if arg in ['self', 'cls']:
                fn_schema['type'] = arg
                fn_schema['input'].pop(arg)
                

        return fn_schema
    

    @staticmethod
    def get_annotations(fn:callable) -> dict:
        return fn.__annotations__

    @classmethod
    def kill(cls, module,
             mode:str = 'pm2',
             verbose:bool = False,
             update : bool = True,
             prefix_match = False,
             network = 'local', # local, dev, test, main
             **kwargs):

        kill_fn = getattr(cls, f'{mode}_kill')
        delete_modules = []

        try:
            killed_module =kill_fn(module, verbose=verbose,prefix_match=prefix_match, **kwargs)
        except Exception as e:
            return {'error':str(e)}
        if isinstance(killed_module, list):
            delete_modules.extend(killed_module)
        elif isinstance(killed_module, str):
            delete_modules.append(killed_module)
        else:
            delete_modules.append(killed_module)
        # update modules
        
        c.deregister_server(module)

        assert c.server_exists(module, network=network) == False, f'module {module} still exists'

        servers = c.servers()
        for m in delete_modules:
            if m in servers:
                c.deregister_server(m)
        

        return {'server_killed': delete_modules, 'update': update}

    @classmethod
    def kill_prefix(cls, prefix:str, **kwargs):
        return cls.kill(prefix, prefix_match=True, **kwargs)
    killpre = kill_prefix
        
    delete = kill_server = kill
    def destroy(self):
        self.kill(self.server_name)
        return path
    
    def self_destruct(self):
        c.kill(self.server_name)    
        
    def self_restart(self):
        c.restart(self.server_name)
        
    @classmethod
    def set_shortcut(cls, shortcut: str, kwargs: dict) -> dict:
        self.shortcuts = self.get_shortcuts()
        # remove shortcut if it exists
        kwargs.pop('shortcut', None)
        cls.shortcuts[shortcut] = kwargs
        self.put_json('shortcuts', cls.shortcuts)
        
        return kwargs
    
    @classmethod
    def get_shortcut(cls, shortcut:str) -> dict:
        self.shortcuts = cls.get_shortcuts()
        kwargs =  cls.shortcuts.get(shortcut, None)
        return kwargs
    
    def get_shortcuts(cls) -> dict:
        return cls.get_json('shortcuts')

    @classmethod
    def has_shortcut(cls, shortcut:str):
        return cls.get_shortcut(shortcut) != None
    
    @classmethod
    def rm_shortcut(cls, shortcut) -> str:
        shortcuts = cls.get_shortcuts()
        if shortcut in shortcuts:
            cls.shortcuts.pop(shortcut)
            cls.put_json('shortcuts', cls.shortcuts)
        return shortcut
    ## PM2 LAND
    @classmethod
    def launch(cls, 
               module:str = None,
               fn: str = 'serve',
               args : list = None,
               kwargs: dict = None,
               name:Optional[str]=None,  
               refresh:bool=True,
               mode:str = 'pm2',
               tag:str=None, 
               tag_seperator: str = '::',
               verbose : bool = True, 
               device:str = None,
               update: bool = False,
               **extra_kwargs):
        '''
        Launch a module as pm2 or ray 
        '''
        if update:
            cls.update()
        kwargs = kwargs if kwargs else {}
        kwargs.update(extra_kwargs)
        args = args if args else []
        if module == None:
            module = cls 
        elif isinstance(module, str):

            module = cls.get_module(module) 
            
        if name == None:
            if hasattr(module, 'module_path'):
                name = module.module_path()
            else:
                name = module.__name__.lower()
                
        if tag != None:
            name = f'{name}{tag_seperator}{tag}'
                
                
        if verbose:
            c.print(f'[bold cyan]Launching[/bold cyan] [bold yellow]class:{module.__name__}[/bold yellow] [bold white]name[/bold white]:{name} [bold white]fn[/bold white]:{fn} [bold white]mode[/bold white]:{mode}', color='green')

        if mode == 'local':
            return getattr(module, fn)(*args, **kwargs)

        elif mode == 'pm2':
            
            launch_kwargs = dict(
                    module=module, 
                    fn = fn,
                    name=name, 
                    tag=tag, 
                    args = args,
                    kwargs = kwargs,
                    refresh=refresh,
                    device= device,
                    **extra_kwargs
            )
            

            assert fn != None, 'fn must be specified for pm2 launch'
            stdout = getattr(cls, f'{mode}_launch')(**launch_kwargs)
            
            
        elif mode == 'ray':
            launch_kwargs = dict(
                    module=module, 
                    name=name, 
                    tag=tag, 
                    args = args,
                    kwargs = kwargs,
                    refresh=refresh,
                    **extra_kwargs
            )
        
            getattr(cls, f'{mode}_launch')(**launch_kwargs)
        else: 
            raise Exception(f'launch mode {mode} not supported')

        return name

    
    @classmethod
    def pm2_kill_all(cls, verbose:bool = True):
        for module in cls.pm2_list():
            cls.pm2_kill(module, verbose=verbose)
                
    @classmethod
    def pm2_list(cls, search=None,  verbose:bool = False) -> List[str]:
        output_string = cls.run_command('pm2 status', verbose=False)
        module_list = []
        for line in output_string.split('\n'):
            if '│ default     │ ' in line:
                server_name = line.split('│')[2].strip()
                # fixes odd issue where there is a space between the name and the front 
                server_name = server_name.split(' ')[-1]
                module_list += [server_name]
                
        
        if search:
            if isinstance(search, str):
                search = [search]
            elif isinstance(search, list):
                pass
                assert all([isinstance(s, str) for s in search]), 'search must be a list of strings'
                
            search_true = lambda x: any([s in x for s in search])
            module_list = [m for m in module_list if search_true(m)]
                
        return module_list

    lspm2 = ls_pm2 = pm2ls = pm2_ls = pm2list = pm2_list
    # commune.run_command('pm2 status').stdout.split('\n')[5].split('    │')[0].split('  │ ')[-1]commune.run_command('pm2 status').stdout.split('\n')[5].split('    │')[0].split('  │ ')[-1] 
    
    
    @classmethod
    def pm2_exists(cls, name:str):
        return name in cls.pm2_list()
    
    @staticmethod
    def pm2_start(path:str , 
                  name:str,
                  cmd_kwargs:str = None, 
                  refresh: bool = True,
                  verbose:bool = True,
                  force : bool = True,
                  interpreter : str = None,
                  **kwargs):
        if c.pm2_exists(name) and refresh:
            c.pm2_kill(name, verbose=verbose)
            
        cmd = f'pm2 start {path} --name {name}'
        if force:
            cmd += ' -f'
            
        if interpreter != None:
            cmd += f' --interpreter {interpreter}'
            
        if cmd_kwargs != None:
            cmd += f' -- '
            if isinstance(cmd_kwargs, dict):
                for k, v in cmd_kwargs.items():
                    cmd += f'--{k} {v}'
            elif isinstance(cmd_kwargs, str):
                cmd += f'{cmd_kwargs}'
                

        c.print(f'[bold cyan]Starting (PM2)[/bold cyan] [bold yellow]{name}[/bold yellow]', color='green')
            
        return c.cmd(cmd, verbose=verbose,**kwargs)
        
    @classmethod
    
    def pm2_launch(cls, 
                   module:str = None,  
                   fn: str = 'serve',
                   name:Optional[str]=None, 
                   tag : str = None,
                   args : list = None,
                   kwargs: dict = None,
                   device:str=None, 
                   interpreter:str='python3', 
                   no_autorestart: bool = False,
                   verbose: bool = False , 
                   force:bool = True,
                   meta_fn: str = 'module_fn',
                   tag_seperator:str = '::',
                   refresh:bool=True ):

        if module == None:
            module = cls.module_path()
        elif hasattr(module, 'module_path'):
            module = module.module_path()
            
        # avoid these references fucking shit up
        args = args if args else []
        kwargs = kwargs if kwargs else {}
            
        # convert args and kwargs to json strings
        kwargs =  {
            'module': module,
            'fn': fn,
            'args': args,
            'kwargs': kwargs
            
        }
        kwargs_str = json.dumps(kwargs).replace('"', "'")
        name = c.resolve_server_name(module=module, name=name, tag=tag, tag_seperator=tag_seperator) 
        # build command to run pm2
        command = f" pm2 start {c.module_file()} --name {name} --interpreter {interpreter}"
        if no_autorestart:
            command = command + ' ' + '--no-autorestart'
        if force:
            command += ' -f '
        command = command + ''

        command = command +  f' -- --fn {meta_fn} --kwargs "{kwargs_str}"'
        env = {}
        if device != None:
            if isinstance(device, int):
                env['CUDA_VISIBLE_DEVICES']=str(device)
            if isinstance(device, list):
                env['CUDA_VISIBLE_DEVICES']=','.join(list(map(str, device)))
                
        if refresh:
            cls.pm2_kill(name)  

        if verbose:
            c.print(f'Launching {module} with command: {command}', color='green')
            
        stdout = c.cmd(command, env=env, verbose=verbose)
        
        return stdout

    @classmethod
    def register(cls,  
                 module = None,
                 tag:str = None,
                 subnet:str = 'commune',
                 refresh:bool =False,
                 **kwargs ):
        subspace = c.module('subspace')()

        # resolve module name and tag if they are in the server_name
        if isinstance(module, str) and  '::' in module:
            module, tag = module.split('::')
        server_name = cls.resolve_server_name(module=module, tag=tag)
        # if not subspace.is_unique_name(server_name, netuid=subnet):
        #     return {'success': False, 'msg': f'Server name {server_name} already exists in subnet {subnet}'}

        if c.server_exists(server_name, network='local') and refresh == False:
            c.print(f'Server already Exists ({server_name})')
        
        else:
            module = cls.resolve_module(module)
            server_name = module.serve(
                                server_name=server_name, 
                                wait_for_server=True, 
                                refresh=refresh, 
                                tag=tag,
                                **kwargs)
        subspace.register(name=server_name, subnet=subnet)
        return {'success':True, 'message':f'Server {server_name} registered to {subnet}',  'server_name': server_name }

    @classmethod
    def key_stats(cls, *args, **kwargs):
        return c.module('subspace')().key_stats(*args, **kwargs)

    
    r = reg = register
    @classmethod
    def pm2_kill(cls, name:str, verbose:bool = False, prefix_match:bool = True):
        output_list = []
        pm2_list = cls.pm2_list()
        if name in pm2_list:
            rm_list = [name]
        else:
            if prefix_match:
                rm_list = [ p for p in pm2_list if p.startswith(name)]
            else:
                raise Exception(f'pm2 process {name} not found')

        if len(rm_list) == 0:
            if verbose:
                c.print(f'ERROR: No pm2 processes found for {name}',  color='red')
            return []
        for n in rm_list:
            if verbose:
                c.print(f'Killing {n}', color='red')
            cls.cmd(f"pm2 delete {n}", verbose=False)

            cls.pm2_rm_logs(n)

        return rm_list
    @staticmethod
    def detailed_error(e) -> dict:
        import traceback
        tb = traceback.extract_tb(e.__traceback__)
        file_name = tb[-1].filename
        line_no = tb[-1].lineno
        line_text = tb[-1].line
        response = {
            'error': str(e),
            'file_name': file_name,
            'line_no': line_no,
            'line_text': line_text
        }   
        return response
    @classmethod
    def pm2_restart(cls, name:str, verbose:bool = False, prefix_match:bool = True):
        pm2_list = cls.pm2_list()
        if name in pm2_list:
            rm_list = [name]
        else:
            if prefix_match:
                rm_list = [ p for p in pm2_list if p.startswith(name)]
            else:
                raise Exception(f'pm2 process {name} not found')

        if len(rm_list) == 0:
            if verbose:
                c.print(f'ERROR: No pm2 processes found for {name}',  color='red')
            return []
        for n in rm_list:
            c.print(f'Restarting {n}', color='cyan')
            cls.cmd(f"pm2 restart {n}", verbose=False)
            cls.pm2_rm_logs(n)
            
        return rm_list
       
        
    @classmethod
    def pm2_restart_prefix(cls, name:str = None, verbose:bool=False):
        pm2_list = cls.pm2_list()
            
        restarted_modules = []
        
        for module in pm2_list:
            if module.startswith(name) or name in ['all']:
                if verbose:
                    c.print(f'Restarting {module}', color='cyan')
                c.cmd(f"pm2 restart {module}", verbose=verbose)
                restarted_modules.append(module)
        
        return restarted_modules
            
    
    @classmethod
    def restart(cls, name:str, mode:str='server', verbose:bool = False, prefix_match:bool = True):
        refreshed_modules = getattr(cls, f'{mode}_restart')(name, verbose=verbose, prefix_match=prefix_match)
        return refreshed_modules

    refresh = reset = restart
    @classmethod
    def pm2_status(cls, verbose=True):
        stdout = cls.run_command(f"pm2 status")
        if verbose:
            c.print(stdout,color='green')
        return stdout

    pm2_dir = os.path.expanduser('~/.pm2')
    @classmethod
    def pm2_logs_path_map(cls, name=None):
        pm2_logs_path_map = {}
        for l in c.ls(f'{cls.pm2_dir}/logs/'):
            key = '-'.join(l.split('/')[-1].split('-')[:-1]).replace('-',':')
            pm2_logs_path_map[key] = pm2_logs_path_map.get(key, []) + [l]

    
        for k in pm2_logs_path_map.keys():
            pm2_logs_path_map[k] = {l.split('-')[-1].split('.')[0]: l for l in list(pm2_logs_path_map[k])}

        if name != None:
            return pm2_logs_path_map.get(name, {})

        return pm2_logs_path_map

    @classmethod
    def pm2_rm_logs( cls, name):
        pm2_logs_map = cls.pm2_logs_path_map(name)

        for k in pm2_logs_map.keys():
            c.rm(pm2_logs_map[k])

    @classmethod
    def pm2_logs(cls, 
                module:str, 
                start_line: int =-100, 
                end_line: int =-1, 
                verbose: bool=True ,
                mode: str ='cmd'):
        if mode == 'local':
            text = ''
            for m in ['out','error']:

                # I know, this is fucked 
                path = f'{cls.pm2_dir}/logs/{module.replace("/", "-")}-{m}.log'.replace(':', '-').replace('_', '-')
                try:
                    text +=  c.get_text(path, start_line=start_line, end_line=end_line)
                except Exception as e:
                    c.print(e)
                    continue
            
            return text
        elif mode == 'cmd':
            return cls.run_command(f"pm2 logs {module}", verbose=verbose)
        else:
            raise NotImplementedError(f'mode {mode} not implemented')
    @staticmethod
    def memory_usage(fmt='gb'):
        fmt2scale = {'b': 1e0, 'kb': 1e1, 'mb': 1e3, 'gb': 1e6}
        import os, psutil
        process = psutil.Process()
        scale = fmt2scale.get(fmt)
        return (process.memory_info().rss // 1024) / scale

    @classmethod
    def argparse(cls, verbose: bool = False):
        import argparse
        parser = argparse.ArgumentParser(description='Gradio API and Functions')
        parser.add_argument('-fn', '--fn', dest='function', help='run a function from the module', type=str, default="__init__")
        parser.add_argument('-kwargs', '--kwargs', dest='kwargs', help='key word arguments to the function', type=str, default="{}")  
        parser.add_argument('-args', '--args', dest='args', help='arguments to the function', type=str, default="[]")  
        args = parser.parse_args()
        if verbose:
            c.print('Argparse Args: ',args, color='cyan')
        args.kwargs = json.loads(args.kwargs.replace("'",'"'))
        args.args = json.loads(args.args.replace("'",'"'))
        return args

    @classmethod
    def run(cls, name:str = None, verbose:bool = False) -> Any: 
        if name == '__main__' or name == None or name == cls.__name__:
            args = cls.argparse()
            if args.function == '__init__':
                return cls(*args.args, **args.kwargs)     
            else:
                return getattr(cls, args.function)(*args.args, **args.kwargs)     

    
       
    
    @classmethod
    def api(cls, *args, **kwargs):
        from commune.api import API
        return API(*args, **kwargs)
    
    @classmethod
    def learn(cls, *args, **kwargs):
        return c.module('model.hf').learn(*args, **kwargs)
        
    
    @classmethod
    def get_methods(cls, obj:type= None, modes:Union[str, List[str]] = 'all',  ) -> List[str]:
        '''
        
        Get methods of the obj, which defaults to the class object if None
        
        Args:
            obj (object): object to get methods from
            modes:
        
        '''
        methods = []
        obj = obj if obj else cls
        
        if modes == 'all':
            modes = ['class', 'self']
        
        default_modes = ['class', 'self']
        
        for mode in modes:
            assert mode in default_modes, f'{mode} not in {default_modes}'
            methods.extend(getattr(cls, f'get_{mode}_methods')(obj))
            

        
    @classmethod
    def get_self_methods(cls, obj=None) -> List[str]:
        from commune.utils.function import get_self_methods
        return get_self_methods(obj if obj else cls)
           
    ## RAY LAND
    @classmethod
    def ray_stop(cls):
        cls.run_command('ray stop')

    @classmethod
    def ray_import(cls):
        import ray
        return ray
    @classmethod
    def ray_start(cls):
        '''
        Start the ray cluster 
        (TODO: currently supports head)
        '''
        return cls.run_command('ray start --head')

    @classmethod
    def ray_restart(cls, stop:dict={}, start:dict={}):
        '''
        
        Restart  ray cluster
        
        '''
        command_out_dict = {}
        command_out_dict['stop'] = cls.ray_stop(**stop)
        command_out_dict['start'] = cls.ray_start(**start)
        return command_out_dict


    default_ray_env = {'address':'auto', 
                     'namespace': 'default',
                      'ignore_reinit_error': False,
                      'dashboard_host': '0.0.0.0',
                      '_system_config': {
                                "object_spilling_config": json.dumps(
                                    {"type": "filesystem", "params": {"directory_path": "/tmp/spill"}},
                                )
                            }
                      
                      }
    
    @classmethod
    def ray_init(cls,init_kwargs={}):
        import ray

        init_kwargs =  {**cls.default_ray_env, **init_kwargs}
        if cls.ray_initialized():
            # shutdown if namespace is different
            if cls.ray_namespace() == cls.default_ray_env['namespace']:
                return cls.ray_runtime_context()
            else:
                ray.shutdown()
  
        ray_context = ray.init(**init_kwargs)
        return ray_context

    @classmethod
    def ray_runtime_context(cls):
        return ray.get_runtime_context()


    @classmethod
    def ray_stop(cls):
        return cls.run_command('ray stop')

    @classmethod
    def ray_start(cls):
        return cls.run_command('ray start --head')


    @classmethod
    def ray_status(cls, *args, **kwargs):
        return cls.run_command('ray status',  *args, **kwargs)

    @classmethod
    def ray_initialized(cls):
        import ray
        return ray.is_initialized()

    # def resource_usage(self):
    #     resource_dict =  self.config.get('actor', {}).get('resources', None)
    #     resource_dict = {k.replace('num_', ''):v for k,v in resource_dict.items()}
    #     resource_dict['memory'] = self.memory_usage(mode='ratio')
    #     return  resource_dict
    
    @classmethod
    def ensure_ray_context(cls, ray_config:dict = None):
        ray_config = ray_config if ray_config != None else {}
        
        if cls.ray_initialized():
            ray_context = cls.get_ray_context()
        else:
            ray_context =  cls.ray_init(init_kwargs=ray_config)
        
        return ray_context
    @classmethod
    def ray_env(cls):
        import ray
        if not cls.ray_initialized():
            cls.ray_init()
        return ray
    
    @classmethod
    def get_server_name(cls, name:str=None, tag:str=None, seperator:str='.'):
        name = name if name else cls.__name__.lower()
        if tag != None:
            name = tag + seperator + name
        return name
    @classmethod 
    def ray_launch(cls, 
                   module= None, 
                   name:Optional[str]=None, 
                   tag:str=None, 
                   args:List = None, 
                   refresh:bool = False,
                   kwargs:Dict = None,
                   serve: bool = False, 
                   **actor_kwargs):
        
        launch_kwargs = dict(locals())
        launch_kwargs.update(launch_kwargs.pop('actor_kwargs'))
        launch_kwargs = deepcopy(launch_kwargs)
        ray = cls.ray_env()
        """
        deploys process as an actor or as a class given the config (config)
        """
        args = args if args != None else []
        kwargs = kwargs if kwargs != None else {}
        module_class = None
        if isinstance(module, str):
            module_class = cls.get_module(module)
        elif module == None :
            module_class = cls

        else:
            module_class = c.module(module)
            
        name = self.get_server_name(name=name, tag=tag) 
        assert isinstance(name, str)
        
        actor_kwargs['name'] = name
        actor_kwargs['refresh'] = refresh

        actor = cls.create_actor(module=module_class,  args=args, kwargs=kwargs, **actor_kwargs) 
        if serve:
            actor = actor.serve(ray_get=False)
        
        return actor
            

    default_ray_env = {'address':'auto', 
                     'namespace': 'default',
                      'ignore_reinit_error': False,
                      'dashboard_host': '0.0.0.0'}
    @classmethod
    def ray_init(cls,init_kwargs={}):
        import ray
        init_kwargs =  {**cls.default_ray_env, **init_kwargs}
        ray_context = {}
        if cls.ray_initialized():
             ray_context =  cls.ray_runtime_context()
        else: 
            ray_context = ray.init(**init_kwargs)
            
        return ray_context
    
    @classmethod
    def create_actor(cls,
                 module : str = None,
                 name:str = None,
                 tag:str = None,
                 kwargs: dict = None,
                 args:list =None,
                 cpus:int = 1.0,
                 gpus:int = 0,
                 detached:bool=True, 
                 max_concurrency:int=50,
                 refresh:bool=True,
                 verbose:bool= True,
                 virtual:bool = True):
        
        # self.ray_init()
        import ray, torch
        module = module if module != None else cls 
        
        cls_kwargs = kwargs if kwargs else {}
        cls_args = args if args else []
        name = name if name != None else module.__name__
        resources = {}
        resources['num_cpus'] = cpus
        resources['num_gpus'] = gpus

        if not torch.cuda.is_available() and 'num_gpus' in resources:
            del resources['num_gpus']

        # configure the option_kwargs
        options_kwargs = {'name': name,
                          'max_concurrency': max_concurrency,
                           **resources}
        
        # detatch the actor from the process when it finishes
        if detached:
            options_kwargs['lifetime'] = 'detached'
            
        # setup class init config
        # refresh the actor by killing it and starting it (assuming they have the same name)
        if refresh:
            if cls.actor_exists(name):
                cls.kill_actor(actor=name,verbose=verbose)
                # assert not Module.actor_exists(name)

        options_kwargs['namespace'] = 'default'

        # create the actor if it doesnt exisst
        # if the actor is refreshed, it should not exist lol (TODO: add a check)
        


        actor = cls.get_actor(name, virtual=virtual)

        
        return actor

    @staticmethod
    def get_actor_id( actor):
        assert isinstance(actor, ray.actor.ActorHandle)
        return actor.__dict__['_ray_actor_id'].hex()


    @classmethod
    def virtual_actor(cls, actor):
        from commune.block.ray.client.ray_client import ClientModule
        return ClientModule(actor=actor)

    @classmethod
    def kill_actor(cls, actor, verbose=True):
        import ray

        if cls.actor_exists(actor):
            actor = ray.get_actor(actor)
        else:
            if verbose:
                print(f'{actor} does not exist for it to be removed')
            return None
        ray.kill(actor)
    
        return True
    ray_kill = kill_actor
        
       
    @classmethod
    def actor_exists(cls, actor):
        ray = cls.ray_env()
        if isinstance(actor, str):
            try:
                ray.get_actor(actor)
                actor_exists = True
            except ValueError as e:
                actor_exists = False
            
            return actor_exists
        else:
            raise NotImplementedError

    @classmethod
    def ray_actor(cls ,actor_name:str, virtual:bool=True):
        '''
        Gets the ray actor
        '''
        ray  = cls.ray_env()
        actor =  ray.get_actor(actor_name)
        # actor = Module.add_actor_metadata(actor)
        if virtual:
            actor = cls.virtual_actor(actor=actor)
        return actor
    
    get_actor = ray_actor

    @classmethod
    def ray_runtime_context(cls):
        import ray
        return ray.get_runtime_context()

    @classmethod
    def ray_namespace(cls):
        import ray
        return ray.get_runtime_context().namespace

    @classmethod
    def ray_context(cls):
        import ray
        import ray
        return ray.runtime_context.get_runtime_context()

    @staticmethod
    def ray_objects( *args, **kwargs):
        import ray
        return ray.experimental.state.api.list_objects(*args, **kwargs)
    
    @classmethod
    def ray_actors(cls, state='ALIVE', names_only:bool = True,detail:bool=True, *args, **kwargs):
        
        ray = cls.ray_env()
        from ray.experimental.state.api import list_actors
              
        kwargs['filters'] = kwargs.get('filters', [("state", "=", state)])
        kwargs['detail'] = detail

        actor_info_list =  list_actors(*args, **kwargs)
        ray_actors = []
        for i, actor_info in enumerate(actor_info_list):
            # resource_map = {'memory':  Module.get_memory_info(pid=actor_info['pid'])}
            resource_list = actor_info_list[i].pop('resource_mapping', [])
            resource_map = {}
            for resource in resource_list:
                resource_map[resource['name'].lower()] = resource['resource_ids']
            actor_info_list[i]['resources'] = resource_map
            if names_only:
                ray_actors.append(actor_info_list[i]['name'])
            else:
                ray_actors.append(actor_info_list[i])
            
        return ray_actors
    actors = ray_actors
    
    @classmethod
    def actor_resources(cls, actor:str):
        resource_map = cls.ray_actor_map()[actor]['required_resources']
        k_map = {
            'GPU': 'gpus',
            'CPU': 'cpus'
        }
        return {k_map[k]:float(v) for k,v in resource_map.items() }
    @classmethod
    def ray_actor_map(cls, ):
        ray = cls.ray_env()
        actor_list = cls.ray_actors(names_only=False, detail=True)
        actor_map  = {}
        for actor in actor_list:
            actor_name = actor.pop('name')
            actor_map[actor_name] = actor
        return actor_map
    actor_map = ray_actor_map
    
    @classmethod
    def ray_tasks(cls, running=False, name=None, *args, **kwargs):
        ray = cls.ray_env()
        filters = []
        if running == True:
            filters.append([("scheduling_state", "=", "RUNNING")])
        if isinstance(name, str):
            filters.append([("name", "=", name)])
        
        if len(filters)>0:
            kwargs['filters'] = filters

        ray_tasks = ray.experimental.state.api.list_tasks(*args, **kwargs)
        return ray_tasks
   
    @staticmethod
    def ray_nodes( *args, **kwargs):
        from ray.experimental.state.api import list_nodes
        return list_nodes(*args, **kwargs)
    @classmethod
    def ray_get(cls,*jobs):
        cls.ray_env()
        return ray.get(jobs)
    @classmethod
    def ray_wait(cls, *jobs):
        cls.ray_env()
        finished_jobs, running_jobs = ray.wait(jobs)
        return finished_jobs, running_jobs
    
    
    @classmethod
    def ray_put(cls, *items):
        ray = cls.ray_env()
        import ray
        return [ray.put(i) for i in items]

    @staticmethod
    def get_ray_context():
        import ray
        return ray.runtime_context.get_runtime_context()
    
    @classmethod
    def fn(cls, module:str, fn:str , args:list = None, kwargs:dict= None):
        module = c.module(module)
        is_self_method = bool(fn in module.self_methods())
        if is_self_method:
            module = module()
            fn = getattr(module, fn)
        else:
            fn =  getattr(module, fn)
        if args is None:
            args = []
        if kwargs is None:
            kwargs = {}
            
        
        if len(args)>0 or len(kwargs)>0:
            return fn(*args, **kwargs)
        else:
            return fn()
    module_fn = fn
    
    @classmethod
    def module(cls,module: Any = None ,*args, network=None, **kwargs):
        '''
        Wraps a python class as a module
        '''
        
        if module is None:
            return cls
        elif isinstance(module, str):
            modules = c.modules()
            if module in modules:
                module =  c.get_module(module,**kwargs)
                return module
            else:
                return c.module('module.wrap')(module)
        else: 
            raise NotImplementedError

    m = mod = module

    # UNDER CONSTRUCTION (USE WITH CAUTION)
    
    @classmethod
    def modulefn(cls, module, fn, *args, **kwargs):
        return getattr(c.module(module), fn)(*args, **kwargs)
        
    def setattr(self, k, v):
        setattr(self, k, v)
        
    def setattributes(self, new_attributes:Dict[str, Any]) -> None:
        '''
        Set a dictionary to the slf attributes 
        '''
        assert isinstance(new_attributes, dict), f'locals must be a dictionary but is a {type(locals)}'
        self.__dict__.update(new_attributes)
        

    def merge_dict(self, python_obj: Any, include_hidden:bool=False):
        '''
        Merge the dictionaries of a python object into the current object
        '''
        for k,v in python_obj.__dict__.items():
            if include_hidden == False:
                #i`f the function name starts with __ then it is hidden
                if k.startswith('__'):
                    continue
            self.__dict__[k] = v
      
    @classmethod
    def merge(cls, a = None, b= None, 
                        include_hidden:bool=True, 
                        allow_conflicts:bool=True, 
                        verbose: bool = False):
        
        '''
        Merge the functions of a python object into the current object (a)
        '''
        if a == None:
            a =  cls

        assert a != None, 'a cannot be None'
        assert b != None, 'b cannot be None'
        
        for b_fn_name in dir(b):
            
            if include_hidden == False:
                #i`f the function name starts with __ then it is hidden
                if b_fn_name.startswith('__'):
                    continue
                
            # if the function already exists in the object, raise an error
            if  allow_conflicts:
                if hasattr(a, b_fn_name):
                    if verbose:
                        c.print(f'Warning: overriding function {b_fn_name} already exists in {a}', color='yellow')
            else:
                assert not hasattr(a, b_fn_name), f'function {b_fn_name} already exists in {a}'
                
            # get the function from the python object
            try: 
                b_fn = getattr(b, b_fn_name)
            except NotImplementedError as e:
                print(e)
            error_fn_list = []
            if callable(b_fn):
                try:
                    setattr(a, b_fn_name, b_fn)  
                except TypeError:
                    error_fn_list.append(b_fn)
                if len(error_fn_list)>0:
                    if verbose:
                        c.print(error_fn_list, 'DEBUG')        
        return a
   
    @classmethod
    def nest_asyncio(cls):
        import nest_asyncio
        try:
            nest_asyncio.apply()
        except RuntimeError as e:
            pass
        
        
    # JUPYTER NOTEBOOKS
    @classmethod
    def jupyter(cls):
        cls.nest_asyncio()
    enable_jupyter = jupyter
        
    @classmethod
    def int_to_ip(cls, *args, **kwargs):
        return cls.import_object('commune.utils.network.int_to_ip')(*args, **kwargs)
        
    @classmethod
    def ip_to_int(cls, *args, **kwargs):
        return cls.import_object('commune.utils.network.ip_to_int')(*args, **kwargs)

    @classmethod
    def ip_version(cls, *args, **kwargs):
        return cls.import_object('commune.utils.network.ip_version')(*args, **kwargs)
    
    @classmethod
    def pip_list(cls, lib=None):
        pip_list =  c.cmd(f'pip list', verbose=False, bash=True).split('\n')
        if lib != None:
            pip_list = [l for l in pip_list if l.startswith(lib)]
        return pip_list
    
    
    @classmethod
    def libs(cls):
        return list(cls.lib2version().values())
    
    @classmethod
    def ensure_lib(cls, lib:str, verbose:bool=False):
        if  cls.pip_exists(lib):
            return {'lib':lib, 'version':cls.version(lib), 'status':'exists'}
        elif cls.pip_exists(lib) == False:
            cls.pip_install(lib, verbose=verbose)
        return {'lib':lib, 'version':cls.version(lib), 'status':'installed'}

    required_libs = []
    @classmethod
    def ensure_libs(cls, *libs, verbose:bool=False):
        assert len(libs) > 0, 'No libraries specified'
        if len(libs) == 1:
            if isinstance(libs[0], list):
                libs = libs[0]
        elif len(libs) == 0:
            raise Exception('No libraries specified')
        elif len(libs) > 1:
            libs = list(libs)
        else:
            raise Exception('No libraries specified, WTF WAS THIS')

            
        if libs == None:
            libs = cls.required_libs
        r = []
        for lib in libs:
            r.append(cls.ensure_lib(lib, verbose=verbose))
            c.print(r[-1])
        return r
    
    @classmethod
    def ensure_env(cls):
        c.ensure_libs(cls.libs)
    
    ensure_package = ensure_lib
    @classmethod
    def pip_install(cls, 
                    lib:str= None,
                    upgrade:bool=True ,
                    verbose:str=True,
                    ):
        

        if lib in c.modules():
            c.print(f'Installing {lib} Module from local directory')
            lib = c.resolve_module(lib).dirpath()
        if lib == None:
            lib = c.libpath

        if c.exists(lib):
            cmd = f'pip install -e'
        else:
            cmd = f'pip install'
            if upgrade:
                cmd += ' --upgrade'
        return cls.cmd(cmd, verbose=verbose)

    def install(self, lib:str = None, verbose:bool=True, upgrade=True):
        return self.pip_install(lib, verbose=verbose)

    


    @classmethod
    def pip_exists(cls, lib:str, verbose:str=True):
        return bool(lib in cls.libs())
    
    
    @classmethod
    def lib2version(cls, lib:str = None) -> dict:
        lib2version = {}
        for l in cls.pip_list():
            name = l.split(' ')[0].strip()
            version = l.split(' ')[-1].strip()
            if len(name) > 0:
                lib2version[name] = version
            if lib != None and lib == name:
                return version
            
        return lib2version
    @classmethod
    def version(cls, lib:str=library_name):
        lines = [l for l in cls.cmd(f'pip list', verbose=False).split('\n') if l.startswith(lib)]
        if len(lines)>0:
            return lines[0].split(' ')[-1].strip()
        else:
            return f'No Library Found {lib}'
    
    @classmethod
    def external_ip(cls, *args, **kwargs) -> str:
        return c.module('network').get_external_ip(*args, **kwargs)
        return ip 
    
    @classmethod
    def ip(cls, cache:bool = True, **kwargs) -> str:
        if cache:
            ip = c.get('ip', None)
            if ip != None:
                return ip
        
        ip =  cls.external_ip(**kwargs)
        if cache:
            c.put('ip', ip)
        return ip
    @classmethod
    def queue(cls, size:str=-1, *args,  mode='queue', **kwargs):
        if mode == 'queue':
            return c.import_object('queue.Queue')(size, *args, **kwargs)
        elif mode in ['multiprocessing', 'mp', 'process']:
            return c.module('process')(size, *args, **kwargs)
        elif mode == 'ray':
            return c.import_object('ray.util.queue.Queue')(size, *args, **kwargs)
        elif mode == 'redis':
            return c.import_object('redis.Queue')(size, *args, **kwargs)
        elif mode == 'rabbitmq':
            return c.import_object('pika.Queue')(size, *args, **kwargs)
        else:
            raise NotImplementedError(f'mode {mode} not implemented')

    
    @classmethod
    def resolve_ip(cls, ip=None, external:bool=True) -> str:
        if ip == None:
            if external:
                ip = c.external_ip()
            else:
                ip = '0.0.0.0'
        assert isinstance(ip, str)
        return ip

    @staticmethod
    def is_class(module: Any) -> bool:
        return type(module).__name__ == 'type' 
    
    
    @classmethod
    def upnpc_create_port_map(cls, port:int):
        return cls.import_object('commune.utils.network.upnpc_create_port_map')(port=port)

    @classmethod
    def set_env(cls, key:str, value:str)-> None:
        '''
        Pay attention to this function. It sets the environment variable
        '''
        import os
        os.environ[key] = value
        return value 

    @classmethod
    def get_env(cls, key:str)-> None:
        '''
        Pay attention to this function. It sets the environment variable
        '''
        import os
        return  os.environ[key] 

    env = get_env
    
    
    ### GPU LAND
    
    @classmethod
    def gpus(cls) -> List[int]:
        import torch
        available_gpus = [int(i) for i in range(torch.cuda.device_count())]
        return available_gpus
    
    @classmethod
    def num_gpus(cls):
        return len(cls.gpus())
    
    @classmethod
    def cuda_available(cls) -> bool:
        import torch
        return torch.cuda.is_available()
    @classmethod
    def gpu_info_map(cls) -> Dict[int, Dict[str, float]]:
        import torch
        gpu_info = {}
        for gpu_id in cls.gpus():
            mem_info = torch.cuda.mem_get_info(gpu_id)
            gpu_info[int(gpu_id)] = {
                'name': torch.cuda.get_device_name(gpu_id),
                'free': mem_info[0],
                'used': (mem_info[1]- mem_info[0]),
                'total': mem_info[1]
            }
        return gpu_info

    @classmethod
    def gpu_total_map(cls) -> Dict[int, Dict[str, float]]:
        import torch
        return {k:v['total'] for k,v in c.gpu_info_map().items()}
    

    @classmethod
    def gpu_total(cls, idx=0, fmt='b') -> Dict[int, Dict[str, float]]:
        import torch
        return c.format_data_size(c.gpu_total_map()[idx])
    
    gpu_map =gpu_info_map
 
    @classmethod
    def total_gpu_memory(cls) -> int:
        total_gpu_memory = 0
        for gpu_id, gpu_info in cls.gpu_map().items():
            total_gpu_memory += gpu_info['total']
        return total_gpu_memory

    @classmethod
    def used_gpu_memory(cls) -> int:
        used_gpu_memory = 0
        for gpu_id, gpu_info in cls.gpu_map().items():
            used_gpu_memory += gpu_info['used'] 
        return used_gpu_memory
    
    @staticmethod
    def format_data_size(x: Union[int, float], fmt:str='b', prettify:bool=False):
        assert type(x) in [int, float], f'x must be int or float, not {type(x)}'
        fmt2scale = {
            'b': 1,
            'kb': 1000,
            'mb': 1000**2,
            'gb': 1000**3,
            'GiB': 1024**3,
            'tb': 1000**4,
        }
            
        assert fmt in fmt2scale.keys(), f'fmt must be one of {fmt2scale.keys()}'
        scale = fmt2scale[fmt] 
        x = x/scale 
        
        if prettify:
            return f'{x:.2f} {f}'
        else:
            return x
        

    @classmethod
    def most_free_gpu(cls, 
                      free_gpu_memory:dict = None,
                      mode : bool = 'int',
                      **kwargs) -> Union[int, Dict[str, int]]:
        """ Returns a dictionary of gpu_id to max memory for each gpu.
        Args:
            total_memory (int, optional): Total memory to allocate. Defaults to None.
            buffer_memory (int, optional): Buffer memory to leave on each gpu. Defaults to 10.
        
        Returns 
            Dict[int, str]: Dictionary of gpu_id to max memory for each gpu.
        """
        if free_gpu_memory is None:
            free_gpu_memory = cls.free_gpu_memory(**kwargs)
        assert isinstance(free_gpu_memory, dict), f'free_gpu_memory must be a dict, not {type(free_gpu_memory)}'
        most_available_gpu_tuples = sorted(free_gpu_memory.items(), key=lambda x: x[1] , reverse=True)
        if mode == 'tuple':
            return most_available_gpu_tuples[0]
        elif mode == 'dict': 
            return {most_available_gpu_tuples[0][0]: most_available_gpu_tuples[0][1]}
        elif mode == 'int':
            return most_available_gpu_tuples[0][0]
        elif mode == 'str':
            return str(most_available_gpu_tuples[0][0])
        else:
            raise ValueError(f'Invalid mode {mode}')
    
    

    @classmethod
    def most_free_gpus(cls, 
                       n:int=None,
                      free_gpu_memory:dict = None,
                      mode : str = 'dict',
                      fmt:str='b',
                      **kwargs) -> Union[int, Dict[str, int]]:
        """ Returns a dictionary of gpu_id to max memory for each gpu.
        Args:
            total_memory (int, optional): Total memory to allocate. Defaults to None.
            buffer_memory (int, optional): Buffer memory to leave on each gpu. Defaults to 10.
        
        Returns 
            Dict[int, str]: Dictionary of gpu_id to max memory for each gpu.
        """
 
        if free_gpu_memory is None:
            free_gpu_memory = cls.free_gpu_memory(**kwargs)
        assert isinstance(free_gpu_memory, dict), f'free_gpu_memory must be a dict, not {type(free_gpu_memory)}'
        most_available_gpu_tuples = sorted(free_gpu_memory.items(), key=lambda x: x[1] , reverse=True)

        if n == None:
            n = len(most_available_gpu_tuples)
        if mode == 'dict': 
            return {most_available_gpu_tuples[i][0]: c.format_data_size(most_available_gpu_tuples[i][1], fmt=fmt) for i in range(n)}
        elif mode == 'tuple':
            return [(i,c.format_data_size(most_available_gpu_tuples[i][0], fmt=fmt)) for i in range(n)]
        else:
            return [c.format_data_size(most_available_gpu_tuples[i][0], fmt=fmt) for i in range(n)]
        
    
    @classmethod
    def most_free_gpu_memory(cls, *args, **kwargs) -> int:
        gpu_id = cls.most_free_gpu()
        return cls.free_gpu_memory(*args, **kwargs)[gpu_id]
    

    
    @classmethod
    def gpu_info(cls, device:int = None) -> Dict[str, Union[int, float]]:
        '''
        Get the gpu info for a given device
        '''
        if device is None:
            device = 0
        gpu_map = cls.gpu_map()
        return gpu_map[device]

    # CPU LAND
    
    @classmethod
    def cpu_count(cls):
        try:
            return len(os.sched_getaffinity(0))
        except AttributeError:
            # OSX does not have sched_getaffinity
            return os.cpu_count()


    @classmethod
    def resolve_device(cls, device:str = None, verbose:bool=True, find_least_used:bool = True) -> str:
        
        '''
        Resolves the device that is used the least to avoid memory overflow.
        '''
        import torch
        if device == None:
            device = 'cuda' if torch.cuda.is_available() else 'cpu'
        if device == 'cuda':
            assert torch.cuda.is_available(), 'Cuda is not available'
            gpu_id = 0
            if find_least_used:
                gpu_id = cls.most_free_gpu()
                
            device = f'cuda:{gpu_id}'
        
            if verbose:
                device_info = cls.gpu_info(gpu_id)
                c.print(f'Using device: {device} with {device_info["free"]} GB free memory', color='yellow')
        return device  
    
    @classmethod
    def param_keys(cls, model:'nn.Module' = None)->List[str]:
        model = c.resolve_model(model)
        return list(model.state_dict().keys())
    
    @classmethod
    def params_map(cls, model, fmt='b'):
        params_map = {}
        state_dict = c.resolve_model(model).state_dict()
        for k,v in state_dict.items():
            params_map[k] = {'shape': list(v.shape) ,
                             'size': cls.get_tensor_size(v, fmt=fmt),
                             'dtype': str(v.dtype),
                             'requires_grad': v.requires_grad,
                             'device': v.device,
                             'numel': v.numel(),
                             
                             }
            
        return params_map
    

    

    @classmethod
    def get_num_params(cls, model:'nn.Module' = None)->int:
        import numpy as np
        from torch import nn
        model = c.resolve_model(model)
        model_parameters = filter(lambda p: p.requires_grad, model.parameters())
        num_params = sum([np.prod(p.size()) for p in model_parameters])
        return num_params

    get_model_params = get_num_params
    @classmethod
    def get_tensor_size(cls, tensor:'torch.Tensor' = None, fmt:str='b') -> float:
        if tensor is None:
            import torch
            tensor = torch.rand(1)
        tensor_size =  tensor.nelement() * tensor.element_size()
        return c.format_data_size(tensor_size, fmt=fmt)
    @classmethod 
    def get_model_device(cls, model, fast_and_lazy:bool = True) -> 'torch.device':
        if fast_and_lazy:
            return next(model.parameters()).device
        else:
            unique_devices = set()
            for p in model.parameters():
                unique_devices.add(p.device)
            return list(unique_devices)[0]
        return next(model.parameters()).device
    
    
    @classmethod
    def update_loop(cls, period=2, ):
        while True:
            c.print('Updating...', color='yellow')
            modules = c.servers()
            c.print(f'Modules (n): {modules}', color='cyan')
            c.print(modules, color='purple')
            c.update()
            c.sleep(period)
            
    @classmethod
    def model_shortcuts(cls, **kwargs):
        return  c.module('hf').getc('shortcuts')
    @classmethod
    def resolve_model_shortcut(cls, model):
        model_shortcuts = c.model_shortcuts()
        return model_shortcuts.get(model,model)
            
    @classmethod
    def add_model_shortcut(cls, *args, **kwargs):
        return  c.module('hf').add_model_shortcut(*args, **kwargs)    
    @classmethod
    def rm_model_shortcut(cls, *args, **kwargs):
        return  c.module('hf').rm_model_shortcut(*args, **kwargs)

    @classmethod
    def model_options(cls):
        return list(c.model_shortcuts().keys())

    @classmethod
    def shortcut2model(cls, shortcut:str):
        return c.model_shortcuts()[shortcut]

    @staticmethod
    def get_trainable_params(model:'nn.Module')->List[str]:
        return c.module('model').get_trainable_params(model)
    @classmethod
    def model_gpu_memory(cls, model:str, num_shard = 2):
        model_size = cls.get_model_size(model)
        size_per_shard = model_size/num_shard
        free_gpu_memory = cls.free_gpu_memory()
        model_gpu_memory = {}
        for i in range(num_shard):
            for gpu_id in c.copy(list(free_gpu_memory.keys())):
                gpu_memory  = free_gpu_memory[gpu_id]
                if gpu_memory > size_per_shard:
                    model_gpu_memory[gpu_id] = size_per_shard 
                    free_gpu_memory.pop(gpu_id)
                    break
        return model_gpu_memory

    @classmethod
    def model_gpus(cls, model, num_shard=2):
        return list(cls.model_gpu_memory(model,num_shard).keys())
        


            

    
    @classmethod
    def get_empty_model(cls, model,
                        verbose: bool = False,
                        trust_remote_code:bool=True,
                        init_device:str = 'meta',
                        **kwargs):
        model = c.model_shortcuts().get(model, model)
        from transformers import  AutoModelForCausalLM, AutoModel, AutoConfig
        from accelerate import init_empty_weights
        
        kwargs['trust_remote_code'] = trust_remote_code
        model = c.model_shortcuts().get(model, model)

        if isinstance(model, str):
            if verbose:
                c.print(f'loading config model from {model}...')

            config = AutoConfig.from_pretrained(model, **kwargs)
            config.init_device=init_device
            config_dict = config.to_dict()
            with init_empty_weights():
                model = AutoModelForCausalLM.from_config(config,  **kwargs)
                
                
        return model
    
    @classmethod
    def init_empty_weights(cls, *args, **kwargs):
        from accelerate import init_empty_weights

        return init_empty_weights(*args, **kwargs)
        
        
    @classmethod
    def get_model_size(cls, 
                       model: 'nn.Module',
                       model_inflation_ratio: float = 1.0, 
                       fmt = 'b',
                       keys:List[str]=None):
        
        # get the size of the model by initializing an empty model
        model = c.resolve_model(model)
            
        params = {}
        size_in_bytes = 0 
        for name, param in model.state_dict().items():
            if keys != None and name not in keys:
                continue
            
            size_in_bytes += cls.get_tensor_size(param)
          
        return c.format_data_size(size_in_bytes * model_inflation_ratio, fmt=fmt)

    model_size = get_model_size
    @classmethod
    def resolve_model(cls, model):
        if isinstance(model, str):
            model = c.get_empty_model(model)
        return model
        
    @classmethod
    def params_size_map(cls, 
                       model: str,
                       block_prefix:str = 'layers',
                       fmt= 'b',
                       keys:List[str]=None):
        
        
        
        # get the size of the model by initializing an empty model
        model = c.resolve_model(model)
        
        params = {}
        size_in_bytes = 0 
        
        for name, param in model.state_dict().items():
            params_size = c.format_data_size(cls.get_tensor_size(param), fmt=fmt)
            if name.startswith(block_prefix):
                
                idx = name.replace(block_prefix+'.','').split('.')[0]
                block_name = f'{block_prefix}.{idx}'
                if block_name not in params:
                    params[block_name] = 0
                params[block_name] += params_size
            else:
                params[name] = params_size
                        
        return params


    def num_params(self)->int:
        return self.get_num_params(self)
    

    def to_dict(self)-> Dict:
        return self.__dict__
    
    @classmethod
    def from_dict(cls, input_dict:Dict[str, Any]) -> 'Module':
        return cls(**input_dict)
        
    def to_json(self) -> str:
        import json
        state_dict = self.to_dict()
        assert isinstance(state_dict, dict), 'State dict must be a dictionary'
        assert self.jsonable(state_dict), 'State dict must be jsonable'
        return json.dumps(state_dict)
    
    @classmethod
    def resolve_logger(cls, logger = None):
        if not hasattr(cls,'logger'):
            from loguru import logger
            cls.logger = logger.opt(colors=True)
        if logger is not None:
            cls.logger = logger
        return cls.logger

    @classmethod
    def resolve_console(cls, console = None):
        if not hasattr(cls,'console'):
            from rich.console import Console
            cls.console = Console()
        if console is not None:
            cls.console = console
        return cls.console
    
    @classmethod
    def critical(cls, *args, **kwargs):
        console = cls.resolve_console()
        return console.critical(*args, **kwargs)
    

    @classmethod
    def logs(cls, *args, **kwargs):
        return cls.pm2_logs(*args, **kwargs)


    @classmethod
    def logmap(cls, *args, **kwargs):
        logmap = {}
        for m in c.servers(*args,**kwargs):
            logmap[m] = c.logs(m)
        return logmap

    @classmethod
    def print(cls, *text:str, 
              color:str=None, 
              return_text:bool=False, 
              verbose:bool = True,
              console: Console = None,
              **kwargs):
        if verbose:
            if color == 'random':
                color = cls.random_color()
            if color:
                kwargs['style'] = color
            console = cls.resolve_console(console)
            return console.print(*text, **kwargs)

    @classmethod
    def success(cls, *args, **kwargs):
        logger = cls.resolve_logger()
        return logger.success(*args, **kwargs)

    @classmethod
    def error(cls, *args, **kwargs):
        logger = cls.resolve_logger()
        return logger.error(*args, **kwargs)
    
    @classmethod
    def debug(cls, *args, **kwargs):
        logger = cls.resolve_logger()
        return logger.debug(*args, **kwargs)
    
    @classmethod
    def warning(cls, *args, **kwargs):
        logger = cls.resolve_logger()
        return logger.warning(*args, **kwargs)
    
    @classmethod
    def from_json(cls, json_str:str) -> 'Module':
        import json
        return cls.from_dict(json.loads(json_str))
    
    
     
    @classmethod
    def status(cls, *args, **kwargs):
        console = cls.resolve_console()
        return cls.console.status(*args, **kwargs)
    @classmethod
    def log(cls, *args, **kwargs):
        console = cls.resolve_console()
        return cls.console.log(*args, **kwargs)
       
    @classmethod
    def test(cls, modules=['server', 'key'], verbose:bool=False):
        test_results = []
        for module_name in modules:
            c.print(f'Testing {module_name}', color='yellow')
            module = c.module(module_name)
            assert hasattr(module, 'test'), f'Module {module_name} does not have a test function'
            module_test_results = module.test()
            test_results.append(module_test_results)
            c.print(f'Test Results: {module_test_results}', color='white')

        return test_results
        
               
    @classmethod
    def import_bittensor(cls):
        try:
            import bittensor
        except RuntimeError:
            cls.new_event_loop()
            import bittensor
        return bittensor
         

    # TIME LAND
    
    @classmethod  
    def time( cls, t=None) -> float:
        import time
        if t is not None:
            return time.time() - t
        else:
            return time.time()

    @classmethod
    def datetime(cls):
        import datetime
        # UTC 
        return datetime.datetime.utcnow().strftime("%Y-%m-%d %H:%M:%S")

    @classmethod
    def time2datetime(cls, t:float):
        import datetime
        return datetime.datetime.fromtimestamp(t).strftime("%Y-%m-%d %H:%M:%S")
    time2date = time2datetime

    @classmethod
    def datetime2time(cls, x:str):
        import datetime
        c.print(x)
        return datetime.datetime.strptime(x, "%Y-%m-%d %H:%M:%S").timestamp()
    date2time =  datetime2time

    @classmethod
    def delta_t(cls, t):
        return t - c.time()
    @classmethod
    def timestamp(cls) -> float:
        return int(cls.time())
    @classmethod
    def sleep(cls, seconds:float) -> None:
        import time
        time.sleep(seconds)
        return None
    
    
    # DICT LAND
    
    
    @classmethod
    def dict_put(cls, *args, **kwargs):
        dict_put = cls.import_object('commune.utils.dict.dict_put')
        return dict_put(*args, **kwargs)
    @classmethod
    def dict_get(cls, *args, **kwargs):
        dict_get = cls.import_object('commune.utils.dict.dict_get')
        return dict_get(*args, **kwargs)
    @classmethod
    def dict_delete(cls, *args, **kwargs):
        dict_delete = cls.import_object('commune.utils.dict.dict_delete')
        return dict_delete(*args, **kwargs)
    dict_rm = dict_delete
    @classmethod
    def dict_has(cls, *args, **kwargs):
        dict_has = cls.import_object('commune.utils.dict.dict_has')
        return dict_has(*args, **kwargs)
    
    @classmethod
    def argv(cls, include_script:bool = False):
        import sys
        args = sys.argv
        if include_script:
            return args
        else:
            return args[1:]

    @classmethod
    def parse_args(cls, argv = None):
        if argv is None:
            argv = cls.argv()

        args = []
        kwargs = {}
        parsing_kwargs = False
        for arg in argv:
            # TODO fix exception with  "="
            # if any([arg.startswith(_) for _ in ['"', "'"]]):
            #     assert parsing_kwargs is False, 'Cannot mix positional and keyword arguments'
            #     args.append(cls.determine_type(arg))
            if '=' in arg:
                parsing_kwargs = True
                key, value = arg.split('=', 1)
                # use determine_type to convert the value to its actual type
                
                kwargs[key] = cls.determine_type(value)
            else:
                assert parsing_kwargs is False, 'Cannot mix positional and keyword arguments'
                args.append(cls.determine_type(arg))
        return args, kwargs

    # BYTES LAND
    
    # STRING2BYTES
    @classmethod
    def str2bytes(cls, data: str, mode: str = 'hex') -> bytes:
        if mode in ['utf-8']:
            return bytes(data, mode)
        elif mode in ['hex']:
            return bytes.fromhex(data)
    
    @classmethod
    def bytes2str(cls, data: bytes, mode: str = 'utf-8') -> str:
        
        if hasattr(data, 'hex'):
            return data.hex()
        else:
            return bytes.decode(data, mode)
    
    # JSON2BYTES
    @classmethod
    def dict2str(cls, data: str) -> str:
        return json.dumps(data)
    
    
    @classmethod
    def dict2bytes(cls, data: str) -> bytes:
        return cls.str2bytes(cls.json2str(data))
    
    @classmethod
    def bytes2dict(cls, data: bytes) -> str:
        data = cls.bytes2str(data)
        return json.loads(data)
    
    
    @classmethod
    def python2str(cls, input):
        input = deepcopy(input)
        input_type = type(input)
        if input_type == str:
            return input
        
        if input_type in [dict]:
            input = json.dumps(input)
        elif input_type in [bytes]:
            input = cls.bytes2str(input)
        elif input_type in [list, tuple, set]:
            input = json.dumps(list(input))
        elif input_type in [int, float, bool]:
            input = str(input)
        return input

    @classmethod
    def str2python(cls, input)-> dict:
        assert isinstance(input, str), 'input must be a string, got {}'.format(input)
        try:
            output_dict = json.loads(input)
        except json.JSONDecodeError as e:
            return input

        return output_dict
    
    @staticmethod
    def jsonable( value):
        import json
        try:
            json.dumps(value)
            return True
        except:
            return False
            

    @classmethod
    def restart_server(cls, module:str, **kwargs) -> None:
        if c.server_exists(module):
            c.print(f'Server {module} does not exist', color='red')
            c.kill_server(module)
        address = c.get_address(module, network='local')
        port = None
        if address != None:
            ip = address.split(':')[0]
            port = address.split(':')[-1]
        
        return c.serve(module, port=port, **kwargs)
    
    server_restart = restart_server
    
    # KEY LAND

               
    @classmethod
    def get_keys(cls,*args, **kwargs ):
        return c.module('key').get_keys(*args, **kwargs )
    
    @classmethod
    def rm_keys(cls,*args, **kwargs ):
        return c.module('key').rm_keys(*args, **kwargs )
    
    @classmethod
    def key2address(cls,*args, **kwargs ):
        return c.module('key').key2address(*args, **kwargs )

    @classmethod
    def is_key(self, key:str) -> bool:
        return c.module('key').is_key(key)

    @classmethod
    def root_key(cls):
        return c.get_key()

    @classmethod
    def address2key(cls,*args, **kwargs ):
        return c.module('key').address2key(*args, **kwargs )
    
    @classmethod
    def get_key_for_address(cls, address:str):
         return c.module('key').get_key_for_address(address)

    # @classmethod
    # def key_info(cls, key:str = None, **kwargs):
    #     return c.module('key').key_info(key, **kwargs)
    
    @classmethod
    def get_key(cls,key:str = None ,mode='commune', **kwargs) -> None:
     
        mode2module = {
            'commune': 'key',
            'subspace': 'subspace.key',
            'substrate': 'web3.account.substrate',
            'evm': 'web3.account.evm',
            'aes': 'key.aes',
            }
        key = cls.resolve_keypath(key)
        if 'Keypair' in c.type_str(key):
            return key
        module = c.module(mode2module[mode])
        if hasattr(module, 'get_key'):
            key = module.get_key(key, **kwargs)
        else:
            key = module(key, **kwargs)

        return key
    
        
        

            
    @classmethod
    def hash(cls, 
             data: Union[str, bytes], 
             mode: str = 'sha256', 
             **kwargs) -> bytes:
        if not hasattr(cls, 'hash_module'):
            cls.hash_module = cls.get_module('crypto.hash')()
        return cls.hash_module(data, mode=mode, **kwargs)
    
    default_password = 'bitconnect'
    @classmethod
    def resolve_password(cls, password: str) -> str:
        if password == None:
            password = cls.default_password
            
            
        password = cls.python2str(password)
        assert isinstance(password, str), f'Password must be a string , not {type(password)}'
        return password


    encrypted_prefix = 'AESKEY'
    @classmethod
    def encrypt(cls, 
                data: Union[str, bytes],
                password: str = 'bitconnect', 
                prefix = encrypted_prefix) -> bytes:
        password = c.resolve_password(password)
        data = c.python2str(data)
        

        assert isinstance(password, str),  f'{password}'
        key = c.module('key.aes')(key=password)
        encrypted_data = key.encrypt(data)
        if prefix != None:
            encrypted_data = f'{prefix}::{encrypted_data}'
        return encrypted_data
    

    
    @classmethod
    def decrypt(cls, 
                data: str,
                password= None,
                ignore_error: bool = True,
                prefix = encrypted_prefix,
                verbose:bool = False) -> Any:
        password = c.resolve_password(password)
        key = c.module('key.aes')(password)
        
        if not c.is_encrypted(data, prefix=prefix):
            return data
        
        if isinstance(data, str):
            if data.startswith(prefix):
                data = data[len(prefix):]
            else:
                return {'error': 'data does not start with prefix'}
        if isinstance(data, Munch):
            data = c.munch2dict(data)
        if isinstance(data, dict):
            data = data['data']
        try:
            data = key.decrypt(data)
        except Exception as e:
            return None 
        if isinstance(data, str):
            data = cls.str2python(data)
            
        if isinstance(data, str) and len(data) == 0:
    
            if ignore_error:
                data = None
                if verbose:
                    c.print(f'Exception: Wrong Password, try another',color='red')
            else:
                raise Exception(f'could not decrypt data, try another pasword')
        
        return data
    enc = encrypt
    dec = decrypt
    @classmethod
    def put_cache(cls,k,v ):
        cls.cache[k] = v
    
    @classmethod
    def get_cache(cls,k, default=None, **kwargs):
        v = cls.cache.get(k, default)
        return v

    def auth(self,*args,  key=None, **kwargs):
        key = self.resolve_key(key)
        return self.module('subspace')().auth(*args, key=key, **kwargs)
    
    @classmethod
    def call(cls,  *args , n: int=1, return_future:bool=False,  **kwargs) -> None:
        if n == 1:
            futures = c.async_call(*args,**kwargs)
        else:
            futures = [ c.async_call(fn, *args,**kwargs) for i in range(n)]
        if return_future:
            return futures
    
        return c.gather(futures)
    @classmethod
    async def async_call(cls,
                module : str, 
                fn : str = 'info',
                *args,
                timeout : int = 10,
                prefix_match:bool = False,
                network:str = None,
                key:str = None,
                ignore_error = False,
                **kwargs
                ) -> None:
                         
        try:
<<<<<<< HEAD
            module = c.connect(module, prefix_match=prefix_match, network=network, key=key)
            result = getattr(module, fn)(*args, return_future=True, **kwargs)
            result = await asyncio.wait_for(result, timeout=timeout)
            return result
=======
            module = c.connect(module, prefix_match=prefix_match, network=network, virtual=False, key=key)
            future =  module.async_forward(fn=fn, kwargs=kwargs, args=args)
            result = await asyncio.wait_for(future, timeout=timeout)
>>>>>>> 8245a1f4
        except Exception as e:
            if ignore_error:
                result = c.detailed_error(e)
            else:
                raise e
        
        return result

    @classmethod
    def live_modules(cls, **kwargs):
        return cls.call_pool(fn='address', **kwargs)
    
    @classmethod
    def call_pool(cls, *args, **kwargs):
        loop = cls.get_event_loop()
        return loop.run_until_complete(cls.async_call_pool(*args, **kwargs))
    
    cpool = call_pool

    @classmethod
    async def async_call_pool(cls,
                              modules, 
                              fn = 'info',
                              *args, 
                              n=None,

                            **kwargs):
        
        args = args or []
        kwargs = kwargs or {}
        
        if isinstance(modules, str) or modules == None:
            modules = c.servers(modules)
        if n == None:
            n = len(modules)
        modules = cls.shuffle(modules)[:n]
        assert isinstance(modules, list), 'modules must be a list'
        c.print(f'Calling {fn} on {len(modules)} modules', color='green')
        jobs = []
        for m in modules:
            job = c.call(m, fn, *args, return_future=True, **kwargs)
            jobs.append(job)
        
        responses = await asyncio.gather(*jobs)
        
        is_error = lambda r: isinstance(r, dict) and 'error' in r
        successes  = [r for r in responses if not is_error(r)]
        errors = [r for r in responses if is_error(r)]
        
        if len(successes) == 0:
            c.print(f'ERRORS {errors}', color='red')
        return dict(zip(modules, successes))
    

    @classmethod
    def resolve_fn_module(cls, fn, module=None ) -> str:
    
        if module == None and len(fn.split('.')) > 1:
            module = '.'.join(fn.split('.')[:-1])
            module = cls.connect(module)
        
        return  fn, module

    
    def resolve_key(self, key: str = None) -> str:
        if key == None:
            key = self.resolve_keypath(key)
        key = self.get_key(key)
        return key  
    
    
    @classmethod
    def type_str(cls, x):
        return type(x).__name__
                
    @classmethod  
    def keys(cls, search = None, *args, **kwargs):
        if search == None:
            search = cls.module_path()
            if search == 'module':
                search = None
        return c.module('key').keys(search, *args, **kwargs)

    @classmethod  
    def get_mem(cls, *args, **kwargs):
        return c.module('key').get_mem(*args, **kwargs)
    


    
    @classmethod
    def set_key(self, key:str = None, **kwargs) -> None:
        if key == None:
            key = self.name()
        key = self.get_key(key)
        self.key = key
        return key
    
    @classmethod
    def resolve_keypath(cls, key = None):
        if key == None:
            key = cls.module_path()
        return key
    def create_key(cls , key = None):
        key = cls.resolve_keypath(key)
        return c.module('key').create_key(key)
    
    @classmethod
    def add_key(cls, key, *args,  **kwargs):
        return c.module('key').add_key(key, *args, **kwargs)
    
    @classmethod
    def loadmems(self, *args, **kwargs):
        return c.module('key').loadmems(*args, **kwargs)

    def savemems(self, *args, **kwargs):
        return c.module('key').savemems(*args, **kwargs)
    
    
    @classmethod
    def save_keys(cls, *args,  **kwargs):
        c.print('saving keys')
        return c.module('key').save_keys(*args, **kwargs)

    @classmethod
    def load_keys(cls, *args,  **kwargs):
        return c.module('key').load_keys(*args, **kwargs)
    
    @classmethod
    def load_key(cls, *args,  **kwargs):
        return c.module('key').load_key(*args, **kwargs)


    def sign(self, data:dict  = None, key: str = None, **kwargs) -> bool:
        key = self.resolve_key(key)
        signature =  key.sign(data, **kwargs)
        return signature
    

    def timestamp_to_iso(timestamp):
        import datetime
        # Convert timestamp to datetime object
        dt = datetime.datetime.fromtimestamp(timestamp)

        # Format datetime object as ISO date string
        iso_date = dt.date().isoformat()

        return iso_date

       
    
    @classmethod
    def verify(cls, auth, module='subspace', **kwargs ) -> bool:    
        return c.module(module)(**kwargs).verify(auth)
        
    
    @classmethod
    def get_signer(cls, data:dict ) -> bool:        
        return c.module('key').get_signer(data)
    
    def get_auth(self, 
                 data:dict  = None, 
                 key: str = None,
                 return_dict:bool = True,
                 encrypt: bool = False,
                 ) -> dict:
        
        key = self.resolve_key(key)
        if data == None:
            data = {'utc_timestamp': self.time()}

        sig_dict = key.sign(data, return_dict=return_dict)

        if encrypt:
            sig_dict['data'] = key.encrypt(sig_dict['data'])

        sig_dict['encrypted'] = encrypt
            
        
        
        return sig_dict
    
    
    @classmethod
    def start(cls, *args, **kwargs):
        return cls(*args, **kwargs)
    

    @classmethod
    def is_encrypted(cls, data, prefix='AESKEY'):
        if isinstance(data, str):
            if data.startswith(prefix):
                return True
        elif isinstance(data, dict):
            return bool(data.get('encrypted', False) == True)
        else:
            return False
        
        
    
    @classmethod
    def rm_user(cls, user: str = None):
        self.users.pop(user, None)  
        
    
    
    @classmethod
    def network(cls) -> str:
        return c.resolve_network()
    net = network
    
    @classmethod
    def networks(cls) -> List[str]:
        return c.getc('networks')
    nets = networks


    def remove_user(self, key: str) -> None:
        if not hasattr(self, 'users'):
            self.users = []
        self.users.pop(key, None)
        
    @classmethod
    def reserve_port(cls,port:int = None, var_path='reserved_ports' , root=True):
        if port == None:
            port = cls.free_port()
        reserved_ports =  cls.get(var_path, {}, root=root)
        reserved_ports[str(port)] = {'time': cls.time()}
        cls.put(var_path, reserved_ports, root=root)
        c.print(f'reserving {port}')
        return {'success':f'reserved port {port}', 'reserved': cls.reserved_ports()}
    
    
    resport = reserve_port
    
    @classmethod
    def reserved_ports(cls,  var_path='reserved_ports'):
        return list(map(int, cls.get(var_path, {}, root=True).keys()))
    resports = reserved_ports

    
    @classmethod
    def unreserve_port(cls,port:int, 
                       var_path='reserved_ports' ,
                       verbose:bool = True, 
                       root:bool = True):
        reserved_ports =  cls.get(var_path, {}, root=True)
        
        port_info = reserved_ports.pop(port,None)
        if port_info == None:
            port_info = reserved_ports.pop(str(port),None)
        
        output = {}
        if port_info != None:
            cls.put(var_path, reserved_ports, root=True)
            output['msg'] = 'port removed'
        else:
            output['msg'] =  f'port {port} doesnt exist, so your good'

        output['reserved'] =  cls.reserved_ports()
        return output
    
    
    
    unresport = unreserve_port
    
    @classmethod
    def unreserve_ports(cls,*ports, 
                       var_path='reserved_ports' ,
                       verbose:bool = True, 
                       root:bool = True):
        output ={}
        reserved_ports =  cls.get(var_path, {}, root=root)
        if len(ports) == 0:
            # if zero then do all fam, tehe
            ports = list(reserved_ports.keys())
        elif len(ports) == 1 and isinstance(ports[0],list):
            ports = ports[0]
        ports = list(map(str, ports))
        reserved_ports = {rp:v for rp,v in reserved_ports.items() if not any([p in ports for p in [str(rp), int(rp)]] )}
        cls.put(var_path, reserved_ports, root=root)
        return cls.reserved_ports()
    
    
    unresports = unreserve_ports
    @classmethod
    def fleet(cls,n=2, **kwargs):
        for i in range(n):
            cls.serve(tag=str(i), **kwargs)


            

    @classmethod
    def regfleet(cls,module = None, tag:str=None, n:int=2, **kwargs):
        subspace = c.module('subspace')()
        if tag == None:
            tag = ''
        server_names = []
        for i in range(n):
            r = cls.register(module=module, tag=tag+str(i),  **kwargs)
            server_names.append(r['server_name'])
        return {'servers':server_names}

    @classmethod
    def servefleet(cls,module = None, tag:str=None, n:int=2, refresh=False, **kwargs):
        subspace = c.module('subspace')()
        if tag == None:
            tag = ''
        server_names = []
        for i in range(n):
            r = cls.serve(module=module, tag=tag+str(i), refresh=refresh,  **kwargs)
            server_names.append(r)
        return {'servers':server_names}
    
    @classmethod
    def client(cls, *args, **kwargs) -> 'Client':
        return c.module('module.client')(*args, **kwargs)
    
    @classmethod
    def serialize(cls, x, **kwargs):
        serializer = c.serializer()
        return serializer.serialize(x, **kwargs)

    @classmethod
    def serializer(cls, *args, **kwargs):
        return  c.module('serializer')(*args, **kwargs)
    
    @classmethod
    def deserialize(cls, x, **kwargs):
        return c.serializer().deserialize(x, **kwargs)

    @classmethod
    def proto2json(cls, data):
        from google.protobuf.json_format import MessageToJson
        return MessageToJson(data)



    @classmethod
    def json2proto(cls, data):
        from google.protobuf.json_format import JsonToMessage
        return JsonToMessage(data)
    

    @classmethod
    def copy(cls, data: Any) -> Any:
        import copy
        return copy.deepcopy(data)
    
    @classmethod
    def launchpad(cls):
        return cls.import_object('commune.launchpad.Launchpad')()
    @classmethod
    def determine_type(cls, x):
        if x.lower() == 'null' or x == 'None':
            return None
        elif x.lower() in ['true', 'false']:
            return bool(x.lower() == 'true')
        elif x.startswith('[') and x.endswith(']'):
            # this is a list
            try:
                
                list_items = x[1:-1].split(',')
                # try to convert each item to its actual type
                x =  [cls.determine_type(item.strip()) for item in list_items]
                if len(x) == 1 and x[0] == '':
                    x = []
                return x
       
            except:
                # if conversion fails, return as string
                return x
        elif x.startswith('{') and x.endswith('}'):
            # this is a dictionary
            if len(x) == 2:
                return {}
            try:
                dict_items = x[1:-1].split(',')
                # try to convert each item to a key-value pair
                return {key.strip(): cls.determine_type(value.strip()) for key, value in [item.split(':', 1) for item in dict_items]}
            except:
                # if conversion fails, return as string
                return x
        else:
            # try to convert to int or float, otherwise return as string
            try:
                return int(x)
            except ValueError:
                try:
                    return float(x)
                except ValueError:
                    return x

    @classmethod
    def set_port_range(cls, *port_range: list):
        if len(port_range) ==0 :
            port_range = cls.default_port_range
        elif len(port_range) == 1:
            if port_range[0] == None:
                port_range = cls.default_port_range

        assert len(port_range) == 2, 'Port range must be a list of two integers'        
        for port in port_range:
            assert isinstance(port, int), f'Port {port} range must be a list of integers'
        assert port_range[0] < port_range[1], 'Port range must be a list of integers'
                
        c.put('port_range', port_range)
        return port_range
    
    
    
    
    @classmethod
    def get_port_range(cls, port_range: list = None) -> list:

            
        if port_range == None:
            port_range = c.get('port_range', default=cls.default_port_range)
            
        if len(port_range) == 0:
            port_range = cls.default_port_range
        port_range = list(port_range)
        assert isinstance(port_range, list), 'Port range must be a list'
        assert isinstance(port_range[0], int), 'Port range must be a list of integers'
        assert isinstance(port_range[1], int), 'Port range must be a list of integers'
        return port_range
    
    @classmethod
    def port_range(cls):
        return cls.get_port_range()
    
    @classmethod
    def resolve_port_range(cls, port_range: list = None) -> list:
        return cls.get_port_range(port_range)
        return port_range

    @classmethod
    def add_peer(cls, *args, **kwargs)-> List:
        loop = cls.get_event_loop()
        peer = loop.run_until_complete(cls.async_add_peer(*args, **kwargs))
        return peer
    
    
    @classmethod
    async def async_add_peer(cls, 
                             peer_address,
                             network = 'local',
                             timeout:int=1,
                             verbose:bool = True,
                             add_peer = True):
        
        peer_registry = await cls.async_get_json('peer_registry', default={}, root=True)


        peer_info = await cls.async_call(module=peer_address, 
                                              fn='info',
                                              include_namespace=True, 
                                              timeout=timeout)
        
        if add_peer:
            await cls.async_call(module=peer_address, 
                                              fn='add_peer',
                                              args=[cls.root_address],
                                              include_namespace=True, 
                                              timeout=timeout)
        

        if 'error' in peer_info:
            if verbose:
                c.print(f'Error adding peer {peer_address} due to {peer_info["error"]}',color='red')
            return None    
        else:
            if verbose:
                c.print(f'Successfully added peer {peer_address}', color='green')
        
            
        assert isinstance(peer_info, dict)
        assert 'address' in peer_info
        assert 'namespace' in peer_info
        
        peer_ip = ':'.join(peer_info['address'].split(':')[:-1])
        peer_port = int(peer_info['address'].split(':')[-1])
        
        # relace default local ip with external_ip
        peer_info['namespace'] = {k:v.replace(c.default_ip,peer_ip) for k,v in peer_info['namespace'].items()}

        peer_registry[peer_address] = peer_info
            
        await cls.async_put_json('peer_registry', peer_registry, root=True)
        
        return peer_registry
    
    @classmethod
    def add_module(cls, module:str, address:str):
        c.register_server(module, address)

    @classmethod
    def check_module(cls, module:str):
        return c.connect(module)


        
        
    @classmethod
    def rm_module(cls, module, cache_path='remote_modules'):
        remote_modules = c.get(cache_path, {})
        if module in remote_modules:
            remote_modules.pop(module)
            c.put(cache_path, remote_modules)
            return {'msg': 'Module removed', 'module': module}
        
        return {'msg': 'Module not found', 'module': module}

    @classmethod
    def remote_modules(cls, cache_path='remote_modules'):
       
        
        return c.get(cache_path, {}) 

    
    
    @classmethod
    def is_success(cls, x):
        # assume that if the result is a dictionary, and it has an error key, then it is an error
        if isinstance(x, dict):
            if 'error' in x:
                return False
            if 'success' in x and x['success'] == False:
                return False
            
        return True
    
    @classmethod
    def is_error(cls, x:dict):
        return not self.is_success(x)
    
    @classmethod
    def reset_peers(cls, *args, **kwargs):
        cls.rm_peers()
        return cls.add_peers(*args, **kwargs)
    
    
    @classmethod
    def add_peers(cls, *peer_addresses, **kwargs): 
        if len(peer_addresses) == 0:
            peer_addresses = cls.boot_peers()
            
        if len(peer_addresses) == 1 and isinstance(peer_addresses[0], list):
            peer_addresses = peer_addresses[0]
        jobs = []
        for peer_address in peer_addresses:
            job = cls.async_add_peer(peer_address, **kwargs)
            jobs += [job]
            
        loop = cls.get_event_loop()
        peers = loop.run_until_complete(asyncio.gather(*jobs))
        peers = [peer for peer in peers if peer != None]
        return {'added_peers': peers, 'msg': f'Added {len(peers)} peers'}


    @staticmethod
    def is_number(value):
        try:
            int(value)
        except ValueError:
            return False
        return True

        

    
    @classmethod
    def rm_peer(cls, peer_address: str):
        peer_registry = c.get_json('peer_registry', default={})
        result = peer_registry.pop(peer_address, None) 
        if result != None:
            result = peer_address      
            cls.put_json('peer_registry', peer_registry, root=True)
        return result
       
    @classmethod
    def rm_peers(cls, peer_addresses: list = None):
        rm_peers = []
        if peer_addresses == None:
            peer_addresses = cls.peers()
        if isinstance(peer_addresses, str):
            peer_addresses = [peer_addresses]
        for peer_address in peer_addresses:
            
            rm_peers.append(cls.rm_peer(peer_address))
        return rm_peers
            
      

        
        
    def store_value(self, key, value, *args, **kwargs):
        value = {'data': value}
        self.put_json(key, value, *args, **kwargs)
        return key
    def get_value(self, key, *args, **kwargs):
        value = self.get_json(key, *args, **kwargs)
        value = value.get('data', None)
        return value
    
    @classmethod
    def resolve_network(cls, network=None):

        network_shortcuts = {
            'r': 'remote',
            'l': 'local',
            'g': 'global',
            's': 'subspace',
            'b': 'bittensor',
            'auto': 'autonolous',
            'a': 'autonolous',
            'c': 'subspace',
        }

        network = network_shortcuts.get(network, network)
        
        if network == None:
            network = cls.get_network()

        return network

    get_network = resolve_network
    @classmethod
    def set_network(cls, network:str):
        old_network = c.network()
        network = c.resolve_network(network)
        c.put('network', network)

        return {'success': True, 'msg': f'from {old_network} -> {network}'}
    
    setnet = set_network

    @classmethod
    def switch_network(cls):
        network = cls.get_network()
        if network == 'subspace':
            network = 'local'
        else:
            network = 'subspace'
        return cls.set_network(network)

    switchnet = switch_network
    
    @classmethod
    def get_network(self):
        return c.get('network', self.default_network)

    getnet = get_network
    resnet = resolve_network
    
    @classmethod
    def update(cls, 
               network: str = None,
               ):
        
        # update local namespace
        c.namespace(network=network, update=True)
        servers = c.servers(network=network)

        return {'success': True, 'servers': servers}

    @classmethod
    def sync(cls, *args, **kwargs):
        return c.module('subspace')().sync(*args, **kwargs)
        
    @classmethod
    def peer_registry(cls, peers=None, update: bool = False):
        if update:
            if peers == None:
                peers = cls.peers()
            cls.add_peers(peers)
        
        peer_registry = c.get('peer_registry', {})
        return peer_registry

    @classmethod
    def run_jobs(cls, jobs: List, mode ='asyncio',**kwargs):
        if mode == 'asyncio':
            loop = asyncio.get_event_loop()
            results = loop.run_until_complete(asyncio.gather(*jobs))
            return results
        else:
            raise ValueError(f"Invalid mode: {mode}")
        
    
    @classmethod
    def ls_peers(cls, update=False):
        peer_registry = cls.get_json('peer_registry', default={})
        return list(peer_registry.keys())
      
    @classmethod
    def peers(cls, update=False):
        peer_registry = cls.peer_registry(update=update)
        return list(peer_registry.keys())

    @classmethod
    def filter(cls, text_list: List[str], filter_text: str) -> List[str]:
        return [text for text in text_list if filter_text in text]

    @classmethod
    def get_file_contents(cls, class_name = None):
        if class_name is None:
            class_name = cls
        # Get the module that contains the class
        module = inspect.getmodule(class_name)
        if module is None:
            raise ValueError(f"Could not find module for class {class_name}")

        # Get the file path of the module
        module_file_path = os.path.abspath(module.__file__)

        # Read the contents of the file
        with open(module_file_path, 'r') as file:
            file_contents = file.read()

        return file_contents

    @classmethod
    def put_text(cls, path:str, text:str, root=False) -> None:
        # Get the absolute path of the file
        path = cls.resolve_path(path, root=root)

        # Write the text to the file
        with open(path, 'w') as file:
            file.write(text)
            
            
    @classmethod
    def add_text(cls, path:str, text:str, root=False) -> None:
        # Get the absolute path of the file
        path = cls.resolve_path(path, root=root)
        # Write the text to the file
        with open(path, 'w') as file:
            file.write(text)
           
           
    @classmethod
    def readlines(self, path:str,
                  start_line:int = 0,
                  end_line:int = 0, 
                  root=False, 
                  resolve:bool = True) -> List[str]:
        # Get the absolute path of the file
        if resolve:
            path = self.resolve_path(path, root=root)
        # Read the contents of the file
        with open(path, 'r') as file:
            lines = file.readlines()
            if end_line == 0 :
                if start_line == 0 :
                    start_line = 0
                    end_line = len(lines)
                elif start_line > 0:
                    end_line = start_line
                    start_line = 0
                elif start_line < 0:
                    start_line = len(lines) + start_line
                    end_line = len(lines)
            
            assert start_line >= 0, f"start_line must be greater than or equal to 0"
            assert end_line > start_line, f"end_line must be less than or equal to {len(lines)}"
                
            lines = lines[start_line:end_line]
        lines = '\n'.join(lines)
        return lines
    
    
    @classmethod
    def get_text(cls, 
                 path: str, 
                 start_byte:int = 0,
                 end_byte:int = 0,
                 start_line :int= None,
                 end_line:int = None,
                  root=False, ) -> str:
        # Get the absolute path of the file
        
        path = cls.resolve_path(path, root=root)
        # Read the contents of the file
        with open(path, 'rb') as file:
        
                
            file.seek(0, 2) # this is done to get the fiel size
            file_size = file.tell()  # Get the file size
            if start_byte < 0:
                start_byte = file_size - start_byte
            if end_byte <= 0:
                end_byte = file_size - end_byte 
            chunk_size = end_byte - start_byte + 1
            file.seek(start_byte)
            content_bytes = file.read(chunk_size)
            try:
                content = content_bytes.decode()
            except UnicodeDecodeError as e:
                if hasattr(content_bytes, 'hex'):
                    content = content_bytes.hex()
                else:
                    raise e
                
            if start_line != None or end_line != None:
                
                content = content.split('\n')
                if end_line == None or end_line == 0 :
                    end_line = len(content) 
                if start_line == None:
                    start_line = 0
                if start_line < 0:
                    start_line = start_line + len(content)
                if end_line < 0 :
                    end_line = end_line + len(content)
                content = '\n'.join(content[start_line:end_line])
        return content
    
    load_text = get_text


    @classmethod
    def free_gpu_memory(cls, 
                     max_gpu_ratio: float = 1.0 ,
                     reserved_gpus: bool = False,
                     buffer_memory: float = 0,
                     fmt = 'b') -> Dict[int, float]:
        import torch
        free_gpu_memory = {}
        
        buffer_memory = c.resolve_memory(buffer_memory)
        
        gpu_info_map = cls.gpu_map()
        gpus = [int(gpu) for gpu in gpu_info_map.keys()] 
        
        if  reserved_gpus != False:
            reserved_gpus = reserved_gpus if isinstance(reserved_gpus, dict) else cls.copy(cls.reserved_gpus())
            assert isinstance(reserved_gpus, dict), 'reserved_gpus must be a dict'
            
            for r_gpu, r_gpu_memory in reserved_gpus.items():
                gpu_info_map[r_gpu]['total'] -= r_gpu_memory
               
        for gpu_id, gpu_info in gpu_info_map.items():
            if int(gpu_id) in gpus or str(gpu_id) in gpus:
                gpu_memory = max(gpu_info['total']*max_gpu_ratio - gpu_info['used'] - buffer_memory, 0)
                if gpu_memory <= 0:
                    continue
                free_gpu_memory[gpu_id] = c.format_data_size(gpu_memory, fmt=fmt)
        
        assert sum(free_gpu_memory.values()) > 0, 'No free memory on any GPU, please reduce the buffer ratio'

                
        return cls.copy(free_gpu_memory)
    
    
    free_gpus = free_gpu_memory

    @classmethod
    def mkdir( cls, path = 'bro', exist_ok:bool = True):
        """ Makes directories for path.
        """
        path = cls.resolve_path(path)
        if os.path.exists(path):
            return  {'success': True, 'msg': f'Directory {path} already exists'}
        os.makedirs( path , exist_ok=exist_ok) 
        assert os.path.exists(path), f'Failed to create directory {path}'
        return  {'success': True, 'msg': f'Created directory {path}'}

    @staticmethod
    def repo2module( repo, module = None):
        if module == None:
            module = os.path.basename(repo).replace('.git','').replace(' ','_').replace('-','_').lower()
        
        c.new_module(module=module, repo=repo)
        return {'module':module, 'repo':repo, 'status':'success'}
        
    

    def new_modules(self, *modules, **kwargs):
        for module in modules:
            self.new_module(module=module, **kwargs)
    @classmethod
    def new_module( cls,
                   module : str = None,
                   repo : str = None,
                   base : str = 'base',
                   overwrite : bool  = False,
                   module_type : str ='dir'):
        """ Makes directories for path.
        """
        if module == None: 
            assert repo != None, 'repo must be specified if module is not specified'
            module = os.path.basename(repo).replace('.git','').replace(' ','_').replace('-','_').lower()
        module_path = 'path'
        module = module.replace('.','/')
        if c.has_module(module) and overwrite==False:
            return {'success': False, 'msg': f' module {module} already exists, set overwrite=True to overwrite'}
        module_path = os.path.join(c.modules_path, module)
        
        if overwrite and c.module_exists(module_path): 
            c.rm(module_path)
        
        if repo != None:
            # Clone the repository
            c.cmd(f'git clone {repo} {module_path}')
            # Remove the .git directory
            c.cmd(f'rm -rf {module_path}/.git')



        # Create the module name if it doesn't exist, infer it from the repo name 
        if module == None:
            assert repo != None, 'repo must be specified if module is not specified'
            module = os.path.basename(repo).replace('.git','').replace(' ','_').replace('-','_').lower()
        
        # currently we are using the directory name as the module name
        if module_type == 'dir':
            c.mkdir(module_path, exist_ok=True)
        else:
            raise ValueError(f'Invalid module_type: {module_type}, options are dir, file')
        

        base_module = c.module(base)
        base_code = base_module.code()
        base_config = base_module.config()
        module = module.replace('/','_') # replace / with _ for the class name
        
        # define the module code and config paths
        module_config_path = f'{module_path}/{module}.yaml'
        module_code_path =f'{module_path}/{module}.py'
        module_code_lines = []
        class_name = module[0].upper() + module[1:] # capitalize first letter
        class_name = ''.join([m.capitalize() for m in module.split('_')])
        
        for code_ln in base_code.split('\n'):
            if all([ k in code_ln for k in ['class','c.Module', ')', '(']]):
                indent = code_ln.split('class')[0]
                code_ln = f'{indent}class {class_name}(c.Module):'
            module_code_lines.append(code_ln)
        module_code = '\n'.join(module_code_lines)
        c.put_text(module_code_path, module_code)
        c.save_yaml(module_config_path, base_config)
        
        c.update()

        return {'success': True, 'msg': f' created a new repo called {module}'}
        
    make_dir= mkdir

    @classmethod
    def filepath2text(cls, path:str = None):
        if path == None:
            path = c.root_path
        filepath2text = {}
        for filepath in c.glob(path):
            filepath2text[filepath] = c.get_text(filepath)
        return filepath2text
        

    @classmethod
    def model_max_gpu_memory(cls, model, *args, **kwargs):
        model_size = c.get_model_size(model)
        return c.max_gpu_memory(model_size,  *args, **kwargs)

    @classmethod
    def model_max_gpus(cls, model, *args, **kwargs):
        return list(c.model_max_gpu_memory(model,  *args, **kwargs).keys())

    infer_gpus = model_max_gpus


    @classmethod
    def max_gpu_memory(cls, memory:Union[str,int] = None,
                       mode:str = 'most_free', 
                       min_memory_ratio = 0.0,
                       reserve:bool = False, 
                       buffer_memory = '5gb',
                       free_gpu_memory: dict = None,
                       saturate:bool = False,
                       fmt:str = 'b',
                       decimals:int = 3,
                       **kwargs):

            
        
        
        memory = cls.resolve_memory(memory)
        min_memory = min_memory_ratio * memory
        buffer_memory = c.resolve_memory(buffer_memory) # to bytes
        
        assert memory > 0, f'memory must be greater than 0, got {memory}'
        free_gpu_memory = free_gpu_memory if free_gpu_memory else cls.free_gpu_memory(**kwargs)
        total_gpu_memory = sum(free_gpu_memory.values())
        # free_gpu_memory = {k:v for k,v in free_gpu_memory.items() if v > min_memory}
        gpus = list(free_gpu_memory.keys()) 
        total_gpu_memory = total_gpu_memory - buffer_memory*len(gpus)
        
        
        
        assert memory < total_gpu_memory, f'model size {memory} is larger than total gpu memory {total_gpu_memory}, over gpus {gpus}'
        unallocated_memory = memory
        # max_memory = {}
        max_memory = {}
        
        
        free_gpu_memory = {k:v-buffer_memory for k,v in free_gpu_memory.items()}
        
        
        selected_gpus = []
        gpu = None
        gpu_memory = 0
        while unallocated_memory > 0:
            if gpu_memory == 0:
                gpu = cls.most_free_gpu(free_gpu_memory=free_gpu_memory)
                gpu_memory =  free_gpu_memory[gpu]
            
            if gpu in max_memory:
                continue
            
            if gpu_memory < min_memory:
                continue
                
  
            allocated_memory = min(gpu_memory, unallocated_memory)
            unallocated_memory -= allocated_memory
            max_memory[gpu] = allocated_memory
            free_gpu_memory[gpu] -= allocated_memory
            gpu_memory = free_gpu_memory[gpu]
        max_memory = {k:int(v) for k,v in max_memory.items() if v > 0}
        
        if reserve:
            
            cls.reserve_gpu_memory(max_memory)
            
            
        if saturate:
            free_gpu_memory = cls.free_gpu_memory()
            max_memory = {gpu:free_gpu_memory[gpu] for gpu in max_memory.keys()}
            
            
        max_memory = {k:c.round_decimals(c.format_data_size(v, fmt=fmt), decimals=decimals) for k,v in max_memory.items()}
        
        return max_memory
            

    @classmethod
    def resolve_module(cls, module=None):
        if module == None:
            module = cls
        if isinstance(module, str):
            module = c.module(module)
        return module


    thread_map = {}

    @classmethod
    def resolve_fn(cls, fn:str, seperator=':'):
        if seperator in fn:
            # module:fn
            module, fn = fn.split(seperator)
            module = c.module(module)
        else:
            module = cls
        # get the mdoule function
        fn = getattr(module, fn)
        
        return fn

            
            
    @classmethod
    def resolve_memory(cls, memory: Union[str, int, float]) -> str:
                    
        scale_map = {
            'kb': 1e3,
            'mb': 1e6,
            'gb': 1e9,
            'b': 1,
        }
        if isinstance(memory, str):
            scale_found = False
            for scale_key, scale_value in scale_map.items():
                
                
                if isinstance(memory, str) and memory.lower().endswith(scale_key):
                    memory = int(int(memory[:-len(scale_key)].strip())*scale_value)
                    
    
                if type(memory) in [float, int]:
                    scale_found = True
                    break
                    
        assert type(memory) in [float, int], f'memory must be a float or int, got {type(memory)}'
        return memory
            

    @classmethod
    def reserve_gpus(cls,gpu_memory: Union[Dict, str, int, float], refresh:bool = False, root=True, **kwargs):
        reserved_gpu_memory = {} if refresh else cls.reserved_gpus()
        if type(gpu_memory) in [int, float, str]:
            gpu_memory = cls.max_gpu_memory(gpu_memory, **kwargs)
        for  gpu, memory in gpu_memory.items():
            memory = cls.resolve_memory(memory) 
            gpu = int(gpu)
            if gpu in reserved_gpu_memory:
                reserved_gpu_memory[gpu] += memory
            else:
                reserved_gpu_memory[gpu] = memory
        cls.put('reserved_gpu_memory', reserved_gpu_memory, root=root)
        return reserved_gpu_memory
    
    @classmethod
    def reserved_gpus(cls,*args, **kwargs) -> Dict[str, int]:
        reserved_gpus = cls.get('reserved_gpu_memory', {}, root=True)
        reserved_gpus = {k:int(v) for k,v in reserved_gpus.items() if v > 0} 
        reserved_gpus = {int(k):int(v) for k,v in reserved_gpus.items()}
        return reserved_gpus  
    
    @classmethod
    def unreserve_gpus(cls,gpu_memory: Union[dict] = None,*args,  **kwargs):
        if gpu_memory is None:
            reserved_gpu_memory = {}
        else:
            reserved_gpu_memory =cls.reserved_gpus()
            for  gpu, memory in gpu_memory.items():
                memory = cls.resolve_memory(memory)
    
                if gpu in reserved_gpu_memory:
                    if memory == -1:
                        memory = reserved_gpu_memory[gpu]
                    reserved_gpu_memory[gpu] -= memory
                
        c.print(f'unreserving {gpu_memory}')
        reserved_gpu_memory = {k:v for k,v in reserved_gpu_memory.items() if v > 0}
        cls.put('reserved_gpu_memory', reserved_gpu_memory, root=True)
        return cls.reserved_gpus()

    release_gpus = unleash_gpus =  unreserve_gpus
    reserve_gpu_memory = reserve_gpus
    unreserve_gpu_memory = unreserve_gpus

    def link_cmd(cls, old, new):
        
        link_cmd = cls.get('link_cmd', {})
        assert isinstance(old, str), old
        assert isinstance(new, str), new
        link_cmd[new] = old 
        
        cls.put('link_cmd', link_cmd)
    
    # @classmethod
    # def remote(cls, name:str = None, remote :str = False,**remote_kwargs):
    #     def decorator(fn):
    #         if name is None:
    #             name = fn.__name__
    #         def inner_function(**kwargs):
    #             remote = kwargs.pop('remote', remote)
    #             if remote:
    #                 kwargs['remote'] = False
    #                 return cls.launch(fn=fn, kwargs=kwargs, name=name, **remote_kwargs)
    #             else:
    #                 return fn(**kwargs)
                    
    #         # Return the inner function (wrapper)
    #         return inner_function
    
    #     # Return the decorator function
    #     return decorator


    @classmethod
    def remote_fn(cls, 
                    fn: str='train', 
                    module: str = None,
                    args : list = None,
                    kwargs : dict = None, 
                    locals = None,
                    name : str =None,
                    tag: str = None,
                    refresh : bool =True,
                    tag_seperator : str = '::',):

        if locals != None:
            kwargs = c.locals2kwargs(locals)
        
        if len(fn.split('.'))>1:
            module = '.'.join(fn.split('.')[:-1])
            fn = fn.split('.')[-1]
            
        kwargs = kwargs if kwargs else {}
        args = args if args else []
        
        

        if name == None:
            module_path = cls.resolve_module(module).module_path()
            name = f"{module_path}{tag_seperator}{fn}"
            if tag != None:
                name = f'{name}{tag_seperator}{tag}'

        if 'remote' in kwargs:
            kwargs['remote'] = False
            
        cls.launch(fn=fn, 
                   module = module,
                    kwargs=kwargs,
                    refresh=refresh,
                    name=name)

    rfn = remote_fn
    @classmethod
    def choice(cls, options:Union[list, dict])->list:
        import random
        options = c.copy(options) # copy to avoid changing the original
        if len(options) == 0:
            return None
        if isinstance(options, dict):
            options = list(options.values())

        assert isinstance(options, list),'options must be a list'
        return random.choice(options)

    @classmethod
    def chown(cls, path:str = None, sudo:bool =True):
        path = cls.resolve_path(path)
        user = c.env('USER')
        cmd = f'chown -R {user}:{user} {path}'
        c.cmd(cmd , sudo=sudo, verbose=True)
        return {'success':True, 'message':f'chown cache {path}'}

    @classmethod
    def chown_cache(cls, sudo:bool = True):
        return c.chown(c.cache_path(), sudo=sudo)
        
    
    
    @classmethod
    def colors(cls):
        return ['black', 'red', 'green', 'yellow', 'blue', 'magenta', 'cyan', 'white', 'bright_black', 'bright_red', 'bright_green', 'bright_yellow', 'bright_blue', 'bright_magenta', 'bright_cyan', 'bright_white']
    colours = colors
    @classmethod
    def random_color(cls):
        import random
        return random.choice(cls.colors())

    random_colour = random_color
    @classmethod
    def random_float(cls, min=0, max=1):
        import random
        return random.uniform(min, max)


    @classmethod
    def random_ratio_selection(cls, x:list, ratio:float = 0.5)->list:
        
        
        import random
        if type(x) in [float, int]:
            x = list(range(int(x)))
        assert len(x)>0
        if ratio == 1:
            return x
        assert ratio > 0 and ratio <= 1
        random.shuffle(x)
        k = max(int(len(x) * ratio),1)
        return x[:k]

    default_tag = 'base'
    @property
    def tag(self):
        tag = None
        if not hasattr(self, 'config') or not isinstance(self.config, dict):
            self.config = c.dict2munch({})
        if 'tag' in self.config:
            tag = self.config['tag']
        return tag
    @tag.setter
    def tag(self, value):
        if not hasattr(self, 'config') or not isinstance(self.config, dict):
            self.config = c.dict2munch({})
        self.config['tag'] = value
        return value
        
    
    @classmethod
    def tags(cls):
        return ['alice', 'bob', 'chris', 'dan', 'fam', 'greg', 'elon', 'huck']
    
    @classmethod
    def rand_tag(cls):
        return cls.choice(cls.tags())
    
    @classmethod
    def gather(cls,jobs:list, mode='asyncio', loop=None, timeout = 20)-> list:
        if not isinstance(jobs, list):
            singleton = True
            jobs = [jobs]
        else:
            singleton = False
        assert isinstance(jobs, list)
        if mode == 'asyncio':
            if loop == None:
                loop = c.get_event_loop()
            results = loop.run_until_complete(asyncio.wait_for(asyncio.gather(*jobs), timeout=timeout))
        else:
            raise NotImplementedError

        if singleton:
            return results[0]
        return results

    @classmethod
    def split_gather(cls,jobs:list, n=3,  **kwargs)-> list:
        if len(jobs) < n:
            return c.gather(jobs, **kwargs)
        gather_jobs = [asyncio.gather(*job_chunk) for job_chunk in c.chunk(jobs, num_chunks=n)]
        gather_results = c.gather(gather_jobs, **kwargs)
        results = []
        for gather_result in gather_results:
            results += gather_result
        
        return results
    @classmethod
    def addresses(cls, *args, **kwargs) -> List[str]:
        return list(c.namespace(*args,**kwargs).values())

    @classmethod
    def address_exists(cls, address:str) -> List[str]:
        addresses = cls.addresses()
        return address in addresses
        
    @classmethod
    def task(cls, fn, timeout=1, mode='asyncio'):
        
        if mode == 'asyncio':
            assert callable(fn)
            future = asyncio.wait_for(fn, timeout=timeout)
            return future
        else:
            raise NotImplemented
        

    @staticmethod
    def is_ss58(address):
        # Check address length
        if len(address) != 47:
            return False
        
        # Check prefix
        network_prefixes = ['1', '2', '5', '7']  # Add more prefixes as needed
        if address[0] not in network_prefixes:
            return False
        
        # Verify checksum
        encoded = '0123456789ABCDEFGHJKLMNPQRSTUVWXYZabcdefghijkmnopqrstuvwxyz'
        address_without_checksum = address[:-1]
        checksum = address[-1]
        address_hash = 0
        for char in address_without_checksum:
            address_hash = address_hash * 58 + encoded.index(char)
        
        # Calculate the expected checksum
        expected_checksum = encoded[address_hash % 58]
        
        # Compare the expected checksum with the provided checksum
        if expected_checksum != checksum:
            return False
        
        return True
 
    @staticmethod
    def is_mnemonic(s: str) -> bool:
        import re
        # Match 12 or 24 words separated by spaces
        pattern = r'^(\w+\s){11}\w+(\s\w+){11}$|^(\w+\s){23}\w+$'
        return bool(re.match(pattern, s))

        
    @staticmethod   
    def is_private_key(s: str) -> bool:
        import re
        # Match a 64-character hexadecimal string
        pattern = r'^[0-9a-fA-F]{64}$'
        return bool(re.match(pattern, s))

        
    @classmethod
    def mv(cls, path1, path2):
        import shutil
        path1 = cls.resolve_path(path1)
        path2 = cls.resolve_path(path2)
        assert os.path.exists(path1), path1
        if not os.path.isdir(path2):
            path2_dirpath = os.path.dirname(path2)
            if not os.path.isdir(path2_dirpath):
                os.makedirs(path2_dirpath, exist_ok=True)
        shutil.move(path1, path2)
        return path2

        
        
    @classmethod
    def cp(cls, path1:str, path2:str, refresh:bool = False):
        import shutil
        # what if its a folder?
        assert os.path.exists(path1), path1
        if refresh == False:
            assert not os.path.exists(path2), path2
        
        path2_dirpath = os.path.dirname(path2)
        if not os.path.isdir(path2_dirpath):
            os.makedirs(path2_dirpath, exist_ok=True)
            assert os.path.isdir(path2_dirpath), f'Failed to create directory {path2_dirpath}'

        if os.path.isdir(path1):
            shutil.copytree(path1, path2)


        elif os.path.isfile(path1):
            
            shutil.copy(path1, path2)
        else:
            raise ValueError(f'path1 is not a file or a folder: {path1}')
        return path2
    
    
    @classmethod
    def get_sample_schema(cls, x:dict) -> dict:
        import torch
        '''
        
        '''
        sample_schema = {}
        for k,v in x.items():
            if isinstance(v, torch.Tensor):
                sample_schema = dict(
                    shape=list(v.shape),
                    dtype= str(v.dtype)
                )
        return sample_schema    
    

    
    @classmethod
    def learn(cls, *args, **kwargs):
        return c.module('model.hf').learn(*args, **kwargs)
        
    @classmethod
    def mine(cls,*args, **kwargs):
        kwargs['remote'] = kwargs.get('remote', True)
        return c.module('bittensor').mine(*args, **kwargs)
    
    @classmethod
    def train_fleet(cls, *args, **kwargs):
        kwargs['remote'] = kwargs.get('remote', True)
        return c.module('model.hf').train_fleet(*args, **kwargs)
    
    @classmethod
    def miners(cls, *args, **kwargs):
        return c.module('bittensor').miners(*args, **kwargs)
    
    @classmethod
    def check_miners(cls, *args, module='bittensor', **kwargs):
        return c.module(module).check_miners( *args, **kwargs)
    
    
    @classmethod
    def shuffle(cls, x:list)->list:
        import random
        if len(x) == 0:
            return x
        random.shuffle(x)
        return x
    

    @classmethod
    def pull(cls, stash:bool = True):
        if stash:
            cls.cmd('git stash')
        return cls.cmd('git pull')

    # @classmethod
    # def push(cls, msg):
    #     return c.cmd(f'git add .; git commit -m "{msg}"; git push;')
    
    @classmethod
    def push(cls, msg='update'):
        cls.cmd(f'git add .')
        cls.cmd(f'git commit -m "{msg}"', bash=True)
        cls.cmd(f'git push')

    
    @classmethod
    def make_pull(cls):
        return cls.cmd('make pull')
    
    
    @staticmethod
    def encode_topk( forward_response_tensor: 'torch.Tensor' , topk:int=4096) -> 'torch.Tensor':
        import torch
        """ Returns topk tokens/probabilities given unnormalized logits as input. """

        #import ipdb; ipdb.set_trace()

        logits = forward_response_tensor  # unnormalized logit scores: [batch_size, sequence_len, vocab_size]
        probs = torch.softmax(logits, dim=-1).to(torch.float32)  # normalized probabilities: [batch_size, sequence_len, vocab_size]

        topk_indices = torch.argsort(probs, dim=-1, descending=True)[...,:topk]
        # topk_values, topk_indices = torch.topk(probs, topk) # topk probs and indices: [batch_size, sequence_len, topk]

        topk_values = probs.gather( index=topk_indices, dim=-1)
        encoded_probs = torch.cat([topk_values, topk_indices], dim=-1)  # [batch_size, sequence_len, topk + topk]
        return encoded_probs  # [batch_size, sequence_len, topk + topk]

    # @staticmethod
    # def private_key_to_mnemonic(private_key):
    #     # Convert the public key to a hex string
    #     public_key_hex = substrate.keccak_256(private_key).hex()

    #     # Convert the public key hex to a mnemonic
    #     mnemonic = bip39.mnemonic_from_entropy(public_key_hex)

    #     return mnemonic
    
    @classmethod
    def docker_ps(cls, sudo=True):
        return cls.cmd('docker ps', sudo=True)
    dps = docker_ps
    
    '''
    SSH LAND
    '''

    @classmethod
    def add_ssh_key(cls,public_key:str, authorized_keys_file:str='~/authorized_keys'):
        authorized_keys_file = os.path.expanduser(authorized_keys_file)
        with open(authorized_keys_file, 'a') as auth_keys_file:
            auth_keys_file.write(public_key)
            auth_keys_file.write('\n')
            
        c.print('Added the key fam')
        
    @classmethod
    def ssh_authorized_keys(cls, authorized_keys_file:str='~/.ssh/authorized_keys'):
        authorized_keys_file = os.path.expanduser(authorized_keys_file)
        return cls.get_text(authorized_keys_file)

    @staticmethod
    def get_public_key_from_file(public_key_file='~/.ssh/id_rsa.pub'):
        public_key_file = os.path.expanduser(public_key_file)
        os.path.exists(public_key_file), f'public key file {public_key_file} does not exist'
        with open(public_key_file, 'r') as key_file:
            public_key_data = key_file.read().strip()

        # Extract the public key from the data
        public_key = None
        if public_key_data.startswith("ssh-rsa"):
            public_key = public_key_data

        return public_key
        
    ssh_path = os.path.expanduser('~/.ssh/id_rsa.pub')

    @classmethod
    def resolve_ssh_path(cls, ssh_path=None):
        if ssh_path is None:
            ssh_path = cls.ssh_path
        return os.path.expanduser(ssh_path)
    @classmethod
    def ssh_pubkey(cls,ssh_path=None):
        ssh_path = cls.resolve_ssh_path(ssh_path)
        return cls.get_text(ssh_path)
    @classmethod
    def generate_ssh_key_pair(cls, path=None,
                            passphrase=None):
        c.ensure_lib('paramiko')
        path = cls.resolve_ssh_path(path)
        import paramiko
        key = paramiko.RSAKey.generate(bits=2048)

        # Save the private key to a file
        key.write_private_key_file(path, password=passphrase)

        # Save the public key to a file
        with open(path, "w") as pub_key_file:
            pub_key_file.write(f"{key.get_name()} {key.get_base64()}")
        
        return cls.ssh_pubkey(path) 

    @classmethod
    def ssh_key(cls, key_file=os.path.expanduser('~/.ssh/id_rsa'),
                            passphrase=None):
        c.ensure_lib('paramiko')
        import paramiko
        key = paramiko.RSAKey.generate(bits=2048)

        # Save the private key to a file
        key.write_private_key_file(key_file, password=passphrase)

        # Save the public key to a file
        ssh_key_path = f"{key_file}.pub"
        with open(ssh_key_path, "w") as pub_key_file:
            pub_key_file.write(f"{key.get_name()} {key.get_base64()} Generated by Python")
        
        c.print(f"SSH key pair generated and saved to {ssh_key_path}")

    @classmethod
    def miner(cls, 
              api_key = None, 
              wallet = 'ensemble.vali',
              miner = '~/commune/bittensor/neurons/text/prompting/miners/openai/neuron.py',
              port=2012,
              network = 'finney',
              netuid = 1,
              *args, **kwargs):
        miner = os.path.expanduser(miner)
        api_key = api_key or os.environ.get('OPENAI_API_KEY')
        wallet_name, wallet_hotkey = wallet.split('.')
        name = f'miner::{wallet}::{network}::{netuid}'
        command = f"pm2 start {miner} --name {name} --interpreter python3 -- --wallet.name {wallet_name} --wallet.hotkey {wallet_hotkey} --axon.port {port} --openai.api_key {api_key} --neuron.no_set_weights --subtensor.network {network} --netuid {netuid} --logging.debug"
        cls.cmd(command)
        c.print({'msg': f"Started miner {name} on port {port}"})
        
        
    @staticmethod
    def reverse_map(x:dict)->dict:
        '''
        reverse a dictionary
        '''
        return {v:k for k,v in x.items()}

    @classmethod
    def pd(cls):
        '''
        import pandas
        '''
        return cls.import_module('pandas')

    @classmethod
    def df(cls, *args, **kwargs):
        df =  cls.import_object('pandas.DataFrame')
        if len(args) > 0 or len(kwargs) > 0:
            df = df(*args, **kwargs)
        return df

    @classmethod
    def torch(cls):
        return cls.import_module('torch')

    @classmethod
    def tensor(cls, *args, **kwargs):
        return cls.import_object('torch.tensor')(*args, **kwargs)

    @staticmethod
    def json2df(json_data):
        """
        Convert JSON data to a pandas DataFrame.
        
        Args:
            json_data (str): JSON data representing a DataFrame.
            
        Returns:
            pandas.DataFrame: DataFrame created from the JSON data.
        """
                
        import pandas as pd
        import json
        dataframe = pd.read_json(json_data)
        return dataframe
    
    @staticmethod
    def ss58_encode(*args, **kwargs):
        from scalecodec.utils.ss58 import ss58_encode, ss58_decode
        return ss58_encode(*args, **kwargs)
    @staticmethod
    def ss58_decode(*args, **kwargs):
        from scalecodec.utils.ss58 import  ss58_decode
        return ss58_decode(*args, **kwargs)

    @classmethod
    def fn2str(cls,search = None,  code = True, defaults = True, **kwargs):
        schema = cls.schema(search=search, code=code, defaults=defaults)
        fn2str = {}
        for k,v in schema.items():
            fn2str[k] = c.python2str(v)
            
        return fn2str
    @classmethod
    def fn2hash(cls, *args, mode='sha256', **kwargs):
        fn2hash = {}
        for k,v in cls.fn2str(*args, **kwargs).items():
            fn2hash[k] = c.hash(v,mode=mode)
        return fn2hash
    
        
    @classmethod
    def module2fn2str(self, code = True, defaults = False, **kwargs):
        module2fn2str = {  }
        for module in c.modules():
            try:
                module_class = c.module(module)
                if hasattr(module_class, 'fn2str'):
                    module2fn2str[module] = module_class.fn2str(code = code,                                          defaults = defaults, **kwargs)
            except:
                pass
        return module2fn2str


    @classmethod
    def stwrite(self, *args, **kwargs):
        import streamlit as st
        st.write(*args, **kwargs)
        
    # TAG CITY     
        
    def set_tag(self, tag:str,default_tag:str='base'):
        if tag == None:
            tag = default_tag
        self.tag = tag
        return default_tag
        
    def resolve_tag(self, tag:str=None, default_tag='base'):
        if tag == None:
            tag = self.tag
        if tag == None:
            tag = default_tag
        assert tag != None
        return tag
    def resolve_tag_path(self, tag=None): 
        tag = self.resolve_tag(tag)
        return self.resolve_path(tag)
    
    @classmethod
    def python2types(cls, d:dict)-> dict:
        return {k:str(type(v)).split("'")[1] for k,v in d.items()}
    
    @staticmethod
    def echo(x):
        return x
    
    @staticmethod
    def get_files_code(directory):
        import os
        code_dict = {}

        for root, dirs, files in os.walk(directory):
            for file in files:
                file_path = os.path.join(root, file)
                relative_path = os.path.relpath(file_path, directory)

                with open(file_path, 'r') as f:
                    code = f.read()
                    code_dict[relative_path] = code

        return code_dict
    
    @classmethod
    def pool(cls , n=5, **kwargs):
        for i in range(n):
            cls.serve(tag=str(i), **kwargs)
        

    @classmethod
    def classify_methods(cls, obj= None):
        obj = obj or cls
        method_type_map = {}
        for attr_name in dir(obj):
            method_type = None
            try:
                method_type = cls.classify_method(getattr(obj, attr_name))
            except Exception as e:
                continue
        
            if method_type not in method_type_map:
                method_type_map[method_type] = []
            method_type_map[method_type].append(attr_name)
        
        return method_type_map


    @classmethod
    def resolve_fn(cls,fn, obj=None, ensure_exists:bool=True):
        if obj is None:
            obj = cls
        if isinstance(fn, str):
            if hasattr(obj, fn):
                fn = getattr(obj, fn)  
            else:
                if ensure_exists:
                    raise Exception(f"Object {obj} does not have attribute {fn}")
        return fn
    
    @classmethod
    def get_function_args(cls, fn):
        fn = cls.resolve_fn(fn)
        args = inspect.getfullargspec(fn).args
        return args
    
    fn_args = get_fn_args =  get_function_args
    
    @classmethod
    def classify_method(cls, fn):
        fn = cls.resolve_fn(fn)
        args = cls.get_function_args(fn)
        if len(args) == 0:
            return 'static'
        elif args[0] == 'self':
            return 'self'
        else:
            return 'class'
    
    @classmethod
    def build(cls, *args, **kwargs): 
        return c.module('docker').build(*args, **kwargs)
    @classmethod
    def has_gpus(cls): 
        return bool(len(c.gpus())>0)
    
    @classmethod
    def up(cls): 
        docker = c.module('docker')
        path = docker.get_compose_path('commune')
        compose = docker.get_compose(path)

        # create temporary compose file to toggle gpu options
        if not c.has_gpus():
            del compose['services']['commune']['deploy']
        tmp_path = path.replace('docker-compose', 'docker-compose-tmp')
        c.save_yaml(tmp_path, compose)

        docker.compose(tmp_path, compose = compose)
        c.rm(tmp_path)
        # return c.compose('commune')

    @classmethod
    def compose(cls, *args, **kwargs):
        return c.module('docker').compose(*args, **kwargs)


    @classmethod
    def ps(cls, *args, **kwargs):
        return c.module('docker').ps(*args, **kwargs)

    @classmethod
    def play(cls):
        c.print(c.rm_key('brodfdf'))
        

    @staticmethod
    def get_parents(obj) -> List[str]:
        cls = resolve_class(obj)
        return list(cls.__mro__[1:-1])

    @staticmethod
    def get_parent_functions(cls) -> List[str]:
        parent_classes = get_parents(cls)
        function_list = []
        for parent in parent_classes:
            function_list += get_functions(parent)

        return list(set(function_list))

    @classmethod
    def is_property(cls, fn: 'Callable') -> bool:
        '''
        is the function a property
        '''
        fn = cls.resolve_fn(fn,ensure_exists=False)
        return isinstance(fn, property)

    @classmethod
    def property_fns(cls) -> bool:
        '''
        Get a list of property functions in a class
        '''
        return [fn for fn in dir(cls) if cls.is_property(fn)]

    @classmethod
    def get_functions(cls, obj: Any = None,
                      include_parents:bool=False, 
                      include_hidden:bool = False) -> List[str]:
        '''
        Get a list of functions in a class
        
        Args;
            obj: the class to get the functions from
            include_parents: whether to include the parent functions
            include_hidden: whether to include hidden functions (starts and begins with "__")
        '''
        
        if obj == None:
            obj = cls
        
        if isinstance(obj, str):
            obj = c.module(obj)
    
        functions = []
        parent_functions = [] 

        if include_parents:
            dir_list = dir(obj)
        else:
            # this only has atrributes for the child class
            dir_list = obj.__dict__.keys()

        for fn_name in dir_list:
            fn_obj = getattr(obj, fn_name)
            if not callable(fn_obj):
                continue
            
            # skip hidden functions if include_hidden is False
            if (include_hidden==False) and (fn_name.startswith('__') and fn_name.endswith('__')):
                
                if fn_name != '__init__':
                    continue
    
            # if the function is in the parent class, skip it
            if  (fn_name in parent_functions) and (include_parents==False):
                continue

            # if the function is a property, skip it
            if hasattr(type(obj), fn_name) and \
                isinstance(getattr(type(obj), fn_name), property):
                continue
            
            # if the function is callable, include it
            if callable(getattr(obj, fn_name)):
                functions.append(fn_name)
                            
            
        return functions



    @classmethod
    def get_class_methods(cls: Union[str, type], obj = None)-> List[str]:
        '''
        Gets the class methods in a class
        '''
        if obj is None:
            obj = cls
            
        functions =  c.get_functions(cls)
        signature_map = {}
        for f in functions:
            if f.startswith('__'):
                continue
            signature_map[f] = cls.get_function_args(getattr(cls, f)) 

        return [k for k, v in signature_map.items() if 'self' not in v]

    @classmethod
    def get_self_methods(cls: Union[str, type], obj=None):
        '''
        Gets the self methods in a class
        '''
        obj = obj or cls
        functions =  c.get_functions(obj)
        signature_map = {f:cls.get_function_args(getattr(obj, f)) for f in functions}
        return [k for k, v in signature_map.items() if 'self' in v]
    
    self_methods = self_fns = get_self_methods

    @classmethod
    def get_static_methods(cls: Union[str, type], obj=None):
        '''
        Gets the self methods in a class
        '''
        obj = obj or cls
        functions =  c.get_functions(obj)
        signature_map = {f:cls.get_function_args(getattr(obj, f)) for f in functions}
        return [k for k, v in signature_map.items() if not ('self' in v or 'cls' in v)]
    
    static_meethods = static_fns = get_static_methods
    
    @classmethod
    def get_method_type(cls, fn):
        return cls.get_function_signature( fn)
        

    @classmethod
    def get_function_signature(cls, fn) -> dict: 
        '''
        get the signature of a function
        '''
        if isinstance(fn, str):
            fn = getattr(cls, fn)
        
        import inspect
        return dict(inspect.signature(fn)._parameters)

    @staticmethod
    def get_function_input_variables(fn)-> dict:
        return list(c.get_function_signature(fn).keys())

    @classmethod
    def get_function_defaults(cls, fn):
        import inspect
        
        fn = cls.resolve_fn(fn)
        function_defaults = dict(inspect.signature(fn)._parameters)
        for k,v in function_defaults.items():
            if v._default != inspect._empty and  v._default != None:
                function_defaults[k] = v._default
            else:
                function_defaults[k] = None

        return function_defaults


        
        
    @staticmethod
    def is_class(obj):
        '''
        is the object a class
        '''
        return type(obj).__name__ == 'type'


    @staticmethod
    def resolve_class(obj):
        '''
        resolve class of object or return class if it is a class
        '''
        if c.is_class(obj):
            return obj
        else:
            return obj.__class__
    @staticmethod
    def is_full_function(fn_schema):

        for mode in ['input', 'output']:
            if len(fn_schema[mode]) > 0:
                for value_key, value_type in fn_schema[mode].items():
                    if value_type == None:
                        return None
            else:
                return None
        return fn_schema 

    @staticmethod
    def try_n_times(fn, max_trials:int=10, args:list=[],kwargs:dict={}):
        assert isinstance(fn, callable)
        for t in range(max_trials):
            try:
                result = fn(*args, **kwargs)
                return result
            except Exception as e:
                continue
        raise(e)

    @classmethod
    def has_fn(cls,fn_name, obj = None):
        if obj == None:
            obj = cls
        return callable(getattr(obj, fn_name, None))

    @staticmethod
    def try_fn_n_times(fn, kwargs:Dict, try_count_limit: int = 10):
        '''
        try a function n times
        '''
        try_count = 0
        return_output = None
        while try_count < try_count_limit:
            try:
                return_output = fn(**kwargs)
                break
            except RuntimeError:
                try_count += 1
        return return_output
    
    
    @classmethod
    def jload(cls, json_string):
        import json
        return json.loads(json_string.replace("'", '"'))
    
    @classmethod
    def bro(cls, x):
        return x
    
    
    @classmethod
    def giturl(cls):
        return c.cmd('git remote -v').split('\n')[0].split('\t')[1].split(' ')[0]
    

    @classmethod
    def my_modules(cls, *args, **kwargs):
        return c.module('subspace')().my_modules(*args, **kwargs)
    @classmethod
    def my_stake(cls, *args, **kwargs):
        return c.module('subspace')().my_stake(*args, **kwargs)

    @classmethod
    def my_staketo(cls, *args, **kwargs):
        return c.module('subspace')().my_staketo(*args, **kwargs)

    @classmethod
    def my_stakefrom(cls, *args, **kwargs):
        return c.module('subspace')().my_stakefrom(*args, **kwargs)

    @classmethod
    def my_tokens(cls, *args, **kwargs):
        return c.module('subspace')().my_tokens(*args, **kwargs)
    
    my_value = my_tokens
    
    @classmethod
    def partial(cls, fn, *args, **kwargs):
        from functools import partial
        return partial(fn, *args, **kwargs)
        
        
    @staticmethod
    def sizeof( obj):
        import sys
        type_str = c.type_str(obj)
        sizeof = 0
        if isinstance(obj, dict):
            for k,v in obj.items():
                sizeof +=  c.sizeof(k) + c.sizeof(v)
        elif isinstance(obj, list):
            for v in obj:
                sizeof += c.sizeof(v)
        elif any([k.lower() in c.type_str(obj).lower() for k in ['torch', 'Tensor'] ]):

            sizeof += c.get_tensor_size(obj)
        else:
            sizeof += sys.getsizeof(obj)
                
        return sizeof
    
    @classmethod
    def code(cls, module = None, *args, **kwargs):
        module = cls.resolve_module(module)
        path = module.pypath()
        text =  c.get_text( module.pypath(), *args, **kwargs)
        return text
        

    @classmethod
    def get_text_line(cls, module = None, *args, **kwargs):
        module = cls.resolve_module(module)
        return c.get_text_line( module.pypath(), *args, **kwargs)
    pycode = code
    @classmethod
    def codehash(cls,  *args, **kwargs):
        code = cls.code(*args, **kwargs)
        return c.hash(code)
    chash = pyhash = codehash
    @classmethod
    def match_module_hash(cls, hash:str, module:str=None, *args, **kwargs):
        '''
        match the hash of a module
        '''
        
        if module != None:
            module = c.module(module)
        else:
            module = cls
        return module.script_hash(*args, **kwargs) == hash
    
    @classmethod
    def find_code_line(cls, search:str, code:str = None):
        if code == None:
            code = cls.code() # get the code
        found_lines = [] # list of found lines
        for i, line in enumerate(code.split('\n')):
            if search in line:
                found_lines.append({'idx': i, 'text': line})
        if len(found_lines) == 0:
            return None
        elif len(found_lines) == 1:
            return found_lines[0]['idx']
        return found_lines
    
    
    
    def ensure_self_attr(self, attr, default=None):
        if not hasattr(self, attr):
            setattr(self, attr, default)
    @classmethod
    def ensure_class_attr(cls, attr, default=None):
        if not hasattr(cls, attr):
            setattr(cls, attr, default)

    tokenizer_cache = {}
    @classmethod
    def tokenizer(cls, tokenizer='gpt2', cache = True,  **kwargs):
        if cache and tokenizer in cls.tokenizer_cache:
            return cls.tokenizer_cache[tokenizer]
        from transformers import AutoTokenizer
        tokenizer_obj =  AutoTokenizer.from_pretrained(tokenizer,**kwargs)
        if cache:
            cls.tokenizer_cache[tokenizer] = tokenizer_obj
        return tokenizer_obj
        
    @classmethod
    def tokenize(cls, text, tokenizer='gpt2', *args, **kwargs):
        return cls.tokenizer(tokenizer, *args, **kwargs).encode(text)
    @classmethod
    def detokenize(cls, tokens, tokenizer='gpt2', *args, **kwargs):
        return cls.tokenizer(tokenizer, *args, **kwargs).decode(tokens)

    @classmethod
    def num_tokens(cls, text, **kwargs):
        return len(cls.tokenize(text, **kwargs))

    
    def generate_completions(self, past_tokens = 10, future_tokens = 10, tokenizer:str='gpt2', mode:str='lines', **kwargs):
        code = self.code()
        code_lines = code.split('\n')
        c.tokenizer()
        if mode == 'lines':
            code_lines
        else:
            raise ValueError(f'unknown mode {mode}')
        return 
    
    
    ## SUBSPACE FNS
    @classmethod
    def is_registered(cls, *args, **kwargs):
        return c.module('subspace')().is_registered(*args, **kwargs)
    
    @classmethod
    def transfer(cls, *args, **kwargs):
        return c.module('subspace')().transfer(*args, **kwargs)

    send = transfer

    @classmethod
    def block(self, *args, **kwargs):
        return c.module('subspace')().block

    @classmethod
    def total_supply(self, *args, **kwargs):
        return c.module('subspace')().total_supply(*args, **kwargs)

    @classmethod
    def update_module(cls, *args, **kwargs):
        return c.module('subspace')().update_module(*args, **kwargs)

    def update_servers(self, *args, **kwargs):
        subspace = c.module('subspace')()
        for name, address in c.namespace(network='localf').items():
            subspace.update_module(name, address)
        return subspacec 
    
    @classmethod
    def vote(cls, *args, **kwargs):
        return c.module('subspace')().vote(*args, **kwargs)
    
    @classmethod
    def stake(cls, *args, **kwargs):
        return c.module('subspace')().stake(*args, **kwargs)
    @classmethod
    def get_stake(cls, *args, **kwargs):
        return c.module('subspace')().get_stake(*args, **kwargs)
    
    @classmethod
    def get_staketo(cls, *args, **kwargs):
        return c.module('subspace')().get_staketo(*args, **kwargs)
    
    @classmethod
    def get_stakefrom(cls, *args, **kwargs):
        return c.module('subspace')().get_stakefrom(*args, **kwargs)
    
    @classmethod
    def stake_multiple(cls, *args, **kwargs):
        return c.module('subspace')().stake_multiple(*args, **kwargs)

    @classmethod
    def stake_spread(cls, *args, **kwargs):
        return c.module('subspace')().stake_spread(*args, **kwargs)
    
    @classmethod
    def snap(cls, *args, **kwargs):
        return c.module('subspace')().snap(*args, **kwargs)   

    @classmethod
    def build_spec(cls, *args, **kwargs): 
        return c.module('subspace').build_spec(*args, **kwargs) 
    
    @classmethod
    def unstake(cls, *args, **kwargs):
        return c.module('subspace')().unstake(*args, **kwargs)
    
    @classmethod
    def my_modules(cls, *args, **kwargs):
        return c.module('subspace')().my_modules(*args, **kwargs)
    
    @classmethod
    def my_keys(cls, *args, **kwargs):
        return c.module('subspace')().my_keys(*args, **kwargs)
    wallets = my_keys

    @classmethod
    def balance(cls, *args, **kwargs):
        return c.module('subspace')().balance(*args, **kwargs)
    get_balance = balance
    
    @classmethod
    def my_balances(cls, *args, **kwargs):
        return c.module('subspace')().my_balances(*args, **kwargs)

    @classmethod
    def my_keys(cls, *args, **kwargs):
        return c.module('subspace')().my_keys(*args, **kwargs)
    
    @classmethod
    def key_info(cls, *args, **kwargs):
        return c.module('key').key_info(*args, **kwargs)

    @classmethod
    def key2mem(cls, *args, **kwargs):
        return c.module('key').key2mem(*args, **kwargs)
    @classmethod
    def key_info_map(cls, *args, **kwargs):
        return c.module('key').key_info_map(*args, **kwargs)
    

    @classmethod
    def name(cls, *args, **kwargs):
        return c.module('subspace')().name(*args, **kwargs)

    @property
    def key(self):
        if not hasattr(self, '_key'):
            self._key = c.get_key(self.server_name, create_if_not_exists=True)
        return self._key

    @key.setter
    def key(self, key):
        self._key = c.get_key(key)
        return self._key

    @classmethod
    def node_keys(cls, *args, **kwargs):
        return c.module('subspace').node_keys(*args, **kwargs)

    @classmethod
    def add_node(cls, *args, **kwargs):
        return c.module('subspace').add_node(*args, **kwargs)
    

    @classmethod   
    def infer_device_map(cls, 
                         model:str, 
                         max_memory: dict = None,
                         block_prefix : str = 'model.layers',
                         buffer_memory:float = '1gb', # 10GB buffer (bytes)
                         quantize:str = None, #
                         verbose: bool = False,
                         **kwargs,
                         ):
        if quantize in ['int8']: 
            quantize_factor = 0.5
        elif quantize in ['int4']:
            quantize_factor = 0.25
        elif quantize == None: 
            quantize_factor = 1
        model = c.resolve_model(model)
        param_size_map = c.params_size_map(model, block_prefix=block_prefix, **kwargs)
        
        free_gpu_memory = c.free_gpu_memory() if max_memory == None else max_memory
        buffer_memory  = c.resolve_memory(buffer_memory)
        device_map = {}
        gpu = None
        gpu_memory = 0
        unallocated_memory = sum(param_size_map.values())
        allocated_gpu_memory = {}
        
        gpu = None
        
        
        
        for param_key, param_size in param_size_map.items():            
            # find the most free gpu if gpu is None or if the gpu has less memory than the buffer memory
        
            if (gpu == None) or (free_gpu_memory[gpu] < buffer_memory) or (free_gpu_memory[gpu] < param_size):
                gpu = c.most_free_gpu( fmt='b', free_gpu_memory=free_gpu_memory)
                allocated_gpu_memory[gpu] = 0
            
            allocated_gpu_memory[gpu] += param_size
            free_gpu_memory[gpu] -= param_size
            unallocated_memory -= param_size
            device_map[param_key] = gpu
            
        c.print(allocated_gpu_memory, c.free_gpu_memory())
        assert unallocated_memory == 0, f'unallocated memory {unallocated_memory} != 0'
                
        return device_map
        
        
    @classmethod
    def snap(cls, *args, **kwargs):
        return c.module('subspace')().snap(*args, **kwargs)

    @classmethod
    def save(cls, *args, **kwargs):
        return c.module('subspace')().save(*args, **kwargs)
    
    def key2balance(self,  *args, **kwargs):
        return c.module('subspace')().key2balance( *args, **kwargs)
    
    def key2value(self,  *args, **kwargs):
        return c.module('subspace')().key2value( *args, **kwargs)

    def key2stake(self,  *args, **kwargs):
        return c.module('subspace')().key2balance( *args, **kwargs)

    def live_keys(self,  *args, **kwargs):
        return c.module('subspace')().live_keys( *args, **kwargs)
    def dead_keys(self,  *args, **kwargs):
        return c.module('subspace')().dead_keys( *args, **kwargs)


    @classmethod
    def my_balance(cls, *args, **kwargs):
        return c.module('subspace')().my_balance(*args, **kwargs)

    @classmethod
    def nodes(cls, *args, **kwargs):
        return c.module('subspace')().nodes(*args, **kwargs)
    @classmethod
    def kill_nodes(cls, *args, **kwargs):
        return c.module('subspace')().kill_nodes(*args, **kwargs)
    

    @classmethod
    def cj(cls, *args, **kwargs):
        return c.module('subspace')().cj(*args, **kwargs)
    j = cj
    
    @classmethod
    def watchdog(cls, *args, **kwargs):
        return c.module('subspace')().watchdog(*args, **kwargs)
    watch = watchdog
    @classmethod
    def n(self, *args, **kwargs):
        return c.module('subspace')().n(*args, **kwargs)
    
    @classmethod
    def upgrade_proto(cls, verbose:bool = True):
        c.cmd('pip install --upgrade protobuf', verbose=verbose)
        c.cmd('pip install --upgrade grpcio-tools', verbose=verbose)

    @classmethod
    def upgrade(cls, lib):
        c.cmd(f'pip install --upgrade {lib}', verbose=True)
        
    @classmethod
    def fix_proto(cls):
        cls.upgrade_proto()
        cls.build_proto()



    # SUBSPACE LAND

    @classmethod
    def register_servers(cls, *args, **kwargs):
        return c.module('subspace')().register_servers(*args, **kwargs)
    reg_servers = register_servers

    @classmethod
    def registered_servers(cls, *args, **kwargs):
        return c.module('subspace')().registered_servers(*args, **kwargs)
    reged_servers = registered_servers    
        
    @classmethod
    def unregistered_servers(cls, *args, **kwargs):
        return c.module('subspace')().unregistered_servers(*args, **kwargs)
    unreged_servers = unregistered_servers
        
    @classmethod
    def subnets(cls, *args, **kwargs):
        return c.module('subspace')().subnets(*args, **kwargs)
    
    @classmethod
    def subnet(cls, *args, **kwargs):
        return c.module('subspace')().subnet(*args, **kwargs)

    @classmethod
    def networth(cls, *args, **kwargs):
        return c.module('subspace')().networth(*args, **kwargs)
    total_tokens = networth
    @classmethod
    def key2balance(cls, *args, **kwargs):
        return c.module('subspace')().key2balance(*args, **kwargs)
    
    @classmethod
    def key2tokens(cls, *args, **kwargs):
        return c.module('subspace')().key2tokens(*args, **kwargs)
    @classmethod
    def key2stake(cls, *args, **kwargs):
        return c.module('subspace')().key2tokens(*args, **kwargs)

    @classmethod
    def key2stake(cls, *args, **kwargs):
        return c.module('subspace')().key2tokens(*args, **kwargs)
    
    
        
    
    @classmethod
    def build_proto(cls, *args, **kwargs):
        src_dir = c.root_path + '/module/server/proto'
        proto_path = src_dir + '/server.proto'
        cmd = f"python3 -m grpc.tools.protoc {proto_path}  -I {src_dir}  --python_out={src_dir} --grpc_python_out={src_dir}"
        c.cmd(cmd, verbose=True)
        
    @classmethod
    def update_network(cls, *args, **kwargs):
        return c.module('subspace')().update_network(*args, **kwargs)
    
    @classmethod
    def market_cap(cls, *args, **kwargs):
        return c.module('subspace')().market_cap(*args, **kwargs)
    mcap = market_cap
    @classmethod
    def n(cls, *args, **kwargs):
        return c.module('subspace')().n(*args, **kwargs)
    @classmethod
    def stats(cls, *args, **kwargs):
        t = c.timer()
        return c.module('subspace')().stats(*args, **kwargs)

    @classmethod
    def vali_stats(cls, *args, **kwargs):
        kwargs['return_all'] = True
        return c.module('vali').vali_stats(*args, **kwargs)
    vstats = vali_stats

    @classmethod
    def check_valis(cls, *args, **kwargs):
        return c.module('vali').check_valis(*args, **kwargs)
    
    @classmethod
    def check_servers(cls, *args, **kwargs):
        return c.module('subspace')().check_servers(*args, **kwargs)

    def my_stats(self, *args, **kwargs):
        return c.module('subspace')().my_stats(*args, **kwargs)

    @classmethod
    def register_dead_keys(cls, *args, **kwargs):
        return c.module('subspace')().register_dead_keys(*args, **kwargs)
    

    @classmethod
    def shortcuts(cls) -> Dict[str, str]:
        return c.getc('shortcuts')

    @classmethod
    def add_shortcut(cls, shortcut, name) -> Dict[str, str]:
        shortcuts =  c.getc('shortcuts')
        name2shortcut = c.reverse_map(shortcuts)
        if name in name2shortcut:
            del shortcuts[name2shortcut[name]]
        shortcuts[shortcut] = name
        c.putc('shortcuts', shortcuts)
        return {'success': True, 'msg': f'added shortcut ({shortcut} -> {name})'}

    @classmethod
    def resolve_shortcut(cls, name:str) -> str:
        return c.getc('shortcuts').get(name, name)
    
    @classmethod
    def model_menu(cls):
        return c.model_shortcuts()
    


    @classmethod
    def talk(cls , *args, module = 'model', num_jobs=1, timeout=6, **kwargs):
        jobs = []
        for i in range(num_jobs):
            model = c.connect(module, virtual=False)
            c.print('Selecting: ', model)
            job = model.async_forward(fn='talk', args=args, kwargs=kwargs)
            jobs += [job]

        results = c.gather(jobs, timeout=timeout)
        for r in results:
            if c.is_success(r):
                if isinstance(r, str) and len(r) > 0:
                    return r

        return 'Im sorry I dont know how to respond to that, can you rephrase that?'


    chat = talk


    def x(self, y=1):
        c.print('fam', y)

    @classmethod
    def ask(cls, *args, **kwargs):
        return c.module('model.hf').talk(*args, **kwargs)


    @classmethod
    def containers(cls):
        return c.module('docker').containers()



    @staticmethod
    def chunk(sequence:list = [0,2,3,4,5,6,67,],
            chunk_size:int=None,
            num_chunks:int= None):
        assert chunk_size != None or num_chunks != None, 'must specify chunk_size or num_chunks'
        if chunk_size == None:
            chunk_size = len(sequence) // num_chunks

        if chunk_size > len(sequence):
            return [sequence]
        if num_chunks == None:
            num_chunks = len(sequence) // chunk_size


        chunks = [[] for i in range(num_chunks)]
        for i, element in enumerate(sequence):
            idx = i % num_chunks
            chunks[idx].append(element)
        return chunks
    @classmethod
    def batch(cls, x: list, batch_size:int=8): 
        return c.chunk(x, chunk_size=batch_size)

    
    @classmethod 
    def chmod_scripts(cls):
        c.cmd(f'chmod +x {c.libpath}/scripts/*', verbose=True, bash=True)

    def install_docker_gpus(self):
        self.chmod_scripts()
        c.cmd('./scripts/nvidia_docker_setup.sh', cwd=self.libpath, verbose=True, bash=True)

    def install_docker(self):
        self.chmod_scripts()
        c.cmd('./scripts/install_docker.sh', cwd=self.libpath, verbose=True, bash=True)

    @classmethod
    def install_rust(cls, sudo=True) :
        cls.chmod_scripts()
        c.cmd('./scripts/install_rust_env.sh', cwd=cls.libpath, verbose=True, bash=True, sudo=sudo)

    @classmethod
    def install_npm(cls, sudo=True) :
        cls.chmod_scripts()
        c.cmd('./scripts/install_npm_env.sh', cwd=cls.libpath, verbose=True, bash=True, sudo=sudo)

    @classmethod
    def install_python(cls, sudo=True) :
        cls.chmod_scripts()
        c.cmd('./scripts/install_npm_env.sh', cwd=cls.libpath, verbose=True, bash=True, sudo=sudo)


    @classmethod
    def cache_result(cls, func):
        import functools
        
        def wrapper(*args, **kwargs):
            fn_name = func.__name__
            cache = kwargs.pop('cache', True)
            update = kwargs.pop('update', False)
            max_age = kwargs.pop('max_age', 60)

            if cache and not update:
                cls.get(fn_name, max_age=max_age, cache=cache)

            result = func(*args, **kwargs)
            
            if cache:
                cls.put(fn_name, result, cache=cache)

            return result

        return wrapper


    @classmethod
    def ss58_encode(cls, data:Union[str, bytes], ss58_format=42, **kwargs):
        from scalecodec.utils.ss58 import ss58_encode
        if type(data) is str:
            data = bytes.fromhex(data.replace('0x', ''))
        return ss58_encode(data, ss58_format=ss58_format, **kwargs)


    @classmethod
    def ss58_decode(cls, data:Union[str, bytes],**kwargs):
        from scalecodec.utils.ss58 import ss58_decode
        return ss58_decode(data,  **kwargs)


    @classmethod
    def random_tmp_file_path(cls, prefix='randomtempfile_utc'):
        return f"/tmp/{prefix}{c.time()}"

    @classmethod
    def name2compose(self, **kwargs):
        return c.module('docker').name2compose(**kwargs)



    @classmethod
    def generator(cls):
        for i in range(10):
            yield i

    @classmethod
    def run_generator(cls):
        for i in cls.generator():
            c.print(i)
    @classmethod
    def is_generator(cls, obj):
        import inspect
        return inspect.isgenerator(obj)
    


    @classmethod
    def module2docpath(cls):
        tree = c.tree()
        module2docpath = {}
        for m, p in tree.items():

            dirpath = os.path.dirname(p)
            docpaths = [f for f in c.ls(dirpath) if f.endswith('.md')]
            if len(docpaths) > 1:
                [c.print(f) for f in docpaths]
            if len(docpaths) > 0:
                
                doc_name = docpaths[0].split('/')[-1].split('.')[0]
                if not (doc_name.startswith(m.replace('.','_')) or doc_name.endswith('_doc')):
                    continue
                module2docpath[m] = docpaths[0]

                
            
        return module2docpath
    @classmethod
    def hello(cls):
        c.print('hello')



        
    
    thread_map = {}
    @classmethod
    def thread(cls,fn: Union['callable', str],  
                    args:list = None, 
                    kwargs:dict = None, 
                    daemon:bool = True, 
                    tag = None,
                    start:bool = True,
                    tag_seperator:str=':'):

        if isinstance(fn, str):
            fn = c.resolve_fn(fn)
        if args == None:
            args = []
        if kwargs == None:
            kwargs = {}

        assert callable(fn), f'target must be callable, got {fn}'
        assert  isinstance(args, list), f'args must be a list, got {args}'
        assert  isinstance(kwargs, dict), f'kwargs must be a dict, got {kwargs}'
        
        import threading
        t = threading.Thread(target=fn, args=args, kwargs=kwargs)
        t.__dict__['time'] = c.time()
        t.daemon = daemon
        if start:
            t.start()
        fn_name = fn.__name__
        if tag == None:
            tag = ''
        else:
            tag = str(tag)
        name = fn_name + tag_seperator + tag
        cnt = 0
        while name in cls.thread_map:
            cnt += 1
            name = fn_name + tag_seperator + tag + str(cnt)

        cls.thread_map[name] = t

        return t

    def join_threads(self, threads:[str, list]):

        threads = self.thread_map
        for t in threads.values():
            # throw error if thread is not in thread_map
            t.join()

    @classmethod
    def threads(cls, *args, **kwargs):
        return list(cls.thread_map(*args, **kwargs).keys())

    @classmethod
    def resolve_key_address(cls, key):
        key2address = c.key2address()
        if key in key2address:
            address = key2address[key]
        else:
            address = key
        return address
    
    ##################################
    # USER LAND
    ##################################
    @classmethod
    def add_user(cls, address, role='user', **kwargs):
        users = cls.get('users', {})
        info = {'role': role, **kwargs}
        users[address] = info
        cls.put('users', users)
        return {'success': True, 'user': address,'info':info}
    
    @classmethod
    def users(cls):
        users = cls.get('users', {})
        root_key_address  = c.root_key().ss58_address
        if root_key_address not in users:
            cls.add_admin(root_key_address)
        return cls.get('users', {})
    @classmethod
    def is_user(self, address):
        
        return address in self.users() or address in c.users()
    @classmethod
    def get_user(cls, address):
        users = cls.users()
        return users.get(address, {})
    @classmethod
    def update_user(cls, address, **kwargs):
        info = cls.get_user(address)
        info.update(kwargs)
        return cls.add_user(address, **info)
    @classmethod
    def get_role(cls, address:str, verbose:bool=False):
        try:
            return cls.get_user(address)['role']
        except Exception as e:
            c.print(e, color='red', verbose=verbose)
            return None
    @classmethod
    def refresh_users(cls):
        cls.put('users', {})
        assert len(cls.users()) == 0, 'users not refreshed'
        return {'success': True, 'msg': 'refreshed users'}
    @classmethod
    def user_exists(cls, address):
        return address in cls.get('users', {})

    @classmethod
    def is_root_key(cls, address:str)-> str:
        return address == c.root_key().ss58_address
    @classmethod
    def is_admin(cls, address):
        return cls.get_role(address) == 'admin'
    @classmethod
    def admins(cls):
        return [k for k,v in cls.users().items() if v['role'] == 'admin']
    @classmethod
    def add_admin(cls, address):
        return  cls.add_user(address, role='admin')
    @classmethod
    def rm_admin(cls, address):
        return  cls.rm_user(address)

    def num_roles(self, role:str):
        return len([k for k,v in self.users().items() if v['role'] == role])
    @classmethod
    def rm_user(cls, address):
        users = cls.get('users', {})
        users.pop(address)
        cls.put('users', users)
        assert not cls.user_exists(address), f'{address} still in users'
        return {'success': True, 'msg': f'removed {address} from users'}

    ##################################
    # REPLICA LAND
    ##################################
    @classmethod
    def replicas(cls, network:str=None, **kwargs) -> List[str]:
        servers = c.servers(cls.module_path(),network=network, **kwargs)
        return servers

    @classmethod
    def restart_replicas(cls, network:str=None, **kwargs):
        for m in cls.replicas(network=network, **kwargs):
            c.print(m)
            c.restart(m)
    
    @classmethod
    def kill_replicas(self, network:str=None, **kwargs):
        for m in cls.replicas(network=network, **kwargs):
            c.kill(m)

    @property 
    def access_module(self):

        '''
        Get the auth modules (modules that process the message to authrize the right people)
        '''
        if not hasattr(self, '_access_module'):
            # each module has a verify function, that takes in the input and returns the input
            access_config = self.config.get('access_module', c.config()['access_module'])

            # sets self._access_module
            self.set_access_module(**access_config)
        return self._access_module

    default_access_module='access.subspace'
    def set_access_module(self, **access_config):
        if hasattr(self, '_access_module'):
            # each module has a verify function, that takes in the input and returns the input
            access_config = {**self._access_module.config, **access_config}
        # get the access module if specified
        access_module_name = access_config.pop('module_name', self.default_access_module)
        self._access_module = c.module(access_module_name)(module=self, **access_config)
        return self._access_module

    @classmethod
    def gc(cls):
        import gc
        gc.collect()
        return {'success': True, 'msg': 'garbage collected'}

    def __repr__(self) -> str:
        return f'<{self.class_name()} tag={self.tag}>'
    def __str__(self) -> str:
        return f'<{self.class_name()} tag={self.tag}>'

    @classmethod
    def emoji(cls,  name:str):
        emojis = []
        for k,v in c.emojis.items():
            if name in k:
                emojis += [v]
   
        return c.choice(emojis)

        
    emojis = {'dank': '🔥',
            'error': '💥',
            'white': '🕊️',
            'cool': '😎',
            'success': '✨',
            'sad': '😢',
            'time': '🕒',
            'count': '🔢',
            'output': '📤',
            'input': '📥',
            'party': '🥳',
            'fireworks': '🎆',
            'explosion': '💣',
            'alien': '👽',
            'rocket': '🚀',
            'money': '💰',
            'victory': '✌️',
            'unicorn': '🦄',
            'rainbow': '🌈',
            'music': '🎵',
            'pizza': '🍕',
            'taco': '🌮',
            'sunglasses': '😎',
            'flame': '🔥',
            'diamond': '💎',
            'savage': '😈',
            'laughing': '😂',
            'ninja': '🥷',
            'skull': '💀',
            'thumbs_up': '👍',
            'thumbs_down': '👎',
            'crown': '👑',
            'cyber_eye': '👁️‍🗨️',
            'data_stream': '🌐', 
            'brain': '🧠',
            'robot': '🤖',
            'lightning': '⚡',
            'heart': '❤️',
            'heartbreak': '💔',
            'heartpulse': '💗',
            'green_heart': '💚',
            'blue_heart': '💙',
            'purple_heart': '💜',
            'yellow_heart': '💛',
            'orange_heart': '🧡',
            'error': '💥',
            'cross': '❌',
            'check': '✅',
            'check_mark': '✅',
            'checkered_flag': '🏁',
            'warning': '⚠️',
            'warning_sign': f'⚠️',
            'question': '❓',
            
    }


    
Module = c
Module.run(__name__)
    
<|MERGE_RESOLUTION|>--- conflicted
+++ resolved
@@ -2621,15 +2621,10 @@
 
         # this automatically adds 
 
-<<<<<<< HEAD
-        module = module_class(**kwargs)
-        if c.server_exists(server_name, network='local'): 
-=======
         self = module_class(**kwargs)
         self.tag = tag
         self.server_name = server_name
         if c.server_exists(server_name, network='local') and server_name in c.pm2_list(): 
->>>>>>> 8245a1f4
             if refresh:
                 c.print(f'Stopping existing server {server_name}', color='yellow')
                 ip, port = c.get_address(server_name, network='local').split(':')                
@@ -4990,16 +4985,9 @@
                 ) -> None:
                          
         try:
-<<<<<<< HEAD
-            module = c.connect(module, prefix_match=prefix_match, network=network, key=key)
-            result = getattr(module, fn)(*args, return_future=True, **kwargs)
-            result = await asyncio.wait_for(result, timeout=timeout)
-            return result
-=======
             module = c.connect(module, prefix_match=prefix_match, network=network, virtual=False, key=key)
             future =  module.async_forward(fn=fn, kwargs=kwargs, args=args)
             result = await asyncio.wait_for(future, timeout=timeout)
->>>>>>> 8245a1f4
         except Exception as e:
             if ignore_error:
                 result = c.detailed_error(e)
