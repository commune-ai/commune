--- conflicted
+++ resolved
@@ -2087,10 +2087,7 @@
         return port2module
     address2name = address2module
         
-<<<<<<< HEAD
-        
-=======
->>>>>>> 05709872
+        
     @staticmethod
     def check_response(x) -> bool:
         if isinstance(x, dict) and 'error' in x:
@@ -2312,26 +2309,6 @@
             attrs = [a for a in attrs if search in a]
         return attrs
 
-<<<<<<< HEAD
-    @classmethod
-    def namespace_global(cls, update=False) -> Dict:
-        
-        global_namespace = {
-            **cls.namespace_local(),
-            **cls.namespace_subspace()
-        }
-        
-        return global_namespace
-    
-    
-
-    @classmethod
-    def namespace_subspace(cls, update:bool = False , **kwargs ) -> Dict:
-        namespace = c.module('subspace')().namespace(update=update, **kwargs)
-        return namespace
-
-=======
->>>>>>> 05709872
         
     @classmethod
     def name2address(cls, name:str, network:str='local') -> str:
@@ -4464,7 +4441,7 @@
         return cls.console.log(*args, **kwargs)
        
     @classmethod
-    def test(cls, modules=['server', 'key', 'subspace', 'executor'], verbose:bool=False):
+    def test(cls, modules=['server', 'key', 'executor', 'namespace'], verbose:bool=False):
         test_results = []
         for module_name in modules:
             c.print(f'Testing {module_name}', color='yellow')
@@ -5151,7 +5128,6 @@
 
         return c.wait(futures)
 
-<<<<<<< HEAD
     @classmethod
     def kill_fleet(cls, tag=None, network='local', **kwargs):
 
@@ -5185,8 +5161,6 @@
             return futures
         return c.wait(futures)
 
-=======
->>>>>>> 05709872
     @classmethod
     def regfleet(cls,module = None, tag:str=None, n:int=2, **kwargs):
         subspace = c.module('subspace')()
@@ -7411,30 +7385,21 @@
         c.cmd('./scripts/install_npm_env.sh', cwd=cls.libpath, verbose=True, bash=True, sudo=sudo)
 
     @classmethod
-<<<<<<< HEAD
     def cachefn(cls, func, max_age=60, update=False, cache=True, cache_folder='cachefn'):
         import functools
         path_name = cache_folder+'/'+func.__name__
-=======
-    def cache_result(cls, func: 'callable') -> 'sup':
->>>>>>> 05709872
         def wrapper(*args, **kwargs):
             fn_name = func.__name__
             cache_params = {'max_age': max_age, 'cache': cache}
             for k, v in cache_params.items():
                 cache_params[k] = kwargs.pop(k, v)
 
-<<<<<<< HEAD
             
             if not update:
                 result = cls.get(fn_name, default=None, **cache_params)
                 if result != None:
                     return result
 
-=======
-            if cache and not update:
-                cls.get(fn_name, max_age=max_age, cache=cache)
->>>>>>> 05709872
             result = func(*args, **kwargs)
             
             if cache:
