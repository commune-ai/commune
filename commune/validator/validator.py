--- conflicted
+++ resolved
@@ -462,11 +462,7 @@
             else: 
                 ensemble_output['models_failed'] += [m_key]
                 
-<<<<<<< HEAD
-        ensemble_outputs = self.process_outputs_mixture(ensemble_output)
-=======
         ensemble_outputs = self.process_outputs(ensemble_output =ensemble_output, ensemble_mode=self.config.ensemble_mode)
->>>>>>> 8654ac92
         best_model_idx = ensemble_output['ranks'][0]
         # calculate the stats
         stats['best_metric'] = ensemble_output['metrics'][best_model_idx]
