
import warnings
warnings.filterwarnings("ignore")
import commune as c

class CLI(c.Module):
    """
    Create and init the CLI class, which handles the coldkey, hotkey and tao transfer 
    """
    # 
    def __init__(
            self,
            config: c.Config = None,

        ) :
        c.new_event_loop(True)
        self.module = c.Module()
        args, kwargs = self.parse_args()
        
        module_list = c.modules()

        fn = None
        module = None
        if len(args) == 0:
            result = c.schema()
        elif len(args)> 0:
            functions = list(set(self.module.functions()  + self.module.get_attributes()))
            args[0] = self.resolve_shortcut(args[0])
            
            # is it a fucntion, assume it is for the module

            module_list = c.modules()
            if args[0] in module_list:
                # is a module
                module = args.pop(0)
                module = c.module(module)
            
            elif args[0] in functions and args[0] not in self.module.config['module_overrides']:
                # is a function
                module = c.Module
                fn = args.pop(0)
            else:
                # is a a namespace
                namespace = self.namespace(update=False)
                if args[0] in namespace:
                    module = args.pop(0)
                    module = c.connect(module)

                else: 
                    raise Exception(f'No module, function or server found for {args[0]}')
            
            if fn == None:
                if len(args) == 0:
                    fn = "__init__"
                else: 
                    fn = args.pop(0)
                    
                    
            if fn != '__init__':
                fn_name = fn
                fn = getattr(module, fn_name)
                
                
                # if c.is_property(fn):
                #     result = getattr(module(), fn.__name__)
                
                if callable(fn) :
                    if c.classify_method(fn) == 'self':
                        module_inst = module()
                        fn = getattr(module_inst, fn_name)
                elif c.is_property(fn):
                    result =  getattr(module(), fn_name)
                else: 
                    result = fn    
                
            else:
                fn = module
                
            
            if callable(fn):
                result = fn(*args, **kwargs)
                
        else:
            raise Exception ('No module, function or server found for {args[0]}')

<<<<<<< HEAD
        c.print('result', result, fn, module)
=======
 
>>>>>>> 0f19faa2
        if not isinstance(result, type(None)):
            c.print(result)<|MERGE_RESOLUTION|>--- conflicted
+++ resolved
@@ -83,10 +83,6 @@
         else:
             raise Exception ('No module, function or server found for {args[0]}')
 
-<<<<<<< HEAD
-        c.print('result', result, fn, module)
-=======
  
->>>>>>> 0f19faa2
         if not isinstance(result, type(None)):
             c.print(result)