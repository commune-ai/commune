--- conflicted
+++ resolved
@@ -83,58 +83,6 @@
             self.logger.error(f"Failed to generate the text: {e}")
             raise
 
-<<<<<<< HEAD
-    def preprocess_datas(self, max_source_length, max_target_length):
-        def preprocess_function(sample, padding="max_length"):
-            inputs = ["summarize" + item for item in sample["dialogue"]]
-            model_inputs = self.tokenizer(inputs, max_length=max_source_length, padding=padding, truncation=True)
-            labels = self.tokenizer(text_target=sample["sumamry"], max_length=max_target_length, padding=padding, truncation=True)
-            if padding == "max_length":
-                labels["input_ids"] = [
-                    [(l if l != self.tokenizer.pad_token_id else -100) for l in label] for label in labels["input_ids"]
-                ]
-            model_inputs["labels"] = labels["input_ids"]
-            return model_inputs
-
-        tokenized_dataset = self.dataset.map(preprocess_function, batched=True, remove_columns=["dialogue", "summary", "id"])
-        return tokenized_dataset
-    
-    def train(self, output_dir:str, num_train_epochs:int):
-        lora_config = LoraConfig(
-            r=self.lora_r,
-            lora_alpha=self.lora_alpha,
-            target_modules=self.lora_target_modules,
-            lora_dropout=self.lora_dropout,
-            bias=self.lora_bias,
-            task_type=self.lora_task_type,
-        )
-
-        # int8 training
-        self.model = prepare_model_for_int8_training(self.model)
-
-        #lora
-        self.model = get_peft_model(self.model, lora_config)
-
-        #data collator
-        data_collator = DataCollatorForSeq2Seq(self.tokenizer, model=self.model, label_pad_token_id=-100, pad_to_multiple_of=8)
-
-
-        #training args
-        training_args = Seq2SeqTrainingArguments(
-            output_dir=output_dir,
-            auto_find_batch_size=True,
-            learning_rate=1e-3,
-            num_train_epochs=num_train_epochs,
-            logging_dir=f"{output_dir}/logs",
-            logging_strategy="steps",
-            logging_steps=500,
-            save_strategy="no",
-            report_to="tensorboard"
-        )
-        tokenized_dataset = self.preprocess_data(512, 150)
-        trainer = Seq2SeqTrainer(model=self.model, args=training_args, data_collator=data_collator, train_dataset=tokenized_dataset["train"])
-        trainer.train()
-=======
 
     def resolve_config(self) -> str:
         output_dir = self.config.trainer.args.output_dir.format(tag=self.tag if self.tag else 'default')
@@ -164,7 +112,6 @@
     def save_checkpoint(self):
         checkpoint_output_dir = self.config.trainer.output_dir +  "/final_checkpoint"
         self.trainer.model.save_pretrained(checkpoint_output_dir)
->>>>>>> 7d813168
     #lora config
 
 
