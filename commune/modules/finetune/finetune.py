--- conflicted
+++ resolved
@@ -88,7 +88,6 @@
     def checkpoint_path(self) -> str:
         return self.resolve_path( self.config.trainer.args.output_dir + '/' +  self.tag)
 
-<<<<<<< HEAD
     def load_checkpoint(self):
         if c.exists(self.checkpoint_path):
             self.model.from_pretrained(self.checkpoint_path)
@@ -100,8 +99,6 @@
             c.mkdir(os.path.dirname(self.checkpoint_path))
         self.trainer.model.save_pretrained(self.checkpoint_path)
 
-=======
->>>>>>> a199ec3a
     def resolve_config(self) -> str:
         self.config.trainer.args.output_dir = self.model_path
         return config
