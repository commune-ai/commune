
import torch
import scalecodec
from retry import retry
from typing import List, Dict, Union, Optional, Tuple
from substrateinterface import SubstrateInterface
import commune as c
from typing import List, Dict, Union, Optional, Tuple
from commune.utils.network import ip_to_int, int_to_ip
from rich.prompt import Confirm
from commune.modules.subspace.balance import Balance
from commune.modules.subspace.utils import (U16_NORMALIZED_FLOAT,
                                    U64_MAX,
                                    NANOPERTOKEN, 
                                    U16_MAX, 
                                    is_valid_address_or_public_key, 
                                    )
from commune.modules.subspace.chain_data import (ModuleInfo, 
                                         SubnetInfo, 
                                         custom_rpc_type_registry)
from commune.modules.subspace.errors import (ChainConnectionError,
                                     ChainTransactionError, 
                                     ChainQueryError, StakeError,
                                     UnstakeError, 
                                     TransferError,
                                     RegistrationError, 
                                     SubspaceError)
import streamlit as st
import json
from loguru import logger
logger = logger.opt(colors=True)



class Subspace(c.Module):
    """
    Handles interactions with the subspace chain.
    """
    default_config = c.get_config('subspace', to_munch=False)
    token_decimals = default_config['token_decimals']
    retry_params = default_config['retry_params']
    network2url = default_config['network2url']
    chain = default_config['chain']
    network = default_config['network']
    url = network2url[network]
    subnet = default_config['subnet']
    chain_path = eval(default_config['chain_path'])
    chain_release_path = eval(default_config['chain_release_path'])
    spec_path = eval(default_config['spec_path'])
    key_types = default_config['key_types']
    supported_schemas = default_config['supported_schemas']
    default_netuid = default_config['default_netuid']
    key = default_config['key']
    state = {}

    
    def __init__( 
        self, 
        config = None,
        **kwargs,
    ):
        config = self.set_config(config=config,kwargs=kwargs)
        # self.set_network( config.network)
    @classmethod
    def get_network_url(cls, network:str = network) -> str:
        assert isinstance(network, str), f'network must be a string, not {type(network)}'
        return cls.network2url.get(network)
    @classmethod
    def url2network(cls, url:str) -> str:
        return {v: k for k, v in cls.network2url.items()}.get(url, None)
    
    @classmethod
    def resolve_network_url(cls, network:str , prefix='ws://'):    
        url = cls.get_network_url(network)

        if not url.startswith(prefix):
            url = prefix + url
        
        return url
    def set_network(self, 
                network:str,
                websocket:str=None, 
                ss58_format:int=42, 
                type_registry:dict=custom_rpc_type_registry, 
                type_registry_preset=None, 
                cache_region=None, 
                runtime_config=None, 
                use_remote_preset=False,
                ws_options=None, 
                auto_discover=True, 
                auto_reconnect=True, 
                verbose:bool=True,
                *args, 
                **kwargs):

        '''
        A specialized class in interfacing with a Substrate node.

        Parameters
       A specialized class in interfacing with a Substrate node.

        Parameters
        url : the URL to the substrate node, either in format <https://127.0.0.1:9933> or wss://127.0.0.1:9944
        
        ss58_format : The address type which account IDs will be SS58-encoded to Substrate addresses. Defaults to 42, for Kusama the address type is 2
        
        type_registry : A dict containing the custom type registry in format: {'types': {'customType': 'u32'},..}
        
        type_registry_preset : The name of the predefined type registry shipped with the SCALE-codec, e.g. kusama
        
        cache_region : a Dogpile cache region as a central store for the metadata cache
        
        use_remote_preset : When True preset is downloaded from Github master, otherwise use files from local installed scalecodec package
        
        ws_options : dict of options to pass to the websocket-client create_connection function
        : dict of options to pass to the websocket-client create_connection function
                
        '''

        from substrateinterface import SubstrateInterface
        
        if network == None:
            network = self.network
        self.network = network
        url = self.resolve_network_url(network)
        
        self.url = self.chain_endpoint = url
        

        self.substrate= SubstrateInterface(
                                    url=url, 
                                    websocket=websocket, 
                                    ss58_format=ss58_format, 
                                    type_registry=type_registry, 
                                    type_registry_preset=type_registry_preset, 
                                    cache_region=cache_region, 
                                    runtime_config=runtime_config, 
                                    use_remote_preset=use_remote_preset,
                                    ws_options=ws_options, 
                                    auto_discover=auto_discover, 
                                    auto_reconnect=auto_reconnect, 
                                    *args,
                                    **kwargs)
        if verbose:
            c.print(f'Connected to {network}: {url}...')
        
    def __repr__(self) -> str:
        return f'<Subspace: network={self.network}, url={self.url}>'
    def __str__(self) -> str:
        return f'<Subspace: network={self.network}, url={self.url}>'
    
    
    cache = {}
    def auth(self,
             module:str = None, 
             fn:str = None,
             args: list = None,
             kwargs: dict = None,
             key:str = key,
             network:str=network, netuid = None,
             include_ip:str = True,
             ):
        netuid = self.resolve_netuid(netuid)
    
        key = self.resolve_key(key)
        data = {
            'network': network,
            'subnet': netuid,
            'module': module,
            'fn': fn,
            'args': args,
            'kwargs': kwargs,
            'timestamp': int(c.time()),
            'block': self.block, 
            
        }
        if include_ip:
            ip = c.ip()
            if 'ip' in self.cache:
                external_ip = self.cache.get('ip', ip)
                self.cache['ip'] = ip
            data['ip'] = ip
       
        # data = c.python2str(data)
        auth =  {
            'address': key.ss58_address,
            'signature': key.sign(data).hex(),
            'public_key': key.public_key.hex(),
            'data': data,
        }
        
     
        return auth
    
    def verify(self, 
               auth,
               max_staleness=100,
               ensure_registered=True,):
        key = c.module('key')(ss58_address=auth['address'])
        verified =  key.verify(auth['data'], bytes.fromhex(auth['signature']), bytes.fromhex(auth['public_key']))
        if not verified:
            return {'verified': False, 'error': 'Signature is invalid.'}
        if auth['address'] != key.ss58_address:
            return {'verified': False, 'error': 'Signature address does not match.'}
        
        data = c.jload(auth['data'])
        
        if data['timestamp'] < c.time() - max_staleness:
            return {'verified': False, 'error': 'Signature is stale.', 'timestamp': data['timestamp'], 'now': c.time()}
        if not self.is_registered(key,netuid= data['netuid']) and ensure_registered:
            return {'verified': False, 'error': 'Key is not registered.'}
        return {'verified': True, 'error': None}
    
    #####################
    #### Set Weights ####
    #####################
    def set_weights(
        self,
        uids: Union[torch.LongTensor, list] = None,
        weights: Union[torch.FloatTensor, list] = None,
        netuid: int = None,
        key: 'c.key' = None,
        wait_for_inclusion:bool = True,
        wait_for_finalization:bool = True,
        network = None,
    ) -> bool:
        network = self.resolve_network(network)
        key = self.resolve_key(key)
        subnet = self.resolve_netuid(netuid)
        if uids is None:
            uids = self.uids()
        if weights is None:
            weights = torch.tensor([1 for _ in uids])
            weights = weights / weights.sum()
        weights = weights * U16_MAX
        weights = weights.tolist()
        c.print(f'Setting weights for {len(uids)} uids..., {len(weights)}')
        # First convert types.

        with self.substrate as substrate:
            call = substrate.compose_call(
                call_module='SubspaceModule',
                call_function='set_weights',
                call_params = {
                    'uids': uids,
                    'weights': weights,
                    'netuid': netuid,
                }
            )
        # Period dictates how long the extrinsic will stay as part of waiting pool
        extrinsic = substrate.create_signed_extrinsic( call = call, keypair = key, era={'period':100})
        response = substrate.submit_extrinsic( extrinsic, wait_for_inclusion = wait_for_inclusion,
                                              wait_for_finalization = wait_for_finalization )
        # We only wait here if we expect finalization.
        if not wait_for_finalization and not wait_for_inclusion:
            c.print(":white_heavy_check_mark: [green]Sent[/green]")
            return True
        response.process_events()
        if response.is_success:
            c.print(":white_heavy_check_mark: [green]Finalized[/green]")            
            c.print(f"Set weights:\n[bold white]  weights: {weights}\n  uids: {uids}[/bold white ]")
            return True
        else:
            c.print(":cross_mark: [red]Failed[/red]: error:{}".format(response.error_message))
            c.print(  'Set weights <red>Failed: </red>' + str(response.error_message) )
            return False


    @classmethod
    def get_key(cls, uri= None) -> 'c.Key':
        
        key = c.module('key')
        if uri != None:
            key = key.create_from_uri(uri)
        else:
            raise NotImplementedError('No uri, mnemonic, privatekey or publickey provided')
        return key
    def get_netuid_for_subnet(self, network: str = None) -> int:
        netuid = self.subnet_namespace.get(network, None)
        return netuid
    
    
    def register(
        self,
        module:str ,  
        tag:str = None,
        stake : int = 0,
        name: str = None, # defaults to module::tag
        address: str = None,
        subnet: str = subnet,
        key : str  = None,
        wait_for_inclusion: bool = False,
        wait_for_finalization: bool = True,
        prompt: bool = False,
        max_allowed_attempts: int = 3,
        update_interval: Optional[int] = None,
        log_verbose: bool = False,
        kwargs : dict = None,
        tag_seperator: str = "::", 
        network: str = None,

    ) -> bool:
        network = self.resolve_network(network)
        
        if kwargs is None:
            kwargs = {}
            
        if tag_seperator in module:
            module, tag = module.split(tag_seperator)
            

        name = c.resolve_server_name(module=module, name=name, tag=tag)
        key = key or name
        key = self.resolve_key(key)
            
        address = c.free_address()
        c.serve(module=module, address=address, name=name, kwargs=kwargs)

        netuid = self.get_netuid_for_subnet(subnet)

        if self.is_registered(key) and netuid != None:

            return self.update_module(key=key, 
                               name=name, 
                               address=address,
                               netuid=netuid, 
                               )
            
        # netuid = self.subnet_namespace(network)
        if address is None:
            address = f'{c.ip()}:{c.free_port()}'
    
        # Attempt rolling registration.
        call_params = { 
                    'network': network.encode('utf-8'),
                    'address': address.encode('utf-8'),
                    'name': name.encode('utf-8'),
                    'stake': stake,
                } 
        c.print(f":satellite: Registering {key} \n Params : ", call_params)

        with self.substrate as substrate:
            
            # create extrinsic call
            call = substrate.compose_call( 
                call_module='SubspaceModule',  
                call_function='register', 
                call_params=call_params
            )
            extrinsic = substrate.create_signed_extrinsic( call = call, keypair = key  )
            response = substrate.submit_extrinsic( extrinsic, wait_for_inclusion=wait_for_inclusion, wait_for_finalization=wait_for_finalization )
            
            # process if registration successful, try again if pow is still valid
            response.process_events()
            
            if response.is_success:
                c.print(":white_heavy_check_mark: [green]Success[/green]")
                return True
            else:
                c.print(":cross_mark: [red]Failed[/red]: error:{}".format(response.error_message))
                return False
    
            


    ##################
    #### Transfer ####
    ##################
    def transfer(
        self,
        dest: str, 
        amount: float , 
        key: str =  None,
        wait_for_inclusion: bool = True,
        wait_for_finalization: bool = False,
        prompt: bool = False,
        keep_alive: bool = True,
        network : str = None,
    ) -> bool:
        key = c.get_key(key)
        network = self.resolve_network(network)


        # Validate destination address.
        if not is_valid_address_or_public_key( dest ):
            c.print(":cross_mark: [red]Invalid destination address[/red]:[bold white]\n  {}[/bold white]".format(dest))
            return False

        if isinstance( dest, bytes):
            # Convert bytes to hex string.
            dest = "0x" + dest.hex()


        # Check balance.
        with c.status(":satellite: Checking Balance..."):
            account_balance = self.get_balance( key.ss58_address )
            existential_deposit = self.get_existential_deposit()

        transfer_balance =  Balance.to_nanos(amount)
        with c.status(":satellite: Transferring..."):
            with self.substrate as substrate:
                call = substrate.compose_call(
                    call_module='Balances',
                    call_function='transfer',
                    call_params={
                        'dest': dest, 
                        'value': transfer_balance
                    }
                )

                try:
                    payment_info = substrate.get_payment_info( call = call, keypair = key )
                except Exception as e:
                    c.print(":cross_mark: [red]Failed to get payment info[/red]:[bold white]\n  {}[/bold white]".format(e))
                    payment_info = {
                        'partialFee': 2e7, # assume  0.02 joule 
                    }

                fee = transfer_balance.to_nanos(payment_info['partialFee'])
        
        if not keep_alive:
            # Check if the transfer should keep_alive the account
            existential_deposit = 0

        # Check if we have enough balance.
        if account_balance < (transfer_balance + fee + existential_deposit):
            c.print(":cross_mark: [red]Not enough balance[/red]:[bold white]\n  balance: {}\n  amount: {}\n  for fee: {}[/bold white]".format( account_balance, transfer_balance, fee ))
            return False


        with c.status(":satellite: Transferring to {}"):
            with self.substrate as substrate:
                call = substrate.compose_call(
                    call_module='Balances',
                    call_function='transfer',
                    call_params={
                        'dest': dest, 
                        'value': transfer_balance
                    }
                )

                extrinsic = substrate.create_signed_extrinsic( call = call, keypair = key )
                response = substrate.submit_extrinsic( extrinsic, wait_for_inclusion = wait_for_inclusion, wait_for_finalization = wait_for_finalization )
                # We only wait here if we expect finalization.
                if not wait_for_finalization and not wait_for_inclusion:
                    c.print(":white_heavy_check_mark: [green]Sent[/green]")
                    return True

                # Otherwise continue with finalization.
                response.process_events()
                if response.is_success:
                    c.print(":white_heavy_check_mark: [green]Finalized[/green]")
                    block_hash = response.block_hash
                    c.print("[green]Block Hash: {}[/green]".format( block_hash ))
                    new_balance = self.get_balance( key.ss58_address )
                    c.print("Balance:\n  [blue]{}[/blue] :arrow_right: [green]{}[/green]".format(account_balance, new_balance))
                    return True
                else:
                    c.print(":cross_mark: [red]Failed[/red]: error:{}".format(response.error_message))


        
        return False
    
    def get_existential_deposit(
        self,
        block: Optional[int] = None,
        fmt = 'nano'
    ) -> Optional[Balance]:
        """ Returns the existential deposit for the chain. """
        result = self.query_constant(
            module_name='Balances',
            constant_name='ExistentialDeposit',
            block = block,
        )
        
        if result is None:
            return None
        
        return self.format_amount( result.value, fmt = fmt )
        
        
    

        

    #################
    #### Serving ####
    #################
    def update_module (
        self,
        name: str = None,
        address: str = None,
        netuid: int = None,
        key: str  = None,
        module:str = None,
        wait_for_inclusion: bool = False,
        wait_for_finalization = True,
        prompt: bool = False,
    ) -> bool:
        if key is None:
            assert module is not None, "Either key or module must be provided"
            key = module
        key = self.resolve_key(key)
        netuid = self.resolve_netuid(netuid)
        module = self.get_module( key )
        
        if name is None:
            name = module['name']
        if address is None:
            address = module['address']
        
        with c.status(":satellite: Serving module on: [white]{}:{}[/white] ...".format(self.network, netuid)):
            with self.substrate as substrate:
                call = substrate.compose_call(
                    call_module='SubspaceModule',
                    call_function='update_module',
                    call_params = {'address': address,
                                'name': name,
                                'netuid': netuid,
                            }
                )
                extrinsic = substrate.create_signed_extrinsic( call = call, keypair = key)
                response = substrate.submit_extrinsic( extrinsic, wait_for_inclusion = wait_for_inclusion, wait_for_finalization = wait_for_finalization )
                if wait_for_inclusion or wait_for_finalization:
                    response.process_events()
                    if response.is_success:
                        module = self.get_module( key )
                        c.print(f':white_heavy_check_mark: [green]Updated Module[/green]\n  [bold white]{module}[/bold white]')
                        return True
                    else:
                        c.print(f':cross_mark: [green]Failed to Serve module[/green] error: {response.error_message}')
                        return False
                else:
                    return True


    def stake(
            self,
            key: Optional[str] ,
            amount: Union[Balance, float] = None, 
            netuid:int = None,
            wait_for_inclusion: bool = True,
            wait_for_finalization: bool = False,
            prompt: bool = False,
            network:str = None,
        ) -> bool:
        network = self.resolve_network(network)
        key = c.get_key(key)
        netuid = self.resolve_netuid(netuid)

        
        # Flag to indicate if we are using the wallet's own hotkey.
        old_balance = self.get_balance( key.ss58_address , fmt='j')
        old_stake = self.get_stake( key.ss58_address , fmt='j')

        if amount is None:
            amount = old_balance
            
        amount = self.to_nano(amount)
        
        c.print(amount)
        # Get current stake

        c.print(f"Old Balance: {old_balance} {amount}")
        with c.status(":satellite: Staking to: [bold white]{}[/bold white] ...".format(self.network)):

            with self.substrate as substrate:
                call = substrate.compose_call(
                call_module='SubspaceModule', 
                call_function='add_stake',
                call_params={
                    'netuid': netuid,
                    'amount_staked': amount
                    }
                )
                extrinsic = substrate.create_signed_extrinsic( call = call, keypair = key )
                response = substrate.submit_extrinsic( extrinsic, 
                                                        wait_for_inclusion = wait_for_inclusion,
                                                        wait_for_finalization = wait_for_finalization )

        if response.is_success:
            c.print(":white_heavy_check_mark: [green]Sent[/green]")
            new_balance = self.get_balance(  key.ss58_address , fmt='j')
            block = self.get_current_block()
            new_stake = self.get_stake(key.ss58_address,block=block, fmt='j') # Get current stake
            c.print("Balance:\n  [blue]{}[/blue] :arrow_right: [green]{}[/green]".format( old_balance, new_balance ))
            c.print("Stake:\n  [blue]{}[/blue] :arrow_right: [green]{}[/green]".format( old_stake, new_stake ))
                
        else:
            c.print(":cross_mark: [red]Stake Error: {}[/red]".format(response.error_message))
        return False





    def unstake (
            self,
            key: 'c.Key', 
            amount: float = None, 
            netuid = None,
            wait_for_inclusion:bool = True, 
            wait_for_finalization:bool = False,
            prompt: bool = False,
            network: str= None,
        ) -> bool:
        network = self.resolve_network(network)
        key = c.get_key(key)
        netuid = self.resolve_netuid(netuid)

        old_stake = self.get_stake( key.ss58_address, netuid=netuid, fmt='nano' )
        if amount == None:
            amount = old_stake
            
        old_balance = self.get_balance(  key.ss58_address , fmt='nano')
            
            
        c.print("Unstaking [bold white]{}[/bold white] from [bold white]{}[/bold white]".format(amount, self.network))
        

        with c.status(":satellite: Unstaking from chain: [white]{}[/white] ...".format(self.network)):


            with self.substrate as substrate:
                call = substrate.compose_call(
                call_module='SubspaceModule', 
                call_function='remove_stake',
                call_params={
                    'amount_unstaked': amount,
                    'netuid': netuid
                    }
                )
                extrinsic = substrate.create_signed_extrinsic( call = call, keypair = key )
                response = substrate.submit_extrinsic( extrinsic, wait_for_inclusion = wait_for_inclusion, wait_for_finalization = wait_for_finalization )
                # We only wait here if we expect finalization.
                if not wait_for_finalization and not wait_for_inclusion:
                    return True

                response.process_events()


        if response.is_success: # If we successfully unstaked.
            c.print(":white_heavy_check_mark: [green]Finalized[/green]")
            with c.status(":satellite: Checking Balance on: [white]{}[/white] ...".format(self.network)):
                old_balance = self.to_token(old_balance)
                old_stake = self.to_token(old_stake)
                
                new_balance = self.get_balance( key.ss58_address , fmt='token')
                new_stake = self.get_stake( key.ss58_address , fmt='token') # Get stake on hotkey.
                
                c.print("Balance:\n  [blue]{}[/blue] :arrow_right: [green]{}[/green]".format( old_balance, new_balance ))
                c.print("Stake:\n  [blue]{}[/blue] :arrow_right: [green]{}[/green]".format( old_stake, new_stake ))
                return True
        else:
            c.print(":cross_mark: [red]Failed[/red]: Error unknown.")
            return False


    ########################
    #### Standard Calls ####
    ########################

    """ Queries subspace named storage with params and block. """
    @retry(delay=2, tries=3, backoff=2, max_delay=4)
    def query_subspace( self, name: str, block: Optional[int] = None, params: Optional[List[object]] = [] ) -> Optional[object]:
        with self.substrate as substrate:
            return substrate.query(
                module='SubspaceModule',
                storage_function = name,
                params = params,
                block_hash = None if block == None else substrate.get_block_hash(block)
                )

    """ Queries subspace map storage with params and block. """
    def query_map( self, name: str, 
                  block: Optional[int] = None, 
                  params: Optional[List[object]] = [default_netuid] ,
                  network:str = None
                  ) -> Optional[object]:

        network = self.resolve_network(network)
        with self.substrate as substrate:
            return substrate.query_map(
                module='SubspaceModule',
                storage_function = name,
                params = params,
                block_hash = None if block == None else substrate.get_block_hash(block)
            )
    
    """ Gets a constant from subspace with module_name, constant_name, and block. """
    def query_constant( self, 
                       module_name: str, 
                       constant_name: str, 
                       block: Optional[int] = None ,
                       network: str = None) -> Optional[object]:
        
        network = self.resolve_network(network)

        with self.substrate as substrate:
            return substrate.get_constant(
                module_name=module_name,
                constant_name=constant_name,
                block_hash = None if block == None else substrate.get_block_hash(block)
            )
      
    #####################################
    #### Hyper parameter calls. ####
    #####################################

    """ Returns network ImmunityPeriod hyper parameter """
    def immunity_period (self, netuid: int = None, block: Optional[int] = None, network :str = None ) -> Optional[int]:
        netuid = self.resolve_netuid( netuid )
        return self.query_subspace("ImmunityPeriod", block, [netuid] ).value


    """ Returns network MinAllowedWeights hyper parameter """
    def min_allowed_weights (self, netuid: int = None, block: Optional[int] = None ) -> Optional[int]:
        netuid = self.resolve_netuid( netuid )
        return self.query_subspace("MinAllowedWeights", block, [netuid] ).value

    """ Returns network MaxWeightsLimit hyper parameter """
    def max_weight_limit (self, netuid: int = None, block: Optional[int] = None ) -> Optional[float]:
        netuid = self.resolve_netuid( netuid )
        return U16_NORMALIZED_FLOAT( self.query_subspace('MaxWeightsLimit', block, [netuid] ).value )

    """ Returns network SubnetN hyper parameter """
    def n (self, netuid: int = None, block: Optional[int] = None ) -> int:
        netuid = self.resolve_netuid( netuid )
        return self.query_subspace('N', block, [netuid] ).value

    """ Returns network MaxAllowedUids hyper parameter """
    def max_allowed_uids (self, netuid: int, block: Optional[int] = None ) -> Optional[int]:
        netuid = self.resolve_netuid( netuid )
        return self.query_subspace('MaxAllowedUids', block, [netuid] ).value

    """ Returns network Tempo hyper parameter """
    def tempo (self, netuid: int = None, block: Optional[int] = None) -> int:
        netuid = self.resolve_netuid( netuid )
        return self.query_subspace('Tempo', block, [netuid] ).value

    ##########################
    #### Account functions ###
    ##########################
    
    """ Returns network Tempo hyper parameter """
    def subnet_stake(self, netuid: int = None, block: Optional[int] = None, fmt:str='nano') -> int:
        netuid = self.resolve_netuid( netuid )
        return {k.value: self.format_amount(v.value, fmt=fmt) for k,v in self.query_map('Stake', block, [netuid] ).records}

    """ Returns the stake under a coldkey - hotkey pairing """
    
    
    @classmethod
    def resolve_key_ss58(cls, key_ss58):
        
        if isinstance(key_ss58, str):
            if c.key_exists( key_ss58 ):
                key_ss58 = c.get_key( key_ss58 ).ss58_address
        if hasattr(key_ss58, 'ss58_address'):
            key_ss58 = key_ss58.ss58_address
            
            
    
        return key_ss58
    @classmethod
    def resolve_key(cls, key):
        if isinstance(key, str):
            if not c.key_exists( key ):
                c.add_key( key)
            key = c.get_key( key )
        assert hasattr(key, 'ss58_address'), f"Invalid key {key}."
        return key
        
    @classmethod
    def from_nano(cls,x):
        return x / (10**cls.token_decimals)
    to_token = from_nano
    @classmethod
    def to_nano(cls,x):
        return x * (10**cls.token_decimals)
    from_token = to_nano
    @classmethod
    def format_amount(cls, x, fmt='nano'):
        if fmt in ['nano', 'n']:
            return x
        elif fmt in ['token', 'unit', 'j', 'J']:
            return cls.to_token(x)
        else:
            raise ValueError(f"Invalid format {fmt}.")
    
    def get_stake( self, key_ss58: str, block: Optional[int] = None, netuid:int = None , fmt='j' ) -> Optional['Balance']:
        
        key_ss58 = self.resolve_key_ss58( key_ss58 )
        netuid = self.resolve_netuid( netuid )
        return self.format_amount(self.query_subspace( 'Stake', block, [netuid, key_ss58] ).value, fmt=fmt)
       
    ###########################
    #### Global Parameters ####
    ###########################

    @property
    def block (self, network:str=None) -> int:
        return self.get_current_block(network=network)

    def total_stake (self,block: Optional[int] = None ) -> 'Balance':
        return Balance.from_nano( self.query_subspace( "TotalStake", block ).value )


    def loop(self, interval=60):
        while True:
            
            self.save()
            c.sleep(interval)
            
    def save(self, network:str= None):
        network = self.resolve_network(network)
        for netuid in self.netuids():
            state_dict = self.state_dict(network=network, 
                                         save=True, 
                                         load=False,
                                         netuid=netuid)
        self.put(f'archive/{network}/balances', self.balances())

    def load(self, network:str=None, save:bool = False):
        network = self.resolve_network(network)
        state_dict = {}
        for netuid in self.netuids():
            state_dict[netuid] = self.state_dict(network=network, 
                                         save=False, 
                                         load=True,
                                         netuid=netuid)
        return state_dict
    



    cache = {}
    def state_dict(self,
                   key:str = None, # KEY OF THE ATTRIBUTE, NOT A PRIVATE/PUBLIC KEY PAIR
                   netuid: int = 1,
                   network:str= network, 
                   load : bool= False,
<<<<<<< HEAD
                   save : bool = False,
                   dirpath:str = 'chain_states',
=======
                   save : bool = True,
>>>>>>> 0618b670
                   max_age: str = 60, 
                   default = None,
                   cache:bool = True) -> dict:
        # network = self.resolve_network(network, ensure_network=False)
        netuid = self.resolve_netuid(netuid)
        subnet = self.netuid2subnet(netuid)
        path = f'archive/{network}/state_{subnet}'
        state_dict = {}
        if load:
            state_dict = self.get(path, default={} ,max_age=max_age, cache=cache)             
        if len(state_dict) == 0:
            if load:
                save = True
                

            state_dict = {
<<<<<<< HEAD
                'state': self.subnet_states(),
=======
                **self.subnet_state(netuid=netuid),
                'modules': self.modules(netuid=netuid),
>>>>>>> 0618b670
                'block': self.block,
                'timestamp': c.timestamp(),
            }
            
            
        if save:
            self.put(path, state_dict, cache=cache)
<<<<<<< HEAD
                
        state_dict['subnet_namespace'] = subnet_namespace = {s['name']: s['netuid'] for s in subnets.values()}
   
        for s in subnets.values():
            s_name = s['name']
            state_dict['subnets'][s_name]['namespace'] = {s['name']: {m['name']: m['address'] for m in s['modules']} for s in subnets.values()}


        netuid = self.resolve_netuid(netuid)
        


        if key in state_dict['']:
            
            if default :
                default = {}
            return state_dict.get(key)
        
=======
                   
        state_dict['namespace'] = {m['name']:m['address'] for m in state_dict['modules']}

>>>>>>> 0618b670
        return state_dict

    def subnet_states(self, *args, **kwargs):
        subnet_states = {}
        for netuid in self.netuids():
            subnet_state = self.subnet_state(*args,  netuid=netuid, **kwargs)
            subnet_states[subnet_state['name']] = subnet_state
        return subnet_states
            
            
    def subnet_state(self, 
                    include_modules:bool = True,
                    block: Optional[int] = None,
                    netuid=None,
                    network = None) -> list:
        
        network = self.resolve_network(network)
        netuid = self.resolve_netuid(netuid)
        subnet_stake = self.query_subspace( 'SubnetTotalStake', params=[netuid] ).value
        subnet_emission = self.query_subspace( 'SubnetEmission', params=[netuid] ).value
        subnet_founder = self.query_subspace( 'Founder', params=[netuid] ).value
        n = self.query_subspace( 'N', params=[netuid] ).value
        total_stake = self.total_stake()
        subnet = {
                'name': self.netuid2subnet(netuid),
                'netuid': netuid,
                'stake': subnet_stake,
                'emission': subnet_emission,
                'n': n,
                'tempo': self.tempo( netuid = netuid ),
                'immunity_period': self.immunity_period( netuid = netuid ),
                'min_allowed_weights': self.min_allowed_weights( netuid = netuid ),
                'max_allowed_uids': self.max_allowed_uids( netuid = netuid ),
                'ratio': subnet_stake / total_stake,
                'founder': subnet_founder
            }
<<<<<<< HEAD
        if include_modules:
            subnet['modules'] = self.modules( netuid = netuid )
=======
>>>>>>> 0618b670
        return subnet
            
            
        
    docker_compose_path = f'{chain_path}/docker-compose.yml'
    @classmethod
    def get_docker_compose(cls):
        return c.load_yaml(cls.docker_compose_path)
    
    @classmethod
    def start_docker_node(cls, sudo:bool = True, verbose:bool = True):
        cmd = f'docker-compose  -f {cls.docker_compose_path} build '
        return c.cmd(cmd, 
              cwd=cls.chain_path, 
              sudo=sudo,
              verbose=verbose)
    @classmethod
    def save_docker_compose(cls, docker_compose_yaml: dict = None):
        path = f'{cls.chain_path}/docker-compose.yml'
        if docker_compose_yaml is None:
            docker_compose_yaml = cls.get_docker_compose()
        return c.save_yaml(path, docker_compose_yaml)
            

    def get_total_subnets( self, block: Optional[int] = None ) -> int:
        return self.query_subspace( 'TotalSubnets', block ).value      
    
    def get_emission_value_by_subnet( self, netuid: int = None, block: Optional[int] = None ) -> Optional[float]:
        netuid = self.resolve_netuid( netuid )
        return Balance.from_nano( self.query_subspace( 'EmissionValues', block, [ netuid ] ).value )



    def is_registered( self, key: str, netuid: int = None, block: Optional[int] = None) -> bool:
        key_address = self.resolve_key_ss58( key )
        key_addresses = self.keys(netuid=netuid, block=block)
        if key_address in key_addresses:
            return True
        else:
            return False

    def get_uid_for_key_on_subnet( self, key_ss58: str, netuid: int, block: Optional[int] = None) -> int:
        return self.query_subspace( 'Uids', block, [ netuid, key_ss58 ] ).value  


    def get_current_block(self, network=None) -> int:
        r""" Returns the current block number on the chain.
        Returns:
            block_number (int):
                Current chain blocknumber.
        """     
        network = self.resolve_network(network)   
        with self.substrate as substrate:
            return substrate.get_block_number(None)


    def get_balance(self, key: str, block: int = None, fmt='j') -> Balance:
        r""" Returns the token balance for the passed ss58_address address
        Args:
            address (Substrate address format, default = 42):
                ss58 chain address.
        Return:
            balance (bittensor.utils.balance.Balance):
                account balance
        """
        
        key_ss58 = self.resolve_key_ss58( key )
        
        try:
            @retry(delay=2, tries=3, backoff=2, max_delay=4)
            def make_substrate_call_with_retry():
                with self.substrate as substrate:
                    return substrate.query(
                        module='System',
                        storage_function='Account',
                        params=[key_ss58],
                        block_hash = None if block == None else substrate.get_block_hash( block )
                    )
            result = make_substrate_call_with_retry()
        except scalecodec.exceptions.RemainingScaleBytesNotEmptyException:
            c.critical("Your key it legacy formatted, you need to run btcli stake --ammount 0 to reformat it." )
        return  self.format_amount(result.value['data']['free'] , fmt=fmt)



    balance =  get_balance

    def get_balances(self, block: int = None, fmt:str = 'n', network = None) -> Dict[str, Balance]:
        
        network = self.resolve_network(network)
        @retry(delay=2, tries=3, backoff=2, max_delay=4)
        def make_substrate_call_with_retry():
            with self.substrate as substrate:
                return substrate.query_map(
                    module='System',
                    storage_function='Account',
                    block_hash = None if block == None else substrate.get_block_hash( block )
                )
        result = make_substrate_call_with_retry()
        return_dict = {}
        for r in result:
            bal = self.format_amount(int( r[1]['data']['free'].value ), fmt=fmt)
            return_dict[r[0].value] = bal
        return return_dict
    balances = get_balances
    
    def resolve_network(self, network: Optional[int] = None, ensure_network:bool = True) -> int:
        
        if ensure_network:
            if not hasattr(self, 'substrate'):
                self.set_network(network)
        if network == None:
            network = self.network
        
        # If network is a string, resolve it to a network id.
        if isinstance(network, str) and network != self.network:
            self.set_network(network)
        return network
    
    def resolve_subnet(self, subnet: Optional[int] = None) -> int:
<<<<<<< HEAD
        if subnet == None:
            subnet = self.subnets()[0]
=======
        if isinstance(subnet, int):
            assert subnet in self.netuids()
            subnet = self.netuid2subnet(netuid=subnet)
        subnets = self.subnets()
        assert subnet in subnets, f"Subnet {subnet} not found in {subnets} for chain {self.chain}"
>>>>>>> 0618b670
        return subnet
    

    @staticmethod
    def _null_module() -> ModuleInfo:
        module = ModuleInfo(
            uid = 0,
            netuid = 0,
            active =  0,
            stake = '0',
            rank = 0,
            emission = 0,
            incentive = 0,
            dividends = 0,
            last_update = 0,
            weights = [],
            bonds = [],
            is_null = True,
            key = "000000000000000000000000000000000000000000000000",
        )
        return module


    def subnets(self) -> Dict[int, str]:
        return list(self.subnet_namespace.keys())

    def netuids(self) -> Dict[int, str]:
        return list(self.subnet_namespace.values())


    
    @property
    def subnet_namespace(self ) -> Dict[str, str]:
        
        # Get the namespace for the netuid.
        records = self.query_map('SubnetNamespace', params=[]).records
        
        subnet_namespace = {}
        for r in records:
            name = r[0].value
            uid = int(r[1].value)
            subnet_namespace[name] = int(uid)
        
        return subnet_namespace

    
    @property
    def subnet_reverse_namespace(self ) -> Dict[str, str]:
        
        return {v:k for k,v in self.subnet_namespace.items()}
    
    def netuid2subnet(self, netuid = None):
        subnet_reverse_namespace = self.subnet_reverse_namespace
        if netuid != None:
            return subnet_reverse_namespace.get(netuid, None)
        return subnet_reverse_namespace
    def subnet2netuid(self,subnet = None):
        subnet2netuid = self.subnet_namespace
        if subnet != None:
            return subnet2netuid.get(subnet, None)
        return subnet2netuid
        
    def subnet_netuids(self) -> List[int]:
        return list(self.subnet_namespace.values())
    netuids = subnet_netuids

    def resolve_netuid(self, netuid: int = None, subspace_namespace:str=None) -> int:

        
        if isinstance(netuid, str):
            # If the netuid is a subnet name, resolve it to a netuid.
            if subspace_namespace == None:
                subspace_namespace = self.subnet_namespace
            else:
                subspace_namespace = subspace_namespace
            netuid = subspace_namespace.get(netuid, None)
            
        if netuid == None:
            # If the netuid is not specified, use the default.
            netuid = self.default_netuid
            return netuid
        assert isinstance(netuid, int), "netuid must be an integer"
        return netuid


    def key2name(self, key: str = None, netuid: int = None) -> str:
        modules = self.modules(netuid)
        key2name =  { m['key']: m['name']for m in modules}
        if key != None:
            return key2name[key]
            
        
    def name2key(self, name:str=None,  netuid: int = None) -> Dict[str, str]:
        # netuid = self.resolve_netuid(netuid)
             
        modules = self.modules(netuid=netuid)
        
        return { m['name']: m['key'] for m in modules}
        
        
    def namespace(self, netuid: int = None, **kwargs) -> Dict[str, str]:
        
        modules = self.modules(netuid=netuid, **kwargs)
        namespace = { m['name']: m['address'] for m in modules}
        return namespace
    
    
    def name2uid(self, name: str = None, netuid: int = None) -> int:
        
        name2uid = { m['name']: m['uid'] for m in self.modules(netuid=netuid) }
        if name != None:
            return name2uid[name]
        return name2uid
    
    
    def get_module(self, key:str, netuid:int=None):
        return self.key2module(key, netuid)
        
        
        
        
        
    def key2module(self, key: str = None, netuid: int = None) -> Dict[str, str]:
        modules = self.modules(netuid=netuid)
        key2module =  { m['key']: m for m in modules }
        
        if key != None:
            key_ss58 = self.resolve_key_ss58(key)
            return key2module[key_ss58]
        return key2module
        
        
    def module_exists(self, module:str, netuid: int = None, **kwargs) -> bool:
        return bool(module in self.namespace(netuid=netuid, **kwargs))
    
    def modules(self,
                netuid: int = default_netuid,
                fmt='nano', 
                detail:bool = True,
                load = True,
                save = True,
                max_age: int = 60,
                network = network,
                keys = None,
                update = True,
                
                ) -> Dict[str, ModuleInfo]:
        
        
        modules = []
        # self.resolve_network(network)
        netuid = self.resolve_netuid(netuid)
<<<<<<< HEAD
        # if load:
        #     # c.print("Warning: load=True and update=False. This will load the last saved state.", style='bold red')
        #     modules =  self.state_dict(key='modules', netuid=netuid, 
        #                     max_age=max_age,
        #                     cache=True, 
        #                     load=load, )
            
=======
>>>>>>> 0618b670
        

        if len(modules) == 0 :
             
            uid2addresses = { r[0].value: r[1].value for r in self.query_map('Address', params=[netuid]).records}
            uid2key = { r[0].value: r[1].value for r in self.query_map('Keys', params=[netuid]).records}
            uid2name = { r[1].value : r[0].value for r in self.query_map('Namespace', params=[netuid]).records}
            
            emission = self.emission(netuid=netuid)
            incentive = self.incentive(netuid=netuid)
            dividends = self.dividends(netuid=netuid)
            weights = self.weights(netuid=netuid)
            stake = self.subnet_stake(netuid=netuid) # self.stake(netuid=netuid)
            balances = self.balances()
            
            
            
            modules = []
            
            for uid, address in uid2addresses.items():
                key = uid2key[uid]
                module= {
                    'uid': uid,
                    'address': address,
                    'name': uid2name[uid],
                    'key': key,
                    'emission': emission[uid].value,
                    'incentive': incentive[uid].value,
                    'dividends': dividends[uid].value,
                    'stake': stake[ key],
                    'balance': balances[key],
                    'weight': weights[uid] if uid in weights else [],
                    
                }
                modules.append(module)
            
            # if save:
            #     self.put('modules', modules, include_timestamp=True)
            # if detail == False:
            #     modules = [ m['name'] for m in modules.values()]

            for k in ['balance', 'stake', 'emission', 'incentive', 'dividends']:
                for m in modules:
                    m[k] = self.format_amount(m[k], fmt=fmt)


        if keys == None:
            keys = list(modules[0].keys())
        if isinstance(keys, str):
            keys = [keys]
            
        for i, m in enumerate(modules):
            modules[i] ={k: m[k] for k in keys}
            
                
        return modules
        
    
      
    def names(self, netuid: int = None, **kwargs) -> List[str]:
        return list(self.namespace(netuid=netuid, **kwargs).keys())
       
    def my_modules(self, *args, names_only:bool= False,  **kwargs):
        my_modules = []
        address2key = c.address2key()
        for module in self.modules(*args, **kwargs):
            if module['key'] in address2key:
                my_modules += [module]
        if names_only:
            my_modules = [m['name'] for m in my_modules]
        return my_modules
    
    def live_keys(self, *args, **kwargs):
        return [m['key'] for m in self.my_modules(*args, **kwargs)]
                

    def key_alive(self, key:str, *args, **kwargs):
        
        return key in self.live_keys(*args, **kwargs)

    @classmethod
    def nodes(cls):
        return c.pm2ls('subspace')
    
    @classmethod
    def kill_nodes(cls):
        for node in cls.nodes():
            c.pm2_kill(node)
    
    @classmethod
    def query(cls, name,  *params,  block=None):
        self = cls()
        return self.query_map(name=name,params=list(params),block=block).records

    @classmethod
    def test(cls, network=subnet):
        subspace = cls()        
        for key_path, key in c.get_keys('test').items():
            port  = c.free_port()
            subspace.register(key=key, 
                              network=network,
                              address=f'{c.external_ip()}:{port}', 
                              name=f'module{key_path}')
        c.print(subspace.query_map('SubnetNamespace', params=[]).records)
        c.print(subspace.uids())
        # for key in keys.values():
        #     subspace.set_weights(key=key, netuid=1, weights=[0.5 for n in modules], uids=[n.uid for n in modules])

    @classmethod
    def test_balance(cls):
        self = cls()
        key = cls.get_key('//Alice')
        c.print(self.get_balance(key.ss58_address))
        
        key2 = cls.get_key('//Bob')
        c.print(self.get_balance(key2.ss58_address))
        
        self.transfer(key=key, dest=key2.ss58_address, amount=10)
        
        c.print(self.get_balance(key2.ss58_address))
        
        # c.print(self.query_map('SubnetNamespace', params=[]).records)
    

    chains = ['dev', 'test', 'main']
    @classmethod
    def build(cls, chain:str = 'dev', verbose:bool=False):
        cls.cmd('cargo build --release', cwd=cls.chain_path, verbose=verbose)
        
        for chain in cls.chains:
            c.print(f'CHAIN: {chain}')
            cls.build_spec(chain)    
        

    @classmethod   
    def purge_chain(cls,
                    chain:str = 'dev',
                    user:str = 'alice',
                    base_path:str = None,
                    sudo = False):
        if base_path == None:
            base_path = cls.resolve_chain_base_path(user=user)
        return c.rm(base_path)
    
    
    @classmethod
    def resolve_chain_base_path(cls, user='alice'):
        return cls.resolve_path(f'{user}')

  
    @classmethod
    def build_spec(cls,
                   chain = 'test',
                   raw:bool  = False,
                   disable_default_bootnode = True,

                   ):

        chain_spec = cls.resolve_chain_spec(chain)
        
            
            

        cmd = f'{cls.chain_release_path} build-spec --chain {chain}'
        
        if disable_default_bootnode:
            cmd += ' --disable-default-bootnode'  
        if raw:
            assert c.exists(chain_spec), f'Chain {chain_spec} does not exist.'
            cmd += ' --raw'
            spec_path =chain_spec.replace('.json', '_raw.json')

        cmd += f' > {chain_spec}'
        return c.cmd(f'bash -c "{cmd}"', cwd=cls.chain_path, verbose=True)

    @classmethod
    def chain_specs(cls):
        specs = c.ls(f'{cls.spec_path}/')
        
        return [spec for spec in specs if '_raw' not in spec]
    
    specs = chain_specs
    @classmethod
    def get_spec(cls, chain:str):
        chain = cls.resolve_chain_spec(chain)
        
        return c.get_json(chain)

    @classmethod
    def spec_exists(cls, chain):
        c.print(c.exists)
        return c.exists(f'{cls.spec_path}/{chain}.json')


    @classmethod
    def resolve_chain_spec(cls, chain):
        if not chain.endswith('.json'):
            chain = f'{chain}.json'
        if not cls.spec_exists(chain):
            chain = f'{cls.spec_path}/{chain}'
        return chain
        
        

    @classmethod
    def insert_node_key(cls,
                   node='node01',
                   chain = 'jaketensor_raw.json',
                   suri = 'verify kiss say rigid promote level blue oblige window brave rough duty',
                   key_type = 'gran',
                   scheme = 'Sr25519',
                   password_interactive = False,
                   ):
        
        chain = cls.resolve_chain_spec(chain)
        node_path = f'/tmp/{node}'
        
        if key_type == 'aura':
            schmea = 'Sr25519'
        elif key_type == 'gran':
            schmea = 'Ed25519'
        
        if not c.exists(node_path):
            c.mkdir(node_path)

        cmd = f'{cls.chain_release_path} key insert --base-path {node_path}'
        cmd += f' --suri "{suri}"'
        cmd += f' --scheme {scheme}'
        cmd += f' --chain {chain}'
        assert key_type in cls.key_types, f'key_type ({key_type})must be in {cls.key_types}'
        cmd += f' --key-type {key_type}'
        if password_interactive:
            cmd += ' --password-interactive'
        
        c.print(cmd, color='green')
        return c.cmd(cmd, cwd=cls.chain_path, verbose=True)
    
    @classmethod
    def insert_node_keys(cls,
                   aura_suri : str, 
                   grandpa_suri :str,
                    node='node01',
                   password_interactive = False,
                   ):
        '''
        Insert aura and gran keys for a node
        '''
        cls.insert_node_key(node=node, key_type='aura',  suri=aura_suri)
        cls.insert_node_key(node=node, key_type='gran', suri=grandpa_suri)
       
        return c.cmd(cmd, cwd=cls.chain_path, verbose=True)
    
    
    @classmethod
    def nodes(cls, chain='dev'):
        return c.pm2ls(f'{cls.node_prefix()}::{chain}')

    @classmethod
    def node_prefix(cls):
        return f'{cls.module_path()}.node'
    
    @classmethod
    def st_metrics_dict(cls, x, num_columns=3):
        cols = st.columns(num_columns)
        if self.is_registered:
            neuron = self.neuron
            for i, (k,v) in enumerate(x):
                if type(v) in [int, float]:
                    cols[i % num_columns].metric(label=k, value=v)
                        
       
       
 
    
    @classmethod
    def start_node(cls,

                 chain:int = 'dev',
                 port:int=30333,
                 rpc_port:int=9933,
                 ws_port:int=9945,
                 user : str = 'alice',
                 telemetry_url:str = 'wss://telemetry.polkadot.io/submit/0',
                 validator: bool = True,          
                 boot_nodes : str = None,       
                 purge_chain:bool = True,
                 remote:bool = True,
                 refresh:bool = True,
                 verbose:bool = False,
                 rpc_cors:str = 'all',
                 
                 ):


        cmd = cls.chain_release_path
        port = c.resolve_port(port)
        rpc_port = c.resolve_port(rpc_port)
        ws_port = c.resolve_port(ws_port)
        base_path = cls.resolve_chain_base_path(user=user)
        if purge_chain:
            cls.purge_chain(base_path=base_path)
        
        chain_spec = cls.resolve_chain_spec(chain)
        cmd_kwargs = f' --base-path {base_path}'
        cmd_kwargs += f' --chain {chain_spec}'
        
        if validator :
            cmd_kwargs += ' --validator'
            cmd_kwargs += f' --{user}'
        else:
            cmd_kwargs += ' --ws-external --rpc-external'
        cmd_kwargs += f' --port {port} --rpc-port {rpc_port} --ws-port {ws_port}'
        

            
        if boot_nodes != None:
            cmd_kwargs += f' --bootnodes {boot_nodes}'
            
            
        cmd_kwargs += f' --rpc-cors=all'

        if remote:
            cmd = c.pm2_start(path=cls.chain_release_path, 
                              name=f'{cls.node_prefix()}::{chain}::{user}',
                              cmd_kwargs=cmd_kwargs,
                              refresh=refresh,
                              verbose=verbose)
        else:
            cls.cmd(f'{cmd} {cmd_kwargs}', color='green',verbose=True)
       
    @classmethod
    def release_exists(cls):
        return c.exists(cls.chain_release_path)
       
    @classmethod
    def start_chain(cls, 
                    users = ['alice','bob', 'charlie'] ,
                    chain:str='dev', 
                    verbose:bool = False,
                    reuse_ports : bool = True,
                    sleep :int = 2,
                    build: bool = False,
                    external:bool = True,
                    boot_nodes : str = None,
                    rpc_cors:str = 'all',
                    port_keys: list = ['port','rpc_port','ws_port'],):
        if build:
            cls.build(verbose=verbose)
        avoid_ports = []
        
        ip = c.ip(external=external)
        chain_info_path = f'chain_info.{chain}'
        chain_info = cls.getc(chain_info_path, default={})
        for i, user in enumerate(users):
            

            
            if user in chain_info and reuse_ports:
                node_kwargs = chain_info[user]
                for k in port_keys:
                    node_kwargs[k] = c.resolve_port(node_kwargs[k])
                
            else:
                node_kwargs = {
                               'chain':chain, 
                               'user':user, 
                               'verbose':verbose,
                               'rpc_cors': rpc_cors,
                               'validator': True if bool(i <= len(users)-1) else False,
                               }
                for k in port_keys:
                    port = c.free_port(avoid_ports=avoid_ports)
                    avoid_ports.append(port)
                    node_kwargs[k] = port
            
            node_kwargs['boot_nodes'] = boot_nodes
            chain_info[user] = c.copy(node_kwargs)
            cls.start_node(**chain_info[user])

            cls.sleep(sleep)
            node_id = cls.node_id(chain=chain, user=user)
            boot_nodes = f'/ip4/{ip}/tcp/{node_kwargs["port"]}/p2p/{node_id}'
        cls.putc(chain_info_path, chain_info)


        cls.putc(f'network2url.{chain}', f'{ip}:{node_kwargs["ws_port"]}')
        
       
    @classmethod
    def gen_key(cls, *args, **kwargs):
        return c.module('key').gen(*args, **kwargs)
        
    
    
    key_store_path = '/tmp/subspace/keys'

    @classmethod
    def resolve_node_keystore_path(cls, node):
        path = cls.resolve_path(f'nodes/{node}')
        if not c.exists(path):
            c.mkdir(path)
        return path
    
    @classmethod
    def gen_node_keys(cls, path, **kwargs):
        key_class = c.module('key')
        node_path = f'node.{path}'
        c.print(key_class.add_key(path=f'{node_path}.aura', crypto_type='Sr25519'))
        key_class.add_key(path=f'{node_path}.gran',crypto_type='Ed25519')
        return key_class.keys(node_path, **kwargs)
    
    
    def keys(self, netuid = None, **kwargs):
        netuid = self.resolve_netuid(netuid)
        return [r[1].value for r in self.query_map('Keys', params= [netuid], **kwargs).records]
    
    def registered_keys(self, netuid = None, **kwargs):
        key_addresses = self.keys(netuid=netuid, **kwargs)
        address2key = c.address2key()
        registered_keys = {}
        for k_addr in key_addresses:
            if k_addr in address2key:
                registered_keys[address2key[k_addr]] = k_addr
                
        return registered_keys

    reged = registered_keys
    
    
    

    def query_subnet(self, key, netuid = None, network=None, **kwargs):
        network = self.resolve_network(network)
        netuid = self.resolve_netuid(netuid)
        return self.query_subspace(key, params=[netuid], **kwargs)
    
    def incentive(self, **kwargs):
        return self.query_subnet('Incentive', **kwargs)
        
    def weights(self, netuid = None, **kwargs) -> list:
        netuid = self.resolve_netuid(netuid)
        subnet_weights =  self.query_map('Weights', params=[netuid], **kwargs).records
        weights = {uid.value:list(map(list, w.value)) for uid, w in subnet_weights}
        
        return weights
            
        
        
    
    def emission(self, netuid = None, network=None, **kwargs):
        return self.query_subnet('Emission', netuid=netuid, network=network, **kwargs)
        
    
    def dividends(self, netuid = None, network=None, **kwargs):
        return self.query_subnet('Dividends', netuid=netuid, network=network,  **kwargs)
        
        
    
    
    @classmethod
    def get_node_keys(cls, path):
        for key in cls.gen_node_keys(path):
            c.print(key)
        
    
    @classmethod
    def add_keystore(cls,
                     suri = None ,
                     node = 'alice',
                     chain = 'main',
                     key_type = 'gran',
                     schema = 'Ed25519',
                     password_interactive = False,):
        
        
        if suri is None:
            suri = c.module('key').gen().mnemonic
        base_path = cls.resolve_node_keystore_path(node)
        if key_type == 'gran':
            schema = 'Ed25519'
        elif key_type == 'aura':
            schema = 'Sr25519'
        else:
            raise Exception(f'Unknown key type {key_type}')
        cmd  = f'''
        {cls.chain_release_path} key insert --base-path {base_path}\
        --chain {chain} \
        --scheme {schema} \
        --suri "{suri}" \
        --key-type {key_type}
        '''
        
        if password_interactive:
            cmd = cmd + ' --password-interactive'
        
        return c.cmd(cmd, verbose=True)
        

    
    @classmethod
    def sand(cls, user='Alice'):
        self = cls()
        auth = self.auth(key='alice')
        return self.verify(auth)
        

    def uids(self, netuid = None, **kwargs):
        netuid = self.resolve_netuid(netuid)
        return [v[1].value for v in self.query_map('Uids',None,  [netuid]).records]


    @classmethod
    def node_ids(cls, chain='dev'):
        node_ids = {}
        for node in cls.nodes(chain=chain):
            node_logs = c.logs(node, start_line=100, mode='local')
            for line in node_logs.split('\n'):
                if 'Local node identity is: ' in line:
                    node_ids[node.split('::')[-1]] = line.split('Local node identity is: ')[1].strip()
                    break
                
        return node_ids
    @classmethod
    def node_id(cls, chain='dev', user='alice'):
        return cls.node_ids(chain=chain)[user]
    
    

   
    @classmethod
    def function2streamlit(cls, 
                           fn_schema, 
                           extra_defaults:dict=None,
                           cols:list=None):
        if extra_defaults is None:
            extra_defaults = {}

        st.write('#### Startup Arguments')
        # refresh = st.checkbox('**Refresh**', False)
        # mode = st.selectbox('**Select Mode**', ['pm2',  'ray', 'local'] ) 
        mode = 'pm2'
        serve = True

        kwargs = {}
        fn_schema['default'].pop('self', None)
        fn_schema['default'].pop('cls', None)
        fn_schema['default'].update(extra_defaults)
        
        

        
        
        fn_schema['input'].update({k:str(type(v)).split("'")[1] for k,v in extra_defaults.items()})
        if cols == None:
            cols = [1 for i in list(range(int(len(fn_schema['input'])**0.5)))]
        st.write(f'cols: {cols}')
        cols = st.columns(cols)

        for i, (k,v) in enumerate(fn_schema['input'].items()):
            
            optional = fn_schema['default'][k] != 'NA'
            fn_key = k 
            if k in fn_schema['input']:
                k_type = fn_schema['input'][k]
                if 'Munch' in k_type or 'Dict' in k_type:
                    k_type = 'Dict'
                if k_type.startswith('typing'):
                    k_type = k_type.split('.')[-1]
                fn_key = f'**{k} ({k_type}){"" if optional else "(REQUIRED)"}**'
            col_idx  = i 
            if k in ['kwargs', 'args'] and v == 'NA':
                continue
            

            
            col_idx = col_idx % (len(cols))
            kwargs[k] = cols[col_idx].text_input(fn_key, v)
            
        return kwargs
         
         
         
    @classmethod
    def get_key_info(cls, key):
        
        key_info = {
            'key': key.ss58_address,
            'is_registered': cls.is_registered(key),
        }
        return key_info
         
        
    @classmethod
    def node_help(cls):
        c.cmd(f'{cls.chain_release_path} --help', verbose=True)
        
        
    @classmethod
    def dashboard(cls):
        return c.module('subspace.dashboard').dashboard()
        
  
if __name__ == "__main__":
    Subspace.run()

    <|MERGE_RESOLUTION|>--- conflicted
+++ resolved
@@ -841,12 +841,7 @@
                    netuid: int = 1,
                    network:str= network, 
                    load : bool= False,
-<<<<<<< HEAD
-                   save : bool = False,
-                   dirpath:str = 'chain_states',
-=======
                    save : bool = True,
->>>>>>> 0618b670
                    max_age: str = 60, 
                    default = None,
                    cache:bool = True) -> dict:
@@ -863,12 +858,8 @@
                 
 
             state_dict = {
-<<<<<<< HEAD
-                'state': self.subnet_states(),
-=======
                 **self.subnet_state(netuid=netuid),
                 'modules': self.modules(netuid=netuid),
->>>>>>> 0618b670
                 'block': self.block,
                 'timestamp': c.timestamp(),
             }
@@ -876,30 +867,9 @@
             
         if save:
             self.put(path, state_dict, cache=cache)
-<<<<<<< HEAD
-                
-        state_dict['subnet_namespace'] = subnet_namespace = {s['name']: s['netuid'] for s in subnets.values()}
-   
-        for s in subnets.values():
-            s_name = s['name']
-            state_dict['subnets'][s_name]['namespace'] = {s['name']: {m['name']: m['address'] for m in s['modules']} for s in subnets.values()}
-
-
-        netuid = self.resolve_netuid(netuid)
-        
-
-
-        if key in state_dict['']:
-            
-            if default :
-                default = {}
-            return state_dict.get(key)
-        
-=======
                    
         state_dict['namespace'] = {m['name']:m['address'] for m in state_dict['modules']}
 
->>>>>>> 0618b670
         return state_dict
 
     def subnet_states(self, *args, **kwargs):
@@ -936,11 +906,6 @@
                 'ratio': subnet_stake / total_stake,
                 'founder': subnet_founder
             }
-<<<<<<< HEAD
-        if include_modules:
-            subnet['modules'] = self.modules( netuid = netuid )
-=======
->>>>>>> 0618b670
         return subnet
             
             
@@ -1061,16 +1026,11 @@
         return network
     
     def resolve_subnet(self, subnet: Optional[int] = None) -> int:
-<<<<<<< HEAD
-        if subnet == None:
-            subnet = self.subnets()[0]
-=======
         if isinstance(subnet, int):
             assert subnet in self.netuids()
             subnet = self.netuid2subnet(netuid=subnet)
         subnets = self.subnets()
         assert subnet in subnets, f"Subnet {subnet} not found in {subnets} for chain {self.chain}"
->>>>>>> 0618b670
         return subnet
     
 
@@ -1223,16 +1183,6 @@
         modules = []
         # self.resolve_network(network)
         netuid = self.resolve_netuid(netuid)
-<<<<<<< HEAD
-        # if load:
-        #     # c.print("Warning: load=True and update=False. This will load the last saved state.", style='bold red')
-        #     modules =  self.state_dict(key='modules', netuid=netuid, 
-        #                     max_age=max_age,
-        #                     cache=True, 
-        #                     load=load, )
-            
-=======
->>>>>>> 0618b670
         
 
         if len(modules) == 0 :
