
import torch
import scalecodec
from retry import retry
from typing import List, Dict, Union, Optional, Tuple
from substrateinterface import SubstrateInterface
from typing import List, Dict, Union, Optional, Tuple
from commune.utils.network import ip_to_int, int_to_ip
from rich.prompt import Confirm
from commune.modules.subspace.balance import Balance
from commune.modules.subspace.utils import (U16_MAX,  is_valid_address_or_public_key, )
from commune.modules.subspace.chain_data import (ModuleInfo, custom_rpc_type_registry)

import streamlit as st
import json
from loguru import logger
import os
import commune as c

logger = logger.opt(colors=True)



class Subspace(c.Module):
    """
    Handles interactions with the subspace chain.
    """
    fmt = 'j'
    whitelist = []
    chain_name = 'subspace'
    default_config = c.get_config(chain_name, to_munch=False)
    token_decimals = default_config['token_decimals']
    network = default_config['network']
    chain = network
    libpath = chain_path = c.libpath + '/subspace'
    spec_path = f"{chain_path}/specs"
    netuid = default_config['netuid']
    image = 'vivonasg/subspace:latest'
    mode = 'docker'
    
    def __init__( 
        self, 
        network: str = network,
        **kwargs,
    ):
        config = self.set_config(kwargs=locals())

    def set_network(self, 
                network:str = network,
                url : str = None,
                websocket:str=None, 
                ss58_format:int=42, 
                type_registry:dict=custom_rpc_type_registry, 
                type_registry_preset=None, 
                cache_region=None, 
                runtime_config=None, 
                use_remote_preset=False,
                ws_options=None, 
                auto_discover=True, 
                auto_reconnect=True, 
                verbose:bool=False,
                max_trials:int = 10,
                **kwargs):

        '''
        A specialized class in interfacing with a Substrate node.

        Parameters
       A specialized class in interfacing with a Substrate node.

        Parameters
        url : the URL to the substrate node, either in format <https://127.0.0.1:9933> or wss://127.0.0.1:9944
        
        ss58_format : The address type which account IDs will be SS58-encoded to Substrate addresses. Defaults to 42, for Kusama the address type is 2
        
        type_registry : A dict containing the custom type registry in format: {'types': {'customType': 'u32'},..}
        
        type_registry_preset : The name of the predefined type registry shipped with the SCALE-codec, e.g. kusama
        
        cache_region : a Dogpile cache region as a central store for the metadata cache
        
        use_remote_preset : When True preset is downloaded from Github master, otherwise use files from local installed scalecodec package
        
        ws_options : dict of options to pass to the websocket-client create_connection function
        : dict of options to pass to the websocket-client create_connection function
                
        '''

        from substrateinterface import SubstrateInterface
        
        if network == None:
            network = self.config.network

        trials = 0
        while trials < max_trials :
            trials += 1
            url = self.resolve_node_url(url=url, chain=network, local=self.config.local)
            c.print(f'Connecting to {url}...')
            ip = c.ip()
            url = url.replace(ip, '0.0.0.0')

            kwargs.update(url=url, 
                        websocket=websocket, 
                        ss58_format=ss58_format, 
                        type_registry=type_registry, 
                        type_registry_preset=type_registry_preset, 
                        cache_region=cache_region, 
                        runtime_config=runtime_config, 
                        ws_options=ws_options, 
                        auto_discover=auto_discover, 
                        auto_reconnect=auto_reconnect)
            try:
                self.substrate= SubstrateInterface(**kwargs)
                break
            except Exception as e:
                c.print(e, url)
                self.config.local = False
                url = None
                
        self.url = url
        self.network = network
        response = {'success': True, 'message': f'Connected to {url}', 'network': network, 'url': url}

        return response
    def __repr__(self) -> str:
        return f'<Subspace: network={self.network}, url={self.url}>'
    def __str__(self) -> str:
        return f'<Subspace: network={self.network} url={self.url}>'
    
    def shortyaddy(self, address, first_chars=4):
        return address[:first_chars] + '...' 

    def my_stake(self, search=None, netuid = None, network = None, fmt=fmt,  decimals=2, block=None):
        mystaketo = self.my_staketo(netuid=netuid, network=network, fmt=fmt, decimals=decimals, block=block)
        key2stake = {}
        for key, staketo_tuples in mystaketo.items():
            stake = sum([s for a, s in staketo_tuples])
            key2stake[key] = c.round_decimals(stake, decimals=decimals)
        if search != None:
            key2stake = {k:v for k,v in key2stake.items() if search in k}

        return key2stake
    mys =  mystake = key2stake =  my_stake

    def my_balance(self, search:str=None, netuid:int = 0, network:str = 'main', fmt=fmt,  decimals=2, block=None, min_value:int = 0):

        balances = self.balances(network=network, fmt=fmt, block=block)
        my_balance = {}
        key2address = c.key2address()
        for key, address in key2address.items():
            if address in balances:
                my_balance[key] = balances[address]

        if search != None:
            my_balance = {k:v for k,v in my_balance.items() if search in k}
            
        my_balance = dict(sorted(my_balance.items(), key=lambda x: x[1], reverse=True))

        if min_value > 0:
            my_balance = {k:v for k,v in my_balance.items() if v > min_value}

        return my_balance
        
    key2balance = myb = mybal = my_balance

    def my_staketo(self,search=None, netuid = None, network = None, fmt=fmt,  decimals=2, block=None):
        staketo = self.stake_to(netuid=netuid, network=network, block=block)
        mystaketo = {}
        key2address = c.key2address()
        for key, address in key2address.items():
            if address in staketo:
                mystaketo[key] = [[a, self.format_amount(s, fmt=fmt)] for a, s in staketo[address]]

        if search != None:
            mystaketo = {k:v for k,v in mystaketo.items() if search in k}
            
        return mystaketo
    my_stake_to = my_staketo


    def my_stakefrom(self, 
                    search:str=None, 
                    netuid:int = None, 
                    network:str = None, 
                    fmt:str=fmt,  
                    decimals:int=2):
        staketo = self.stake_from(netuid=netuid, network=network)
        mystakefrom = {}
        key2address = c.key2address()
        for key, address in key2address.items():
            if address in mystakefrom:
                mystakefrom[key] = self.format_amount(mystakefrom[address])
    
        if search != None:
            mystakefrom = {k:v for k,v in mystakefrom.items() if search in k}
        return mystakefrom

    my_stake_from = my_stakefrom

    

    def key2tokens(self, network = None, fmt=fmt, decimals=2):
        key2tokens = {}
        key2balance = self.key2balance(network=network, fmt=fmt, decimals=decimals)
        for key, balance in key2balance.items():
            if key not in key2tokens:
                key2tokens[key] = 0
            key2tokens[key] += balance
            
        for netuid in self.netuids():
            key2stake = self.key2stake(network=network, fmt=fmt, netuid=netuid, decimals=decimals)

            for key, stake in key2stake.items():
                if key not in key2tokens:
                    key2tokens[key] = 0
                key2tokens[key] += stake
            
        return key2tokens

    def network_balance(self, network = None, fmt=fmt, update=False):
        state_dict = self.state_dict(network=network, update=update)
        total_balance = 0
        for key, value in state_dict['balances'].items():
            total_balance += value
        return self.format_amount(total_balance, fmt=fmt)

    def network_stake(self, network = None, fmt=fmt, update=False):
        state_dict = self.state_dict(network=network, update=update)
        total_stake = 0
        for modules in state_dict['modules']:
            for module in modules:
                total_stake += module['stake']
        return self.format_amount(total_stake, fmt=fmt)
    

    def my_total_supply(self, network = None,fmt=fmt, decimals=2):
        return self.my_total_stake(network=network) + self.my_total_balance(network=network)

    my_tokens = my_supply = my_value = my_total_supply

    key2value = key2tokens    
    def my_total_stake(self, network = None, netuid=None, fmt=fmt, decimals=2):
        return sum(self.my_stake(network=network, netuid=netuid, fmt=fmt, decimals=decimals).values())
    def my_total_balance(self, network = None, fmt=fmt, decimals=2):
        return sum(self.my_balance(network=network, fmt=fmt, decimals=decimals).values())

    def names2uids(self, names: List[str] ) -> Union[torch.LongTensor, list]:
        # queries updated network state
        current_network_state = self.modules() 
        uids = []
        for name in names:
            for node in current_network_state:
                if node['name'] == name:
                    uids.append(node['uid'])
                    break

        return torch.LongTensor(uids)
    
    #####################
    #### Set Weights ####
    #####################
    @retry(delay=0, tries=4, backoff=0, max_delay=0)
    def vote(
        self,
        key: 'c.key' = None,
        uids: Union[torch.LongTensor, list] = None,
        weights: Union[torch.FloatTensor, list] = None,
        netuid: int = None,
        network = None,
    ) -> bool:
        network = self.resolve_network(network)
        key = self.resolve_key(key)
        netuid = self.resolve_netuid(netuid)
        
        # checking if the "uids" are passed as names -> strings
        if all(isinstance(item, str) for item in uids):
            uids = self.names2uids(names=uids)

        subnet = self.subnet( netuid = netuid )
        min_allowed_weights = subnet['min_allowed_weights']
        max_allowed_weights = subnet['max_allowed_weights']

        if uids is None:
            uids = self.uids()
    
        if len(uids) == 0:
            c.print(f'No uids to vote on.')
            return False
        if len(uids) > max_allowed_weights:
            c.print(f'Only {max_allowed_weights} uids are allowed to be voted on.')
            uids = uids[:max_allowed_weights]

        
        if len(uids) < min_allowed_weights:
            while len(uids) < min_allowed_weights:
                uid = c.choice(list(range(subnet['n'])))
                if uid not in uids:
                    uids.append(uid)
                    weights.append(0)
            
        if weights is None:
            weights = [1 for _ in uids]
        if isinstance(weights, list):
            weights = torch.tensor(weights)


        

        weights = weights / weights.sum()
        weights = weights * U16_MAX
        weights = weights.tolist()



        # uids = [int(uid) for uid in uids]
        uid2weight = {uid: int(weight) for uid, weight in zip(uids, weights)}
        uids = list(uid2weight.keys())
        weights = list(uid2weight.values())

        params = {'uids': uids,'weights': weights, 'netuid': netuid}
        response = self.compose_call('set_weights',params = params , key=key)
            
        if response['success']:
            return {'success': True, 'weights': weights, 'uids': uids, 'message': 'Set weights'}
        return response

    set_weights = vote

    def get_netuid_for_subnet(self, network: str = None) -> int:
        netuid = self.subnet_namespace.get(network, None)
        return netuid



    @classmethod
    def up(cls):
        c.cmd('docker-compose up -d', cwd=cls.chain_path)

    @classmethod
    def enter(cls):
        c.cmd('make enter', cwd=cls.chain_path)

    def register_servers(self, search=None, **kwargs):
        stakes = self.stakes()
        for m in c.servers(network='local'):
            try:
                key = c.get_key(m)
                if key.ss58_address in stakes:
                    self.update_module(module=m)
                else:
                    self.register(name=m)
            except Exception as e:
                c.print(e, color='red')
    reg_servers = register_servers
    def reged_servers(self, **kwargs):
        servers =  c.servers(network='local')

    def register(
        self,
        name: str , # defaults to module.tage
        address : str = None,
        stake : float = 0,
        subnet: str = None,
        key : str  = None,
        module_key : str = None,
        network: str = network,
        update_if_registered = False,
        wait_for_inclusion: bool = True,
        wait_for_finalization: bool = True,
        fmt = 'nano',


    ) -> bool:
        
        assert name != None, f"Module name must be provided"

        # resolve the subnet name
        if subnet == None:
            subnet = self.config.subnet

        network =self.resolve_network(network)

        if address == None:
            address = c.namespace(network='local')[name]
            address = address.replace(c.default_ip,c.ip())
        
        module_key = self.resolve_key(name)
        key = self.resolve_key(key)

        # Validate address.
        if self.subnet_exists(subnet, network=network):
            netuid = self.get_netuid_for_subnet(subnet)
            if self.is_registered(module_key.ss58_address, netuid=netuid):
                if update_if_registered: 
                    return self.update_module(module=name, name=name, address=address , netuid=netuid, network=network)
                else: 
                    return {'success': False, f'msg': 'Module {name} already registered'}
            min_stake = self.min_stake(netuid=netuid, registration=True)

        else: 
            c.print(f"YOU ARE CREATING A NEW SUBNET: {subnet}")
            min_stake = self.min_stake(netuid=0, registration=True)

            
        # convert to nanos
        balance = self.get_balance(key.ss58_address, fmt=fmt)
        if balance < min_stake:
            return {'success': False, 'message': f'Insufficient balance: {balance} < {min_stake}'}
        if stake == None:
            stake = 0


        if stake < min_stake:
            stake = min_stake
        stake = self.to_nanos(stake)

        params = { 
                    'network': subnet.encode('utf-8'),
                    'address': address.encode('utf-8'),
                    'name': name.encode('utf-8'),
                    'stake': stake,
                    'module_key': module_key.ss58_address,
                } 
        # create extrinsic call
        response = self.compose_call('register', params=params, key=key, wait_for_inclusion=wait_for_inclusion, wait_for_finalization=wait_for_finalization)
        c.print(response)
        if response['success']:
            response['msg'] = f'Registered {name} with {stake} stake'

        return response

    reg = register

    ##################
    #### Transfer ####
    ##################
    def transfer(
        self,
        dest: str, 
        amount: float , 
        key: str = None,
        network : str = None,
        netuid : int = None,
    ) -> bool:
        
        key = self.resolve_key(key)
        network = self.resolve_network(network)
        dest = self.resolve_key_ss58(dest)
        account_balance = self.get_balance( key.ss58_address , fmt='j' )
        if amount > account_balance:
            return {'success': False, 'message': f'Insufficient balance: {account_balance}'}

        amount = self.to_nanos(amount) # convert to nano (10^9 nanos = 1 token)
        dest_balance = self.get_balance( dest , fmt='j')

        response = self.compose_call(
            module='Balances',
            fn='transfer',
            params={
                'dest': dest, 
                'value': amount
            },
            key=key
        )

        if response['success']:
            response.update(
                {
                'from': {
                    'address': key.ss58_address,
                    'old_balance': account_balance,
                    'new_balance': self.get_balance( key.ss58_address , fmt='j')
                } ,
                'to': {
                    'address': dest,
                    'old_balance': dest_balance,
                    'new_balance': self.get_balance( dest , fmt='j'),
                }, 
                }
            )
        
        return response



    send = transfer

    def get_existential_deposit(
        self,
        block: Optional[int] = None,
        fmt = 'nano'
    ) -> Optional[Balance]:
        """ Returns the existential deposit for the chain. """
        result = self.query_constant(
            module_name='Balances',
            constant_name='ExistentialDeposit',
            block = block,
        )
        
        if result is None:
            return None
        
        return self.format_amount( result.value, fmt = fmt )
        
    #################
    #### update or replace a module ####
    #################

    def update_module(
        self,
        module: str, # the module you want to change
        # params from here
        name: str = None,
        address: str = None,
        delegation_fee: float = None,
        netuid: int = None,
        network : str = network,


    ) -> bool:
        self.resolve_network(network)
        key = self.resolve_key(module)
        netuid = self.resolve_netuid(netuid)  
        module_info = self.get_module(module)
        if module_info['key'] == None:
            return {'success': False, 'msg': 'not registered'}
        c.print(module_info)

        if name == None:
            name = module
    
        if address == None:
            namespace_local = c.namespace(network='local')
            address = namespace_local.get(name,  f'{c.ip()}:{c.free_port()}'  )
            address = address.replace(c.default_ip, c.ip())
        # Validate that the module is already registered with the same address
        if name == module_info['name'] and address == module_info['address']:
            c.print(f"{c.emoji('check_mark')} [green] [white]{module}[/white] Module already registered and is up to date[/green]:[bold white][/bold white]")
            return {'success': False, 'message': f'{module} already registered and is up to date with your changes'}
        
        # ENSURE DELEGATE FEE IS BETWEEN 0 AND 100

        params = {
            'netuid': netuid, # defaults to module.netuid
             # PARAMS #
            'name': name, # defaults to module.tage
            'address': address, # defaults to module.tage
            'delegation_fee': delegation_fee, # defaults to module.delegate_fee
        }

        c.print()
        # remove the params that are the same as the module info
        for k in ['name', 'address', 'delegation_info']:
            if params[k] == module_info[k]:
                params[k] = ''

        # check delegation_bounds
        assert delegation_fee != None, f"Delegate fee must be provided"
        delegation_fee = params['delegation_fee']
        if delegation_fee < 1.0 and delegation_fee > 0:
            delegation_fee = delegation_fee * 100
        assert delegation_fee >= 0 and delegation_fee <= 100, f"Delegate fee must be between 0 and 100"



        reponse  = self.compose_call('update_module',params=params, key=key)

        return reponse



    #################
    #### Serving ####
    #################
    def update_network(
        self,
        netuid: int = None,
        immunity_period: int = None,
        min_allowed_weights: int = None,
        max_allowed_weights: int = None,
        max_allowed_uids: int = None,
        min_stake : int = None,
        tempo: int = None,
        name:str = None,
        founder: str = None,
        key: str = None,
        network = network,
    ) -> bool:
            
        self.resolve_network(network)
        netuid = self.resolve_netuid(netuid)
        subnet_state = self.subnet( netuid=netuid )
        # infer the key if you have it
        if key == None:
            key2address = self.address2key()
            if subnet_state['founder'] not in key2address:
                return {'success': False, 'message': f"Subnet {netuid} not found in local namespace, please deploy it "}
            key = c.get_key(key2address.get(subnet_state['founder']))
            c.print(f'Using key: {key}')

        # convert to nanos
        if min_stake != None:
            min_stake = self.to_nanos(min_stake)
        
        params = {
            'immunity_period': immunity_period,
            'min_allowed_weights': min_allowed_weights,
            'max_allowed_uids': max_allowed_uids,
            'max_allowed_weights': max_allowed_weights,
            'tempo': tempo,
            'founder': founder,
            'min_stake': min_stake,
            'name': name,
        }

        # remove the params that are the same as the module info
        old_params = {}
        for k, v in params.items():
            old_params[k] = subnet_state[k]
            if v == None:
                params[k] = old_params[k]
                
        params['netuid'] = netuid

        response = self.compose_call(fn='update_network',params=params, key=key)

        return response




    #################
    #### Serving ####
    #################
    def update_global(
        self,
        netuid: int = None,
        max_name_length: int = None,
        max_allowed_subnets : int = None,
        max_allowed_modules: int = None,
        max_registrations_per_block : int = None,
        unit_emission : int =None ,
        tx_rate_limit: int = None,
        key: str = None,
        network = network,
    ) -> bool:

        self.resolve_network(network)
        netuid = self.resolve_netuid(netuid)
        global_params = self.global_params( netuid=netuid )
        key = self.resolve_key(key)

        params = {
            'max_name_length': max_name_length,
            'max_allowed_subnets': max_allowed_subnets,
            'max_allowed_modules': max_allowed_modules,
            'max_registrations_per_block': max_registrations_per_block,
            'unit_emission': unit_emission,
            'tx_rate_limit': tx_rate_limit
        }

        # remove the params that are the same as the module info
        for k, v in params.items():
            if v == None:
                params[k] = global_params[k]
                
        # this is a sudo call
        response = self.compose_call(fn='update_global',params=params, key=key, sudo=True)

        return response



    def get_unique_tag(self, module:str, tag:str=None, netuid:int=None, **kwargs):
        if tag == None:
            tag = ''
        name = f'{module}{tag}'
        return self.resolve_unique_server_name(name=name, netuid=netuid, **kwargs).split('::')[-1]

    def resolve_unique_server_names(self, name:str,  n:int=10,   **kwargs) -> List[str]:
        server_names = []
        for i in range(n):
            server_name = self.resolve_unique_server_name(name=name, n=n, avoid_servers=server_names, **kwargs)

            server_names += [server_name]

        return server_names

            



    def resolve_unique_server_name(self, name:str, tag:str = None, netuid:Union[str, int]=None , avoid_servers:List[str]=None , tag_seperator = '::',  **kwargs): 

        cnt = 0
        if tag == None:
            tag = ''
        name = name + tag_seperator + tag
        servers = self.servers(netuid=netuid,**kwargs)
        if avoid_servers == None:
            avoid_servers = []
        servers += avoid_servers
        new_name = name
        while new_name in servers:
            new_name = name + str(cnt)
            cnt += 1

        c.print(new_name)

        return new_name

    def resolve_module_key(self, module_key: str =None, key: str =None, netuid: int = None, name2key:dict = None):
        if module_key == None:
            module_key = c.get_key(module_key)
            module_key = key.ss58_address
            return module_key
        
        # the name matches a key in the subspace namespace
        if name2key == None:
            name2key = self.name2key(netuid=netuid)
        if module_key in name2key:
            module_key = name2key[module_key]
        assert c.is_valid_ss58_address(module_key), f"Module key {module_key} is not a valid ss58 address"
        return module_key

    def transfer_stake(
            self,
            new_module_key: str ,
            module_key: str ,
            amount: Union[Balance, float] = None, 
            key: str = None,
            netuid:int = None,
            wait_for_inclusion: bool = False,
            wait_for_finalization: bool = True,
            network:str = None,
            existential_deposit: float = 0.1,
            sync: bool = False
        ) -> bool:
        # STILL UNDER DEVELOPMENT, DO NOT USE
        network = self.resolve_network(network)
        netuid = self.resolve_netuid(netuid)
        key = c.get_key(key)

        c.print(f':satellite: Staking to: [bold white]SubNetwork {netuid}[/bold white] {amount} ...')
        # Flag to indicate if we are using the wallet's own hotkey.

        name2key = self.name2key(netuid=netuid)
        module_key = self.resolve_module_key(module_key=module_key, netuid=netuid, name2key=name2key)
        new_module_key = self.resolve_module_key(module_key=new_module_key, netuid=netuid, name2key=name2key)

        assert module_key != new_module_key, f"Module key {module_key} is the same as new_module_key {new_module_key}"
        assert module_key in name2key.values(), f"Module key {module_key} not found in SubNetwork {netuid}"
        assert new_module_key in name2key.values(), f"Module key {new_module_key} not found in SubNetwork {netuid}"

        stake = self.get_stakefrom( module_key, from_key=key.ss58_address , fmt='j', netuid=netuid)

        if amount == None:
            amount = stake
        
        amount = self.to_nanos(amount - existential_deposit)
        
        # Get current stake
        params={
                    'netuid': netuid,
                    'amount': int(amount),
                    'module_key': module_key

                    }

        balance = self.get_balance( key.ss58_address , fmt='j')

        response  = self.compose_call('transfer_stake',params=params, key=key)

        if response['success']:
            new_balance = self.get_balance(key.ss58_address , fmt='j')
            new_stake = self.get_stakefrom( module_key, from_key=key.ss58_address , fmt='j', netuid=netuid)
            msg = f"Staked {amount} from {key.ss58_address} to {module_key}"
            return {'success': True, 'msg':msg, 'balance': {'old': balance, 'new': new_balance}, 'stake': {'old': stake, 'new': new_stake}}
        else:
            return  {'success': False, 'msg':response.error_message}



    def stake(
            self,
            module: Optional[str] = None, # defaults to key if not provided
            amount: Union[Balance, float] = None, 
            key: str = None,  # defaults to first key
            netuid:int = None,
            network:str = None,
            existential_deposit: float = 0.01,
        ) -> bool:
        """
        description: 
            Unstakes the specified amount from the module. 
            If no amount is specified, it unstakes all of the amount.
            If no module is specified, it unstakes from the most staked module.
        params:
            amount: float = None, # defaults to all
            module : str = None, # defaults to most staked module
            key : 'c.Key' = None,  # defaults to first key 
            netuid : Union[str, int] = 0, # defaults to module.netuid
            network: str= main, # defaults to main
        return: 
            response: dict
        
        """
        network = self.resolve_network(network)
        netuid = self.resolve_netuid(netuid)
        key = c.get_key(key)
        name2key = self.name2key(netuid=netuid)
        if module in name2key:
            module_key = name2key[module]
        else:
            module_key = module


        # Flag to indicate if we are using the wallet's own hotkey.
        old_balance = self.get_balance( key.ss58_address , fmt='j')
        old_stake = self.get_stakefrom( module, from_key=key.ss58_address , fmt='j', netuid=netuid)
        if amount is None:
            amount = old_balance

        amount = int(self.to_nanos(amount - existential_deposit))
        assert amount > 0, f"Amount must be greater than 0 and greater than existential deposit {existential_deposit}"
        
        # Get current stake
        params={
                    'netuid': netuid,
                    'amount': amount,
                    'module_key': module_key
                    }

        response = self.compose_call('add_stake',params=params, key=key)

        new_stake = self.get_stakefrom( module_key, from_key=key.ss58_address , fmt='j', netuid=netuid)
        new_balance = self.get_balance(  key.ss58_address , fmt='j')
        response.update({"message": "Stake Sent", "from": key.ss58_address, "to": module_key, "amount": amount, "balance_before": old_balance, "balance_after": new_balance, "stake_before": old_stake, "stake_after": new_stake})

        return response



    def unstake(
            self,
            amount: float =None, # defaults to all of the amount
            module : str = None, # defaults to most staked module
            key : 'c.Key' = None,  # defaults to first key
            netuid : Union[str, int] = 0, # defaults to module.netuid
            network: str= None,
        ) -> dict:
        """
        description: 
            Unstakes the specified amount from the module. 
            If no amount is specified, it unstakes all of the amount.
            If no module is specified, it unstakes from the most staked module.
        params:
            amount: float = None, # defaults to all
            module : str = None, # defaults to most staked module
            key : 'c.Key' = None,  # defaults to first key 
            netuid : Union[str, int] = 0, # defaults to module.netuid
            network: str= main, # defaults to main
        return: 
            response: dict
        
        """
        network = self.resolve_network(network)
        key = c.get_key(key)
        netuid = self.resolve_netuid(netuid)
        old_balance = self.get_balance( key.ss58_address , fmt='j')       
        # get most stake from the module
        staketo = self.get_staketo(netuid=netuid, names = False)

        module_key = None
        if module == None:
            # find the largest staked module
            max_stake = 0
            for k,v in staketo.items():
                if v > max_stake:
                    max_stake = v
                    module_key = k            
        else:
            key2name = self.key2name(netuid=netuid)
            name2key = {key2name[k]:k for k,v in staketo.items()}
            if module in name2key:
                module_key = name2key[module]
            else:
                module_key = module
        
        # we expected to switch the module to the module key
        assert c.is_valid_ss58_address(module_key), f"Module key {module_key} is not a valid ss58 address"
        assert module_key in staketo, f"Module {module_key} not found in SubNetwork {netuid}"
        stake = staketo[module_key]
        amount = amount if amount != None else stake
        # convert to nanos
        params={
            'amount': int(self.to_nanos(amount)),
            'netuid': netuid,
            'module_key': module_key
            }
        response = self.compose_call(fn='remove_stake',params=params, key=key)
        
        if response['success']: # If we successfully unstaked.
            new_balance = self.get_balance( key.ss58_address , fmt='j')
            new_stake = self.get_stakefrom(module_key, from_key=key.ss58_address , fmt='j') # Get stake on hotkey.
            return {
                'success': True,
                'from': {
                    'key': key.ss58_address,
                    'balance_before': old_balance,
                    'balance_after': new_balance,
                },
                'to': {
                    'key': module_key,
                    'stake_before': stake,
                    'stake_after': new_stake
            }
            }

        return response
            
    ########################
    #### Standard Calls ####
    ########################

    """ Queries subspace named storage with params and block. """
    @retry(delay=2, tries=3, backoff=2, max_delay=4)
    def query_subspace( self, name: str,
                       params: Optional[List[object]] = [], 
                        block: Optional[int] = None, 

                       network=None ) -> Optional[object]:
        network = self.resolve_network(network)
        
        with self.substrate as substrate:
            return substrate.query(
                module='SubspaceModule',
                storage_function = name,
                params = params,
                block_hash = None if block == None else substrate.get_block_hash(block)
                )

    def stake_from(self, netuid = None, block=None, network=None):
        network = self.resolve_network(network)
        netuid  = self.resolve_netuid(netuid)
        return {k.value: list(map(list,v.value)) for k,v in self.query_map('StakeFrom', netuid, block=block)}
    
    def delegation_fee(self, netuid = None, block=None, network=None):
        network = self.resolve_network(network)
        netuid  = self.resolve_netuid(netuid)
        return {k.value:v.value for k,v in self.query_map('DelegationFee', netuid, block=block)}
    
    def stake_to(self, netuid = None, network=None, block=None):
        network = self.resolve_network(network)
        netuid  = self.resolve_netuid(netuid)
        return {k.value: list(map(list,v.value)) for k,v in self.query_map('StakeTo', netuid, block=block)}

    """ Queries subspace map storage with params and block. """
    def query_map( self, 
                 name: str, 
                  params: list = None,
                  block: Optional[int] = None, 
                  network:str = None,
                  max_age = 60,
                  page_size=1000,
                  max_results=100000,
                  records = True
                  
                  ) -> Optional[object]:
        network = self.resolve_network(network)

        if params == None:
            params = []

        if params != None and not isinstance(params, list):
            params = [params]
        
        with self.substrate as substrate:
            block_hash = None if block == None else substrate.get_block_hash(block)
            qmap =  substrate.query_map(
                module='SubspaceModule',
                storage_function = name,
                params = params,
                page_size = page_size,
                max_results = max_results,
                block_hash =block_hash
            )

            qmap = [(k,v) for k,v  in qmap]
                
        return qmap
        
    """ Gets a constant from subspace with module_name, constant_name, and block. """
    def query_constant( self, 
                        constant_name: str, 
                       module_name: str = 'SubspaceModule', 
                       block: Optional[int] = None ,
                       network: str = None) -> Optional[object]:
        
        network = self.resolve_network(network)

        with self.substrate as substrate:
            value =  substrate.query(
                module=module_name,
                storage_function=constant_name,
                block_hash = None if block == None else substrate.get_block_hash(block)
            )
            
        return value
            
    def stale_modules(self, *args, **kwargs):
        modules = self.my_modules(*args, **kwargs)
        servers = c.servers(network='local')
        servers = c.shuffle(servers)
        return [m['name'] for m in modules if m['name'] not in servers]

    #####################################
    #### Hyper parameter calls. ####
    #####################################

    """ Returns network ImmunityPeriod hyper parameter """
    def immunity_period (self, netuid: int = None, block: Optional[int] = None, network :str = None ) -> Optional[int]:
        netuid = self.resolve_netuid( netuid )
        return self.query("ImmunityPeriod",params=netuid, block=block ).value


    """ Returns network MinAllowedWeights hyper parameter """
    def min_allowed_weights (self, netuid: int = None, block: Optional[int] = None ) -> Optional[int]:
        netuid = self.resolve_netuid( netuid )
        return self.query("MinAllowedWeights", params=[netuid], block=block).value
    """ Returns network MinAllowedWeights hyper parameter """
    def max_allowed_weights (self, netuid: int = None, block: Optional[int] = None ) -> Optional[int]:
        netuid = self.resolve_netuid( netuid )
        return self.query("MaxAllowedWeights", params=[netuid], block=block).value

    """ Returns network SubnetN hyper parameter """
    def n(self, network = network , netuid: int = None, block: Optional[int] = None ) -> int:
        self.resolve_network(network)
        netuid = self.resolve_netuid( netuid )
        return self.query('N', netuid, block=block ).value

    """ Returns network MaxAllowedUids hyper parameter """
    def max_allowed_uids (self, netuid: int = None, block: Optional[int] = None ) -> Optional[int]:
        netuid = self.resolve_netuid( netuid )
        return self.query('MaxAllowedUids', netuid, block=block ).value

    """ Returns network Tempo hyper parameter """
    def tempo (self, netuid: int = None, block: Optional[int] = None) -> int:
        netuid = self.resolve_netuid( netuid )
        return self.query('Tempo', params=[netuid], block=block).value

    ##########################
    #### Account functions ###
    ##########################
    
    """ Returns network Tempo hyper parameter """
    def stakes(self, netuid: int = None, block: Optional[int] = None, fmt:str='nano', max_staleness = 100,network=None) -> int:
        self.resolve_network(network)
        netuid = self.resolve_netuid( netuid )
        path = f'cache/stakes.{netuid}.json'
            

        return {k.value: self.format_amount(v.value, fmt=fmt) for k,v in self.query_map('Stake', netuid )}

    """ Returns the stake under a coldkey - hotkey pairing """
    
    
    
    def resolve_key_ss58(self, key:str, network='main', netuid:int=0):
        if key == None:
            key = c.get_key(key)
        if isinstance(key, str):
            if c.is_valid_ss58_address(key):
                return key
            else:
                if c.key_exists( key ):
                    key = c.get_key( key )
                    key_address = key.ss58_address
                else:
                    name2key = self.name2key()
                    assert key in name2key, f"Invalid Key {key} as it should have ss58_address attribute."
                    if key in name2key:
                        key_address = name2key[key]
                    else:
   
                        raise Exception(f"Invalid Key {key} as it should have ss58_address attribute.")   
        # if the key has an attribute then its a key
        elif hasattr(key, 'ss58_address'):
            key_address = key.ss58_address
        assert c.is_valid_ss58_address(key_address), f"Invalid Key {key_address} as it should have ss58_address attribute."
        return key_address


    @classmethod
    def resolve_key(cls, key, create:bool = False):
        if key == None:
            key = 'module'
        if isinstance(key, str):
            if c.key_exists( key ):
                key = c.get_key( key )
        assert hasattr(key, 'ss58_address'), f"Invalid Key {key} as it should have ss58_address attribute."
        return key
        

    @classmethod
    def from_nano(cls,x):
        return x / (10**cls.token_decimals)
    to_token = from_nano
    @classmethod
    def to_nanos(cls,x):
        """
        Converts a token amount to nanos
        """
        return x * (10**cls.token_decimals)
    from_token = to_nanos

    @classmethod
    def format_amount(cls, x, fmt='nano', decimals = None):
        if fmt in ['nano', 'n']:
            x =  x
        elif fmt in ['token', 'unit', 'j', 'J']:
            x = cls.to_token(x)
        
        if decimals != None:
            x = c.round_decimals(x, decimals=decimals)

        return x
    
    def get_stake( self, key_ss58: str, block: Optional[int] = None, netuid:int = None , fmt='j' ) -> Optional['Balance']:
        
        key_ss58 = self.resolve_key_ss58( key_ss58 )
        netuid = self.resolve_netuid( netuid )
        stake = self.query( 'Stake',params=[netuid, key_ss58], block=block ).value
        return self.format_amount(stake, fmt=fmt)


    def get_staked_modules(self, key : str , netuid=None, **kwargs) -> Optional['Balance']:
        modules = self.modules(netuid=netuid, **kwargs)
        key_address = self.resolve_key_ss58( key )
        staked_modules = {}
        for module in modules:
            for k,v in module['stake_from']:
                if k == key_address:
                    staked_modules[module['name']] = v

        return staked_modules
        

    def get_staketo( self, key: str = None, module_key=None, block: Optional[int] = None, netuid:int = None , fmt='j' , names:bool = True, network=None) -> Optional['Balance']:
        network = self.resolve_network(network)
        key_address = self.resolve_key_ss58( key )
        netuid = self.resolve_netuid( netuid )
        stake_to =  {k.value: self.format_amount(v.value, fmt=fmt) for k, v in self.query( 'StakeTo', params=[netuid, key_address], block=block )}

        if module_key != None:
            module_key = self.resolve_key_ss58( module_key )
            stake_to : int ={ k:v for k, v in stake_to}.get(module_key, 0)

        if names:
            key2name = self.key2name(netuid=netuid)
            stake_to = {key2name[k]:v for k,v in stake_to.items()}
        return stake_to
    

    def get_stakers( self, key: str, block: Optional[int] = None, netuid:int = None , fmt='j' ) -> Optional['Balance']:
        stake_from = self.get_stakefrom(key=key, block=block, netuid=netuid, fmt=fmt)
        key2module = self.key2module(netuid=netuid)
        return {key2module[k]['name'] : v for k,v in stake_from}
        
    def get_stakefrom( self, key: str, from_key=None, block: Optional[int] = None, netuid:int = None, fmt='j'  ) -> Optional['Balance']:
        key = self.resolve_key_ss58( key )
        netuid = self.resolve_netuid( netuid )
        state_from =  [(k.value, self.format_amount(v.value, fmt=fmt)) for k, v in self.query( 'StakeFrom', block=block, params=[netuid, key] )]
 
        if from_key is not None:
            from_key = self.resolve_key_ss58( from_key )
            state_from ={ k:v for k, v in state_from}.get(from_key, 0)

        return state_from
    get_stake_from = get_stakefrom

    def multistake( self, 
                        modules:List[str],
                        amounts:Union[List[str], float, int],
                        key: str = None, 
                        netuid:int = 0,
                        n:str = 10,
                        network: str = None) -> Optional['Balance']:
        network = self.resolve_network( network )
        key = self.resolve_key( key )
        balance = self.get_balance(key=key, fmt='j')
        name2key = self.name2key(netuid=netuid)

        if isinstance(modules, str):
            modules = [m for m in name2key.keys() if modules in m]

        assert len(modules) > 0, f"No modules found with name {modules}"
        modules = modules[:n] # only stake to the first n modules
        # resolve module keys
        for i, module in enumerate(modules):
            if module in name2key:
                modules[i] = name2key[module]

        module_keys = modules
        if isinstance(amounts, (float, int)): 
            amounts = [amounts] * len(modules)

        for i, amount in enumerate(amounts):
            amounts[i] = self.to_nanos(amount)

        assert len(modules) == len(amounts), f"Length of modules and amounts must be the same. Got {len(modules)} and {len(amounts)}."

        params = {
            "netuid": netuid,
            "module_keys": module_keys,
            "amounts": amounts
        }

        response = self.compose_call('add_stake_multiple', params=params, key=key)

        return response
                    


    def multitransfer( self, 
                        destinations:List[str],
                        amounts:Union[List[str], float, int],
                        key: str = None, 
                        netuid:int = 0,
                        n:str = 2,
                        network: str = None) -> Optional['Balance']:
        network = self.resolve_network( network )
        key = self.resolve_key( key )
        balance = self.get_balance(key=key, fmt='j')
        name2key = self.name2key(netuid=netuid)

        if isinstance(destinations, str):
            destinations = [k for n,k in name2key.items() if destinations in n]

        assert len(destinations) > 0, f"No modules found with name {destinations}"
        destinations = destinations[:n] # only stake to the first n modules
        # resolve module keys
        for i, destination in enumerate(destinations):
            if destination in name2key:
                destinations[i] = name2key[destination]

        if isinstance(amounts, (float, int)): 
            amounts = [amounts] * len(destinations)


        total_amount = sum(amounts)
        assert total_amount < balance, f'The total amount is {total_amount} > {balance}'


        # convert the amounts to their interger amount (1e9)
        for i, amount in enumerate(amounts):
            amounts[i] = self.to_nanos(amount)

        assert len(destinations) == len(amounts), f"Length of modules and amounts must be the same. Got {len(modules)} and {len(amounts)}."

        params = {
            "netuid": netuid,
            "destinations": destinations,
            "amounts": amounts
        }

        response = self.compose_call('transfer_multiple', params=params, key=key)

        return response
                    



    def multiunstake( self, 
                        modules:Union[List[str], str] = None,
                        amounts:Union[List[str], float, int] = None,
                        key: str = None, 
                        netuid:int = 0,
                        network: str = None) -> Optional['Balance']:
        network = self.resolve_network( network )
        key = self.resolve_key( key )

        if isinstance(modules, str):
            key2name = self.key2name(netuid=netuid)
            name2key = {key2name[k]:k for k in stake_to.keys()}
            modules = [name2key[m] for m in name2key.keys() if modules in m or modules==None]


        module_keys = []
        for i, module in enumerate(modules):
            if c.is_valid_ss58_address(module):
                module_keys += [module]
            else:
                name2key = self.name2key(netuid=netuid)
                assert module in name2key, f"Invalid module {module} not found in SubNetwork {netuid}"
                module_keys += [name2key[module]]
                

        stake_to = self.get_staketo(key=key, netuid=netuid, names=False) # name to amount
        # RESOLVE AMOUNTS
        if amounts == None:
            amounts = [stake_to[m] for m in module_keys]

        if isinstance(amounts, (float, int)): 
            amounts = [amounts] * len(module_keys)

        for i, amount in enumerate(amounts):
            amounts[i] = self.to_nanos(amount)

        assert len(module_keys) == len(amounts), f"Length of modules and amounts must be the same. Got {len(module_keys)} and {len(amounts)}."

        params = {
            "netuid": netuid,
            "module_keys": module_keys,
            "amounts": amounts
        }

        response = self.compose_call('remove_stake_multiple', params=params, key=key)

        return response
                    

        

    ###########################
    #### Global Parameters ####
    ###########################

    @property
    def block(self, network:str=None, trials=100) -> int:
        return self.get_block(network=network)
   

    @classmethod
    def archived_blocks(cls, network:str=network, reverse:bool = True) -> List[int]:
        # returns a list of archived blocks 
        
        blocks =  [f.split('.B')[-1].split('.json')[0] for f in cls.glob(f'archive/{network}/state.B*')]
        blocks = [int(b) for b in blocks]
        sorted_blocks = sorted(blocks, reverse=reverse)
        return sorted_blocks

    @classmethod
    def oldest_archive_path(cls, network:str=network) -> str:
        oldest_archive_block = cls.oldest_archive_block(network=network)
        assert oldest_archive_block != None, f"No archives found for network {network}"
        return cls.resolve_path(f'state_dict/{network}/state.B{oldest_archive_block}.json')
    @classmethod
    def newest_archive_block(cls, network:str=network) -> str:
        blocks = cls.archived_blocks(network=network, reverse=True)
        return blocks[0]
    @classmethod
    def newest_archive_path(cls, network:str=network) -> str:
        oldest_archive_block = cls.newest_archive_block(network=network)
        return cls.resolve_path(f'archive/{network}/state.B{oldest_archive_block}.json')
    @classmethod
    def oldest_archive_block(cls, network:str=network) -> str:
        blocks = cls.archived_blocks(network=network, reverse=True)
        if len(blocks) == 0:
            return None
        return blocks[-1]

    @classmethod
    def loop(cls, 
                network = network,
                netuid:int = 0,
                 interval = {'sync': 1000, 'register': None, 'vali': None, 'update_modules': None},
                 modules = ['model'], 
                 sleep:float=1,
                 remote:bool=True, **kwargs):
        if remote:
            kwargs = c.locals2kwargs(locals())
            kwargs['remote'] = False
            return cls.remote_fn('loop', kwargs=kwargs)

        if isinstance(interval, int):
            interval = {'sync': interval, 'register': interval}
        assert isinstance(interval, dict), f"Interval must be an int or dict. Got {interval}"
        assert all([k in interval for k in ['sync', 'register']]), f"Interval must contain keys 'sync' and 'register'. Got {interval.keys()}"

        time_since_last = {k:0 for k in interval}
        
        time_start = c.time()
        while True:
            c.sleep(sleep)
            current_time = c.time()
            time_since_last = {k:int(current_time - time_start) for k in interval}
            time_left = {k:int(interval[k] - time_since_last[k]) if interval[k] != None else None for k in interval }
        


            subspace = cls(network=network, netuid=netuid)

            if  time_left['update_modules'] != None and time_left['update_modules'] > 0:
                c.update(network='local')

            if time_left['sync'] != None and time_left['sync']:
                c.print(subspace.sync(), color='green')

            if time_left['register'] != None and time_left['register']:
                for m in modules:
                    c.print(f"Registering servers with {m} in it on {network}", color='yellow')
                    subspace.register_servers(m ,network=network, netuid=netuid)
                time_since_last['register'] = current_time

            if time_left['vali'] != None and time_left['vali']:
                c.check_valis(network=network)
                time_since_last['vali'] = current_time

            c.print(f"Looping {time_since_last} / {interval}", color='yellow')
    
    state_dict_cache = {}
    def state_dict(self,
                    network=network, 
                    key: Union[str, list]=None, 
                    inlcude_weights:bool=False, 
                    update:bool=False, 
                    verbose:bool=False, 
                    netuids: List[int] = [0],
                    **kwargs):
        # cache and update are mutually exclusive 
        if  update == False:
            c.print('Loading state_dict from cache', verbose=verbose)
            state_dict = self.latest_archive(network=network)
            if len(state_dict) > 0:
                self.state_dict_cache = state_dict


        if len(self.state_dict_cache) == 0 :
            block = self.block
            netuids = self.netuids() if netuids == None else netuids
            state_dict = {'subnets': [self.subnet(netuid=netuid, network=network, block=block, update=True, fmt='nano') for netuid in netuids], 
                        'modules': [self.modules(netuid=netuid, network=network, include_weights=inlcude_weights, block=block, update=True) for netuid in netuids],
                        'stake_to': [self.stake_to(network=network, block=block) for netuid in netuids],
                        'balances': self.balances(network=network, block=block),
                        'block': block,
                        'network': network,
                        }

            path = f'state_dict/{network}.block-{block}-time-{int(c.time())}'
            c.print(f'Saving state_dict to {path}', verbose=verbose)

            
            self.put(path, state_dict) # put it in storage
            self.state_dict_cache = state_dict # update it in memory

        state_dict = c.copy(self.state_dict_cache)
        if key in state_dict:
            return state_dict[key]
        if isinstance(key,list):
            return {k:state_dict[k] for k in key}
        
        return state_dict
    @classmethod
    def ls_archives(cls, network=network):
        if network == None:
            network = cls.network 
        return [f for f in cls.ls(f'state_dict') if os.path.basename(f).startswith(network)]

    
    @classmethod
    def block2archive(cls, network=network):
        paths = cls.ls_archives(network=network)

        block2archive = {int(p.split('-')[-1].split('-time')[0]):p for p in paths if p.endswith('.json') and f'{network}.block-' in p}
        return block2archive
    @classmethod
    def time2archive(cls, network=network):
        paths = cls.ls_archives(network=network)

        block2archive = {int(p.split('time-')[-1].split('.json')[0]):p for p in paths if p.endswith('.json') and f'time-' in p}
        return block2archive

    @classmethod
    def datetime2archive(cls,search=None, network=network):
        time2archive = cls.time2archive(network=network)
        datetime2archive = {c.time2datetime(time):archive for time,archive in time2archive.items()}
        # sort by datetime
        # 
        datetime2archive = {k:v for k,v in sorted(datetime2archive.items(), key=lambda x: x[0])}
        if search != None:
            datetime2archive = {k:v for k,v in datetime2archive.items() if search in k}
        return datetime2archive



    @classmethod
    def latest_archive_path(cls, network=network):
        latest_archive_time = cls.latest_archive_time(network=network)
    
        if latest_archive_time == None:
            return None
        time2archive = cls.time2archive(network=network)
        return time2archive[latest_archive_time]

    @classmethod
    def latest_archive_time(cls, network=network):
        time2archive = cls.time2archive(network=network)
        if len(time2archive) == 0:
            return None
        latest_time = max(time2archive.keys())
        return latest_time

    @classmethod
    def lag(cls, network:str = network):
        return c.timestamp() - cls.latest_archive_time(network=network) 

    @classmethod
    def latest_archive_datetime(cls, network=network):
        latest_archive_time = cls.latest_archive_time(network=network)
        assert latest_archive_time != None, f"No archives found for network {network}"
        return c.time2datetime(latest_archive_time)

    @classmethod
    def archive_staleness(self, network=network):
        return c.time() - self.latest_archive_time(network=network)

    @classmethod
    def latest_archive(cls, network=network):
        path = cls.latest_archive_path(network=network)
        if path == None:
            return {}
        return cls.get(path, {})
    
    def sync(self, network=None, remote:bool=True, local:bool=True, save:bool=True):

        network = self.resolve_network(network)
        self.state_dict(update=True, network=network)
        self.namespace(update=True)
        return {'success': True, 'message': f'Successfully saved {network} locally at block {self.block}'}

    def sync_loop(self, interval=60, network=None, remote:bool=True, local:bool=True, save:bool=True):
        start_time = 0
        while True:
            current_time = c.timestamp()
            elapsed = current_time - start_time
            if elapsed > interval:
                c.print('SYNCING AND UPDATING THE SERVERS_INFO')
                c.print(c.server_infos(update=True, network='local'))
                self.sync(network=network, remote=remote, local=local, save=save)
                start_time = current_time
            c.sleep(interval)

    def subnet_exists(self, subnet:str, network=None) -> bool:
        subnets = self.subnets(network=network)
        return bool(subnet in subnets)

    def subnet_states(self, *args, **kwargs):
        subnet_states = []
        for netuid in self.netuids():
            subnet_state = self.subnet(*args,  netuid=netuid, **kwargs)
            subnet_states.append(subnet_state)
        return subnet_states

    def total_stake(self, network=network, block: Optional[int] = None, netuid:int=None, fmt='j') -> 'Balance':
        self.resolve_network(network)
        netuid = self.resolve_netuid(netuid)
        return self.format_amount(self.query( "TotalStake", params=[netuid], block=block, network=network ).value, fmt=fmt)

    def total_balance(self, network=network, block: Optional[int] = None, fmt='j') -> 'Balance':
        return sum(list(self.balances(network=network, block=block, fmt=fmt).values()))

    def total_supply(self, network=network, block: Optional[int] = None, fmt='j') -> 'Balance':
        return self.total_stake(network=network, block=block) + self.total_balance(network=network, block=block, fmt=fmt)

    mcap = market_cap = total_supply
            
        
    def subnet_params(self, 
                    netuid=netuid,
                    network = network,
                    block : Optional[int] = None,
                    update = False,
                    fmt:str='j') -> list:
        
        network = self.resolve_network(network)
        netuid = self.resolve_netuid(netuid)

        subnet_stake = self.query( 'TotalStake', params=netuid , block=block).value
        subnet_emission = self.query( 'SubnetEmission', params=netuid, block=block ).value
        subnet_founder = self.query( 'Founder', params=netuid, block=block ).value
        n = self.query( 'N', params=netuid, block=block ).value
        total_stake = self.total_stake(block=block, fmt='nano')

        subnet = {
                'name': self.netuid2subnet(netuid),
                'netuid': netuid,
                'stake': subnet_stake,
                'emission': subnet_emission,
                'n': n,
                'tempo': self.tempo( netuid = netuid , block=block),
                'immunity_period': self.immunity_period( netuid = netuid , block=block),
                'min_allowed_weights': self.min_allowed_weights( netuid = netuid, block=block ),
                'max_allowed_weights': self.max_allowed_weights( netuid = netuid , block=block),
                'max_allowed_uids': self.max_allowed_uids( netuid = netuid , block=block),
                'min_stake': self.min_stake( netuid = netuid , block=block, fmt='nano'),
                'ratio': min(float(subnet_stake / total_stake), 1.00),
                'founder': subnet_founder
            }
        
        for k in ['stake', 'emission', 'min_stake']:
            subnet[k] = self.format_amount(subnet[k], fmt=fmt)

        return subnet
    
    subnet = subnet_params
            

    def get_total_subnets( self, block: Optional[int] = None ) -> int:
        return self.query( 'TotalSubnets', block=block ).value      
    
    def get_emission_value_by_subnet( self, netuid: int = None, block: Optional[int] = None ) -> Optional[float]:
        netuid = self.resolve_netuid( netuid )
        return Balance.from_nano( self.query( 'EmissionValues', block=block, params=[ netuid ] ).value )



    def is_registered( self, key: str, netuid: int = None, block: Optional[int] = None) -> bool:
        netuid = self.resolve_netuid( netuid )
        name2key = self.name2key(netuid=netuid)
        if key in name2key:
            key = name2key[key]
        if not c.is_valid_ss58_address(key):
            return False
        is_reged =  bool(self.query('Uids', block=block, params=[ netuid, key ]).value)
        return is_reged

    def get_uid_for_key_on_subnet( self, key_ss58: str, netuid: int, block: Optional[int] = None) -> int:
        return self.query( 'Uids', block=block, params=[ netuid, key_ss58 ] ).value  


    def total_emission( self, netuid: int = None, block: Optional[int] = None ) -> Optional[float]:
        netuid = self.resolve_netuid( netuid )
        return sum(self.emission(netuid=netuid, block=block))


    def regblock(self, netuid: int = None, block: Optional[int] = None ) -> Optional[float]:
        netuid = self.resolve_netuid( netuid )
        return {k.value:v.value for k,v  in self.query_map('RegistrationBlock',params=netuid, block=block ) }

    def age(self, netuid: int = None) -> Optional[float]:
        netuid = self.resolve_netuid( netuid )
        regblock = self.regblock(netuid=netuid)
        block = self.block
        age = {}
        for k,v in regblock.items():
            age[k] = block - v
        return age



    def in_immunity(self, netuid: int = None ) -> Optional[float]:
        netuid = self.resolve_netuid( netuid )
        subnet = self.subnet(netuid=netuid)
        age = self.age(netuid=netuid)
        in_immunity = {}
        for k,v in age.items():
            in_immunity[k] = bool(v < subnet['immunity_period'])
        return in_immunity
    def daily_emission(self, netuid: int = None, network = None, block: Optional[int] = None ) -> Optional[float]:
        self.resolve_network(network)
        netuid = self.resolve_netuid( netuid )
        subnet = self.subnet(netuid=netuid)
        return sum([s['emission'] for s in self.stats(netuid=netuid, block=block, df=False)])*self.format_amount(subnet['emission'], fmt='j') 

    def vali_stats(self, netuid: int = None, network = None, block: Optional[int] = None ) -> Optional[float]:
        self.resolve_network(network)
        netuid = self.resolve_netuid( netuid )
        key2uid = self.key2uid(netuid=netuid)
        names = self.names(netuid=netuid)

        vali_stats = []
        dividends = self.dividends(netuid=netuid, block=block)
        emissions = self.emission(netuid=netuid, block=block)
        
    def stats(self, 
              search = None,
              netuid=0,  
              network = network,
              df:bool=True, 
              update:bool = False , 
              local: bool = True,
              cols : list = ['name', 'registered', 'serving',  'emission', 'dividends', 'incentive','stake', 'regblock', 'last_update'],
              sort_cols = ['registered', 'emission', 'stake'],
              fmt : str = 'j',
              include_total : bool = True,
              **kwargs
              ):

        ip = c.ip()
        modules = self.modules(netuid=netuid, update=update, fmt=fmt, network=network, **kwargs)
        stats = []


        for i, m in enumerate(modules):

            if local and ip not in m['address']:
                continue
            # sum the stake_from
            m['stake_from'] = sum([v for k,v in m['stake_from']][1:])
            m['registered'] = True

            # we want to round these values to make them look nice
            for k in ['emission', 'dividends', 'incentive', 'stake', 'stake_from']:
                m[k] = c.round(m[k], sig=4)

            stats.append(c.copy(m))

        servers = c.servers(network='local')
        for i in range(len(stats)):
            stats[i]['serving'] = bool(stats[i]['name'] in servers)

        df_stats =  c.df(stats)

        if len(stats) == 0:
            return df_stats
        df_stats = df_stats[cols]

        if 'emission' in cols:
            epochs_per_day = self.epochs_per_day(netuid=netuid)
            df_stats['emission'] = df_stats['emission'] * epochs_per_day


        sort_cols = [c for c in sort_cols if c in df_stats.columns]  
        df_stats.sort_values(by=sort_cols, ascending=False, inplace=True)

        if search is not None:
            df_stats = df_stats[df_stats['name'].str.contains(search, case=True)]
        if not df:
            return df_stats.to_dict('records')
        else:
            return df_stats


    def least_useful_module(self, *args, stats=None,  **kwargs):

        if stats == None:
            stats = self.stats(*args, df=False, **kwargs)
        min_stake = 1e10
        min_module = None
        for s in stats:
            if s['emission'] <= min_stake:
                min_stake = s['emission']
                min_module = s['name']
            if min_stake == 0:
                break
        c.print(f"Least useful module is {min_module} with {min_stake} emission.")
        return min_module
    
    def check_servers(self, search=None,  netuid=None, wait_for_server=False, update:bool=False):
        cols = ['name', 'registered', 'serving', 'address']
        module_stats = self.stats(search=search, netuid=netuid, cols=cols, df=False, update=update)
        module2stats = {m['name']:m for m in module_stats}

        namespace = c.namespace(search=search, network='local')
        c.print('checking', list(namespace.keys()))
        for name, address in namespace.items():
            if name in module2stats :
                m_stats = module2stats.get(name)

                if m_stats['serving']:

                    address = namespace.get(m_name)
                    if address != m_stats['address'] or name != m_stats['name']:
                        c.update_module(module=m_stats['name'], address=address, name=name)
                else:
<<<<<<< HEAD
                    port = None
                c.serve(m['name'], port=port, wait_for_server=wait_for_server)
            if m['serving'] == True and m['registered'] == False:
                self.register(m['name'])
                
    def key2stats(self, 
                search : str = None , 
                 netuid:int=0, 
                 network:str = network,
                 state : dict = None,
=======
                    if ':' in m_stats['address']:
                        port = int(m_stats['address'].split(':')[-1])
                    else:
                        port = None
                    c.serve(m_stats['name'], port=port, wait_for_server=wait_for_server)
            else:
                self.register(name)


            

    def key_stats(self, 
                key : str , 
                 netuid=netuid, 
                 network = network,
                 fmt='j',
>>>>>>> 54c58c50
                **kwargs):
        if state == None:
            state = self.state_dict(network = network,netuid=netuid)

        key2address = c.key2address()
        key2stats = {}
        for k, address in key2address.items():
            if search != None and search not in k:
                continue
            key_stats = {
                'balance': state['balances'].get(address,0) / 1e9,
                'stake_to': state['stake_to'][0].get(address, {}),
                'address': address
            }

            key_stats['stake_to'] = {k:v/1e9 for k,v in key_stats['stake_to'] if v > 0}

            if key_stats['balance'] >0 or len(key_stats['stake_to']) > 0:
                key2stats[k] = key_stats


        

        return key2stats
    

    def key_stats(self, key=None):
        if key == None:
            key = 'module'
        return self.key2stats().get(key, None)

     
    def global_params(self, network: str = network, netuid: int = 0 ) -> Optional[float]:

        """
        max_name_length: Option<u16>,
		max_allowed_subnets: Option<u16>,
		max_allowed_modules: Option<u16>,
		max_registrations_per_block: Option<u16>,
		unit_emission: Option<u64>,
		tx_rate_limit: Option<u64>,
        
        """
        self.resolve_network(network)
        netuid = self.resolve_netuid(netuid)
        global_params = {}
        global_params['max_name_length'] = self.query_constant( 'MaxNameLength').value
        global_params['max_allowed_subnets'] = self.query_constant( 'MaxAllowedSubnets').value
        global_params['max_allowed_modules'] = self.query_constant( 'MaxAllowedModules' ).value
        global_params['max_registrations_per_block'] = self.query_constant( 'MaxRegistrationsPerBlock' ).value
        global_params['unit_emission'] = self.query_constant( 'UnitEmission' ).value
        global_params['tx_rate_limit'] = self.query_constant( 'TxRateLimit' ).value

        return global_params



    def get_balance(self, key: str = None , block: int = None, fmt='j', network=None) -> Balance:
        r""" Returns the token balance for the passed ss58_address address
        Args:
            address (Substrate address format, default = 42):
                ss58 chain address.
        Return:
            balance (bittensor.utils.balance.Balance):
                account balance
        """
        network = self.resolve_network(network)
        key_ss58 = self.resolve_key_ss58( key )
        
        try:
            @retry(delay=2, tries=3, backoff=2, max_delay=4)
            def make_substrate_call_with_retry():
                with self.substrate as substrate:
                    return substrate.query(
                        module='System',
                        storage_function='Account',
                        params=[key_ss58],
                        block_hash = None if block == None else substrate.get_block_hash( block )
                    )
            result = make_substrate_call_with_retry()
        except scalecodec.exceptions.RemainingScaleBytesNotEmptyException:
            c.critical("Your key it legacy formatted, you need to run btcli stake --ammount 0 to reformat it." )

        return  self.format_amount(result.value['data']['free'] , fmt=fmt)

    balance =  get_balance


    def get_balances(self,fmt:str = 'n', network = None, block: int = None, n = None ) -> Dict[str, Balance]:
        
        network = self.resolve_network(network)
        @retry(delay=2, tries=3, backoff=2, max_delay=4)
        def make_substrate_call_with_retry():
            with self.substrate as substrate:
                return substrate.query_map(
                    module='System',
                    storage_function='Account',
                    block_hash = None if block == None else substrate.get_block_hash( block )
                )
        result = make_substrate_call_with_retry()
        return_dict = {}
        for r in result:
            bal = self.format_amount(int( r[1]['data']['free'].value ), fmt=fmt)
            return_dict[r[0].value] = bal

        # sort by decending balance
        return_dict = {k:v for k,v in sorted(return_dict.items(), key=lambda x: x[1], reverse=True)}
        if isinstance(n, int):
            return_dict = {k:v for k,v in list(return_dict.items())[:n]}
        return return_dict
    
    balances = get_balances
    
    def resolve_network(self, network: Optional[int] = None) -> int:
        if  not hasattr(self, 'substrate'):
            self.set_network(network)

        if network == None:
            network = self.network
        
        return network
    
    def resolve_subnet(self, subnet: Optional[int] = None) -> int:
        if isinstance(subnet, int):
            assert subnet in self.netuids()
            subnet = self.netuid2subnet(netuid=subnet)
        subnets = self.subnets()
        assert subnet in subnets, f"Subnet {subnet} not found in {subnets} for chain {self.chain}"
        return subnet

    @staticmethod
    def _null_module() -> ModuleInfo:
        module = ModuleInfo(
            uid = 0,
            netuid = 0,
            active =  0,
            stake = '0',
            rank = 0,
            emission = 0,
            incentive = 0,
            dividends = 0,
            last_update = 0,
            delegation_fee = 20,
            weights = [],
            bonds = [],
            is_null = True,
            key = "000000000000000000000000000000000000000000000000",
        )
        return module


    def subnets(self, **kwargs) -> Dict[int, str]:
        subnets = [s['name'] for s in self.subnet_states(**kwargs)]
        return subnets
    
    def netuids(self) -> Dict[int, str]:
        return sorted(list(self.subnet_namespace.values()))

    @property
    def subnet_namespace(self, network=network ) -> Dict[str, str]:
        records = self.query_map('SubnetNamespace')
        return {k.value:v.value for k,v in records}

    
    @property
    def subnet_reverse_namespace(self ) -> Dict[str, str]:
        
        return {v:k for k,v in self.subnet_namespace.items()}
    
    def netuid2subnet(self, netuid = None):
        subnet_reverse_namespace = self.subnet_reverse_namespace
        if netuid != None:
            return subnet_reverse_namespace.get(netuid, None)
        return subnet_reverse_namespace
    def subnet2netuid(self,subnet:str = None):
        subnet2netuid = self.subnet_namespace
        if subnet != None:
            return subnet2netuid.get(subnet, None)
        return subnet2netuid
        

    def resolve_netuid(self, netuid: int = None) -> int:
        '''
        Resolves a netuid to a subnet name.
        '''
        if netuid == None:
            # If the netuid is not specified, use the default.
            netuid = self.netuid

        if isinstance(netuid, str):
            # If the netuid is a subnet name, resolve it to a netuid.
            netuid = int(self.subnet_namespace.get(netuid, 0))
        elif isinstance(netuid, int):
            # If the netuid is an integer, ensure it is valid.
            assert netuid in self.netuids(), f"Netuid {netuid} not found in {self.netuids()} for chain {self.chain}"
            
        assert isinstance(netuid, int), "netuid must be an integer"
        return netuid
    
    resolve_net = resolve_subnet = resolve_netuid


    def key2name(self, key: str = None, netuid: int = None) -> str:
        modules = self.keys()
        key2name =  { m['key']: m['name']for m in modules}
        if key != None:
            return key2name[key]
        
    def name2uid(self,search:str=None, netuid: int = None, network: str = None) -> int:
        modules = self.modules(netuid=netuid)
        name2uid =  { m['name']: m['uid']for m in modules}
        if search != None:
            name2uid = {k:v for k,v in name2uid.items() if search in k}
        return name2uid

    
        
    def name2key(self, search:str=None,  netuid: int = None, network=network) -> Dict[str, str]:
        # netuid = self.resolve_netuid(netuid)
        self.resolve_network(network)
        names = self.names(netuid=netuid)
        keys = self.keys(netuid=netuid)
        name2key =  { n: k for n, k in zip(names, keys)}
        if search != None:
            name2key = {k:v for k,v in name2key.items() if search in k}
            if len(name2key) == 1:
                return list(name2key.keys())[0]
        return name2key

    def key2name(self,search=None, netuid: int = None, network=network) -> Dict[str, str]:
        return {v:k for k,v in self.name2key(search=search, netuid=netuid, network=network).items()}
        
    def is_unique_name(self, name: str, netuid=None):
        return bool(name not in self.namespace(netuid=netuid))

    @classmethod
    def node_paths(cls, name=None, chain=chain, mode=mode) -> Dict[str, str]:
        if mode == 'docker':
            paths = c.module('docker').ps(f'subspace.node.{chain}')
        elif mode == 'local':
            paths = c.pm2ls('subspace.node')
        else:
            raise ValueError(f"Mode {mode} not recognized. Must be 'docker' or 'local'")
        return paths

    @classmethod
    def node_info(cls, node=None, chain=chain, mode=mode) -> Dict[str, str]:
        path = cls.resolve_node_path(node=node, chain=chain)
        logs = cls.node_logs(node=node, chain=chain)
        node_key = cls.get_node_key(node=node, chain=chain)
        
        return {'path': path, 'logs': logs, 'node_key': node_key }

    @classmethod
    def node_logs(cls, node=None, chain=chain, mode=mode, tail=10) -> Dict[str, str]:
        """
        Get the logs for a node per chain and mode.
        """
        path = cls.resolve_node_path(node=node, chain=chain)
        if mode == 'docker':
            return c.dlogs(path, tail=tail) 
        elif mode == 'local':
            return c.logs(path, tail=tail)
        else:
            raise ValueError(f"Mode {mode} not recognized. Must be 'docker' or 'local'")


    @classmethod
    def node2logs(cls, node=None, chain=chain, mode=mode, verbose = True, tail=10) -> Dict[str, str]:
        """
        Get the logs for a node per chain and mode.
        """
        node2logs = {}
        for node in cls.nodes(chain=chain):
            node2logs[node] = cls.node_logs(node=node, chain=chain, mode=mode, tail=tail)
        
        if verbose:
            for k,v in node2logs.items():
                color = c.random_color()
                c.print(k, color=color)
                c.print(v, color=color)
        else:
            return node2logs

    n2l = node2logs
    @classmethod
    def node2cmd(cls, node=None, chain=chain, verbose:bool = True) -> Dict[str, str]:
        node_infos = cls.getc(f'chain_info.{chain}.nodes', {})
        node2cmd = {k: v['cmd'] for k,v in node_infos.items()}

        if verbose:
            for k,v in node2cmd.items():
                color = c.random_color()
                c.print(k, color=color)
                c.print(v, color=color)
        else:
            return node2cmd
        
    def name2inc(self, name: str = None, netuid: int = netuid, nonzero_only:bool=True) -> int:
        name2uid = self.name2uid(name=name, netuid=netuid)
        incentives = self.incentive(netuid=netuid)
        name2inc = { k: incentives[uid] for k,uid in name2uid.items() }

        if name != None:
            return name2inc[name]
        
        name2inc = dict(sorted(name2inc.items(), key=lambda x: x[1], reverse=True))


        return name2inc



    def top_valis(self, netuid: int = netuid, n:int = 10, **kwargs) -> Dict[str, str]:
        name2div = self.name2div(name=None, netuid=netuid, **kwargs)
        name2div = dict(sorted(name2div.items(), key=lambda x: x[1], reverse=True))
        return list(name2div.keys())[:n]

    def name2div(self, name: str = None, netuid: int = netuid, nonzero_only: bool = True) -> int:
        name2uid = self.name2uid(name=name, netuid=netuid)
        dividends = self.dividends(netuid=netuid)
        name2div = { k: dividends[uid] for k,uid in name2uid.items() }
    
        if nonzero_only:
            name2div = {k:v for k,v in name2div.items() if v != 0}

        name2div = dict(sorted(name2div.items(), key=lambda x: x[1], reverse=True))
        if name != None:
            return name2div[name]
        return name2div

    @property
    def block_time(self):
        return self.config.block_time
    
    def epoch_time(self, netuid=None, network=None):
        return self.subnet(netuid=netuid, network=network)['tempo']*self.block_time

    def blocks_per_day(self, netuid=None, network=None):
        return 24*60*60/self.block_time
    

    def epochs_per_day(self, netuid=None, network=None):
        return 24*60*60/self.epoch_time(netuid=netuid, network=network)
    
    def emission_per_epoch(self, netuid=None, network=None):
        return self.subnet(netuid=netuid, network=network)['emission']*self.epoch_time(netuid=netuid, network=network)

    def get_block(self, network=None, block_hash=None): 
        self.resolve_network(network)
        return self.substrate.get_block( block_hash=block_hash)['header']['number']

    def seconds_per_epoch(self, netuid=None, network=None):
        self.resolve_network(network)
        netuid =self.resolve_netuid(netuid)
        return self.block_time * self.subnet(netuid=netuid)['tempo']

    
    def get_module(self, name:str = None, key=None, netuid=None, **kwargs) -> ModuleInfo:
        if key != None:
            module = self.key2module(key=key, netuid=netuid, **kwargs)
        if name != None:
            module = self.name2module(name=name, netuid=netuid, **kwargs)
            
        return module

    @property
    def null_module(self):
        return {'name': None, 'key': None, 'uid': None, 'address': None, 'stake': 0, 'balance': 0, 'emission': 0, 'incentive': 0, 'dividends': 0, 'stake_to': {}, 'stake_from': {}, 'weight': []}
        
        
    def name2module(self, name:str = None, netuid: int = None, **kwargs) -> ModuleInfo:
        modules = self.modules(netuid=netuid, **kwargs)
        name2module = { m['name']: m for m in modules }
        default = {}
        if name != None:
            return name2module.get(name, self.null_module)
        return name2module
        
        
        
        
        
    def key2module(self, key: str = None, netuid: int = None, default: dict =None, **kwargs) -> Dict[str, str]:
        modules = self.modules(netuid=netuid, **kwargs)
        key2module =  { m['key']: m for m in modules }
        
        if key != None:
            key_ss58 = self.resolve_key_ss58(key)
            return  key2module.get(key_ss58, default if default != None else {})
        return key2module
        
    def module2key(self, module: str = None, **kwargs) -> Dict[str, str]:
        modules = self.modules(**kwargs)
        module2key =  { m['name']: m['key'] for m in modules }
        
        if module != None:
            return module2key[module]
        return module2key
    

    def module2stake(self,*args, **kwargs) -> Dict[str, str]:
        
        module2stake =  { m['name']: m['stake'] for m in self.modules(*args, **kwargs) }
        
        return module2stake
        

    
    
    def server_exists(self, module:str, netuid: int = None, **kwargs) -> bool:
        return bool(module in self.namespace(netuid=netuid, **kwargs))

    def default_module_info(self, **kwargs):
    
        
        module= {
                    'uid': -1,
                    'address': '0.0.0.0:1234',
                    'name': 'NA',
                    'key': 'NA',
                    'emission': 0,
                    'incentive': 0,
                    'dividends': 0,
                    'stake': 0,
                    'balance': 0,
                    'delegation_fee': 20,
                    
                }

        for k,v in kwargs.items():
            module[k] = v
        
        
        return module  


    @classmethod
    def get_chain_data(cls, key:str, network:str='main', block:int=None, netuid:int=0):
        self = cls(network=network)

        results =  getattr(self, key)(netuid=netuid, block=block)
        c.print(f"Got {key} for netuid {netuid} at block {block}")
        return results
    
              
    def modules(self,
                search=None,
                network = 'main',
                netuid: int = 0,
                block: Optional[int] = None,
                fmt='nano', 
                keys : List[str] = ['uid2key', 'addresses', 'names', 'emission', 
                    'incentive', 'dividends', 'regblock', 'last_update', 
                    'stake_from', 'delegation_fee', 'trust'],
                update: bool = False,
                include_weights = False,
                df = False,
                parallel:bool = False ,
                timeout:int=200, 
                include_balances = False, 
                mode = 'process',
                
                ) -> Dict[str, ModuleInfo]:
        import inspect

        cache_path = f'modules/{network}.{netuid}'

        modules = []
        if not update :
            modules = self.get(cache_path, [])

        if len(modules) == 0:

            network = self.resolve_network(network)
            netuid = self.resolve_netuid(netuid)
            block = self.block if block == None else block
 
            
            if include_balances:
                keys += ['balances']
            if include_weights:
                keys += ['weights']
            if parallel:
                executor = c.module('executor')(max_workers=len(keys), mode=mode)
                futures = []
                for key in keys:
                    futures += [executor.submit(self.get_chain_data, kwargs=dict(key=key, netuid=netuid, block=block, network=network), timeout=timeout, return_future=True) ]
                
                c.print(f"Waiting for {len(futures)} futures to complete")
                results  = c.wait(futures, timeout=timeout)
                state = {key: result  for key, result in zip(keys, results)}
            else: 
                state = {}

                for key in c.tqdm(keys):
                    func = getattr(self, key)
                    args = inspect.getfullargspec(func).args

                    kwargs = {}
                    if 'netuid' in args:
                        kwargs['netuid'] = netuid
                    if 'block' in args:
                        kwargs['block'] = block

                    state[key] = func(**kwargs)
            for uid, key in state['uid2key'].items():

                module= {
                    'uid': uid,
                    'address': state['addresses'][uid],
                    'name': state['names'][uid],
                    'key': key,
                    'emission': state['emission'][uid],
                    'incentive': state['incentive'][uid],
                    'trust': state['trust'][uid],
                    'dividends': state['dividends'][uid],
                    'stake_from': state['stake_from'].get(key, []),
                    'regblock': state['regblock'].get(uid, 0),
                    'last_update': state['last_update'][uid],
                    'delegation_fee': state['delegation_fee'].get(key, 20)
                }

                module['stake'] = sum([v for k,v in module['stake_from']])
                
                if include_weights:
                    if hasattr(state['weights'][uid], 'value'):
                        
                        module['weight'] = state['weights'][uid].value
                    elif isinstance(state['weights'][uid], list):
                        module['weight'] =state['weights'][uid]
                    else: 
                        raise Exception(f"Invalid weight for module {uid}")

                if include_balances:
                    module['balance'] = state['balances'].get(key, 0)
                    
                modules.append(module)

            self.put(cache_path, modules)

        if len(modules) > 0:
            keys = list(modules[0].keys())
            if isinstance(keys, str):
                keys = [keys]
            keys = list(set(keys))
            for i, module in enumerate(modules):
                modules[i] ={k: module[k] for k in keys}

                for k in ['emission', 'stake']:
                    module[k] = self.format_amount(module[k], fmt=fmt)

                for k in ['incentive', 'dividends']:
                    module[k] = module[k] / (U16_MAX)
                
                module['stake_from']= [(k, self.format_amount(v, fmt=fmt))  for k, v in module['stake_from']]
      
                if include_balances:
                    module['balance'] = self.format_amount(module['balance'], fmt=fmt)

                modules[i] = module
        if search != None:
            modules = [m for m in modules if search in m['name']]

        if df:
            modules = c.df(modules)

        return modules
    

    def my_modules(self,search:str=None,  modules:List[int] = None, netuid:int=None, df:bool = True, **kwargs):
        my_modules = []
        address2key = c.address2key()
        if modules == None:
            modules = self.modules(search=search, netuid=netuid, df=False, **kwargs)
        for module in modules:
            if module['key'] in address2key:
                my_modules += [module]
        return my_modules

    def my_servers(self, search=None,  **kwargs):
        servers = [m['name'] for m in self.my_modules(**kwargs)]
        if search != None:
            servers = [s for s in servers if search in s]
        return servers
    
    def my_modules_names(self, *args, **kwargs):
        my_modules = self.my_modules(*args, **kwargs)
        return [m['name'] for m in my_modules]

    def my_module_keys(self, *args,  **kwargs):
        modules = self.my_modules(*args, **kwargs)
        return [m['key'] for m in modules]

    def my_keys(self, *args, mode='all' , **kwargs):

        modules = self.my_modules(*args,**kwargs)
        address2module = {m['key']: m for m in modules}
        address2balances = self.balances()
        keys = []
        address2key = c.address2key()
        for address, key in address2key.items():
            
            if mode == 'live' and (address in address2module):
                keys += [key]
            elif mode == 'dead' and (address not in address2module and address in address2balances):
                keys += [key]
            elif mode == 'all' and (address in address2module or address in address2balances):
                keys += [key]
            
        return keys

    @classmethod
    def kill_chain(cls, chain=chain, mode=mode):
        c.print(cls.kill_nodes(chain=chain, mode=mode))
        c.print(cls.refresh_chain_info(chain=chain))

    @classmethod
    def refresh_chain_info(cls, chain=chain):
        return cls.putc(f'chain_info.{chain}', {'nodes': {}, 'boot_nodes': []})

    @classmethod
    def kill_node(cls, node=None, chain=chain, mode=mode):
        node_path = cls.resolve_node_path(node=node, chain=chain)
        if mode == 'docker':
            c.module('docker').kill(node_path)
        elif mode == 'local':
            c.kill(node_path)
        return {'success': True, 'message': f'killed {node} on {chain}'}



    @classmethod
    def kill_nodes(cls, chain=chain, verbose=True, mode=mode):

        kill_node_paths = []
        for node_path in cls.node_paths(chain=chain):
            if verbose:
                c.print(f'killing {node_path}',color='red')
            if mode == 'local':
                c.pm2_kill(node_path)
            elif mode == 'docker':
                c.module('docker').kill(node_path)

            kill_node_paths.append(node_path)

        return {
                'success': True, 
                'message': f'killed all nodes on {chain}', 
                'killed_nodes': kill_node_paths,
                'nodes': cls.node_paths(chain=chain)
                }

    def min_stake(self, netuid: int = None, network: str = network, fmt:str='j', registration=True, **kwargs) -> int:
        netuid = self.resolve_netuid(netuid)
        min_stake = self.query('MinStake', params=[netuid], network=network, **kwargs).value
        min_stake = self.format_amount(min_stake, fmt=fmt)
        if registration:
            registrations_per_block = self.registrations_per_block(netuid=netuid)
            max_registrations_per_block = self.max_registrations_per_block(netuid=netuid)
            
            # 2 to the power of the number of registrations per block over the max registrations per block
            # this is the factor by which the min stake is multiplied, to avoid ddos attacks
            min_stake_factor = 2 **(registrations_per_block // max_registrations_per_block)
            return min_stake * min_stake_factor
        return min_stake


    def registrations_per_block(self, netuid: int = None, network: str = network, fmt:str='j', **kwargs) -> int:
        netuid = self.resolve_netuid(netuid)
        return self.query('RegistrationsPerBlock', params=[], network=network, **kwargs).value
    regsperblock = registrations_per_block

    
    def max_registrations_per_block(self, netuid: int = None, network: str = network, fmt:str='j', **kwargs) -> int:
        netuid = self.resolve_netuid(netuid)
        return self.query('MaxRegistrationsPerBlock', params=[], network=network, **kwargs).value
    max_regsperblock = max_registrations_per_block

    
    def query(self, name:str,  params = None, block=None,  network: str = network, module:str='SubspaceModule'):
        if params == None:
            params = []
        if not isinstance(params, list):
            params = [params]
        self.resolve_network(network)
        with self.substrate as substrate:
            value =  substrate.query(
                module='SubspaceModule',
                storage_function = name,
                block_hash = None if block == None else substrate.get_block_hash(block), 
                params = params
            )
            
        return value
        

        
    
    @classmethod
    def test_chain(cls, chain:str = chain, verbose:bool=True, snap:bool=False ):

        cls.cmd('cargo test', cwd=cls.chain_path, verbose=verbose) 
        

    @classmethod
    def gen_key(cls, *args, **kwargs):
        return c.module('key').gen(*args, **kwargs)
    

    def keys(self, netuid = None, **kwargs):
        return list(self.uid2key(netuid=netuid, **kwargs).values())
    def uids(self, netuid = None, **kwargs):
        return list(self.uid2key(netuid=netuid, **kwargs).keys())

    def uid2key(self, uid=None, netuid = None, **kwargs):
        netuid = self.resolve_netuid(netuid)
        uid2key = {v[0].value: v[1].value for v in self.query_map('Keys', params=[netuid], **kwargs)}
        # sort by uid
        if uid != None:
            return uid2key[uid]
        uids = list(uid2key.keys())
        uid2key = {uid: uid2key[uid] for uid in sorted(uids)}
        return uid2key

    def uid2name(self, netuid: int = None, **kwargs) -> List[str]:
        netuid = self.resolve_netuid(netuid)
        names = {v[0].value: v[1].value for v in self.query_map('Names', params=[netuid], **kwargs)}
        names = {k: names[k] for k in sorted(names)}
        return names
    def names(self, netuid: int = None, **kwargs) -> List[str]:
        return list(self.uid2name(netuid=netuid, **kwargs).values())

    def addresses(self, netuid: int = None, **kwargs) -> List[str]:
        netuid = self.resolve_netuid(netuid)
        names = {v[0].value: v[1].value for v in self.query_map('Address', params=[netuid], **kwargs)}
        names = list({k: names[k] for k in sorted(names)}.values())
        return names

    def namespace(self, search=None, netuid: int = netuid, network=network, update:bool = True,**kwargs) -> Dict[str, str]:
        cache_path = f'namespace/{network}.{netuid}'
        if update:
            namespace = {}
        else:
            namespace = self.get(cache_path, default={}, **kwargs)
        if len(namespace) == 0:
            self.resolve_network(network)
            names = self.names(netuid=netuid, **kwargs)
            addresses = self.addresses(netuid=netuid, **kwargs)
            namespace = dict(zip(names, addresses))
            self.put(cache_path, namespace)
        if search != None:
            namespace = {k:v for k,v in namespace.items() if search in k}
        return namespace

    

    
    def registered_keys(self, netuid = None, **kwargs):
        keys = self.keys(netuid=netuid, **kwargs)
        address2key = c.address2key()
        registered_keys = []
        for k_addr in keys:
            if k_addr in address2key:
                registered_keys += [address2key[k_addr]]
        return registered_keys

    def registered_servers(self, netuid = None, network = network,  **kwargs):
        netuid = self.resolve_netuid(netuid)
        network = self.resolve_network(network)
        servers = c.servers(network='local')
        registered_keys = []
        for s in servers:
            if self.is_registered(s, netuid=netuid):
                registered_keys += [s]
        return registered_keys
    reged = reged_servers = registered_servers

    def unregistered_servers(self, netuid = None, network = network,  **kwargs):
        netuid = self.resolve_netuid(netuid)
        network = self.resolve_network(network)
        network = self.resolve_network(network)
        servers = c.servers(network='local')
        unregistered_keys = []
        for s in servers:
            if not self.is_registered(s, netuid=netuid):
                unregistered_keys += [s]
        return unregistered_keys

    
    def check_reged(self, netuid = None, network = network,  **kwargs):
        reged = self.reged(netuid=netuid, network=network, **kwargs)
        jobs = []
        for module in reged:
            job = c.call(module=module, fn='info',  network='subspace', netuid=netuid, return_future=True)
            jobs += [job]

        results = dict(zip(reged, c.gather(jobs)))

        return results 


    
    unreged = unreged_servers = unregistered_servers
                
    def most_valuable_key(self, **kwargs):
        my_balance = self.my_balance( **kwargs)
        return  dict(sorted(my_balance.items(), key=lambda item: item[1]))

    def most_staketo_key(self, key, netuid = 0,  **kwargs):
        staketo = self.get_staketo(key, netuid=netuid, names=False, **kwargs)
        most_stake = 0
        most_stake_key = None
        for k, v in staketo.items():
            if v > most_stake:
                most_stake = v
                most_stake_key = k
        return {'key': most_stake_key, 'stake': most_stake}

    reged = registered_keys
    
    def weights(self, netuid = None, **kwargs) -> list:
        netuid = self.resolve_netuid(netuid)
        subnet_weights =  self.query_map('Weights', netuid, **kwargs)
        weights = {uid.value:list(map(list, w.value)) for uid, w in subnet_weights if w != None and uid != None}
        uids = self.uids(netuid=netuid, **kwargs)
        weights = {uid: weights[uid] if uid in weights else [] for uid in uids}
        return {uid: w for uid, w in weights.items()}
    
    def num_voters(self, netuid = None, **kwargs) -> list:
        weights = self.weights(netuid=netuid, **kwargs)
        return len({k:v for k,v in weights.items() if len(v) > 0})
            
        
    def regprefix(self, prefix, netuid = None, network=None, **kwargs):
        network = self.resolve_network(network)
        netuid = self.resolve_netuid(netuid)
        c.servers(network=network, prefix=prefix)
        
    
    def emission(self, netuid = netuid, network=None, nonzero=False, **kwargs):
        emissions = [v.value for v in self.query('Emission', params=[netuid], network=network, **kwargs)]
        if nonzero:
            emissions = [e for e in emissions if e > 0]
        return emissions
        
    def nonzero_emission(self, netuid = netuid, network=None, **kwargs):
        emission = self.emission(netuid=netuid, network=network, **kwargs)
        nonzero_emission =[e for e in emission if e > 0]
        return len(nonzero_emission)

    def incentive(self, netuid = netuid, block=None,   network=network, nonzero:bool=False, **kwargs):
        incentive = [v.value for v in self.query('Incentive', params=netuid, network=network, block=block, **kwargs)]

        if nonzero:
            incentive = {uid:i for uid, i in enumerate(incentive) if i > 0}
        return incentive
        
    def trust(self, netuid = netuid, network=None, nonzero=False, **kwargs):
        trust = [v.value for v in self.query('Trust', params=netuid, network=network, **kwargs)]
        if nonzero:
            trust = [t for t in trust if t > 0]
        return trust
    def last_update(self, netuid = netuid, block=None,   network=network, **kwargs):
        return [v.value for v in self.query('LastUpdate', params=[netuid], network=network, block=block, **kwargs)]
        
    def dividends(self, netuid = netuid, network=None, nonzero=False, **kwargs):
        dividends =  [v.value for v in self.query('Dividends', params=netuid, network=network,  **kwargs)]
        if nonzero:
            dividends = {i:d for i,d in enumerate(dividends) if d > 0}
        return dividends

    def registration_blocks(self, netuid: int = None, network:str=  None, nonzeros_only:bool = True,  **kwargs):
        network = self.resolve_network(network)
        netuid = self.resolve_netuid(netuid)
        
        registration_blocks = self.query_map('RegistrationBlock', netuid, **kwargs)
        registration_blocks = {k.value:v.value for k, v in registration_blocks if k != None and v != None}
        # filter based on key of registration_blocks
        registration_blocks = {uid:regblock for uid, regblock in sorted(list(registration_blocks.items()), key=lambda v: v[0])}
        registration_blocks =  list(registration_blocks.values())
        if nonzeros_only:
            registration_blocks = [r for r in registration_blocks if r > 0]
        return registration_blocks

    regblocks = registration_blocks


    def key2uid(self, key = None, network:str=  None ,netuid: int = None, **kwargs):
        key2uid =  {v:k for k,v in self.uid2key(network=network, netuid=netuid, **kwargs).items()}
        if key != None:
            key_ss58 = self.resolve_key_ss58(key)
            return key2uid[key_ss58]
        return key2uid
        


    @classmethod
    def get_node_id(cls,  node='alice',
                    chain=chain, 
                    max_trials=10, 
                    sleep_interval=1,
                     mode=mode, 
                     verbose=True
                     ):
        node2path = cls.node2path(chain=chain)
        node_path = node2path[node]
        node_id = None
        node_logs = ''
        indicator = 'Local node identity is: '

        while indicator not in node_logs and max_trials > 0:
            if mode == 'docker':
                node_path = node2path[node]
                node_logs = c.module('docker').logs(node_path, tail=400)
            elif mode == 'local':
                node_logs = c.logs(node_path, start_line = 0 , end_line=400, mode='local')
            else:
                raise Exception(f'Invalid mode {mode}')

            if indicator in node_logs:
                break
            max_trials -= 1
            c.sleep(sleep_interval)
        for line in node_logs.split('\n'):
            # c.print(line)
            if 'Local node identity is: ' in line:
                node_id = line.split('Local node identity is: ')[1].strip()
                break

        if node_id == None:
            raise Exception(f'Could not find node_id for {node} on {chain}')

        return node_id
        
        
    @classmethod
    def node_help(cls, mode=mode):
        chain_release_path = cls.chain_release_path(mode=mode)
        cmd = f'{chain_release_path} --help'
        if mode == 'docker':
            cmd = f'docker run {cls.image} {cmd}'
        elif mode == 'local':
            cmd = f'{cmd}'

        c.cmd(cmd, verbose=True)  

 

    def get_archive_blockchain_archives(self, netuid=netuid, network:str=network, **kwargs) -> List[str]:

        datetime2archive =  self.datetime2archive(network=network, **kwargs) 
        break_points = []
        last_block = 10e9
        blockchain_id = 0
        get_archive_blockchain_ids = []
        for dt, archive_path in enumerate(datetime2archive):
            
            archive_block = int(archive_path.split('block-')[-1].split('-')[0])
            if archive_block < last_block :
                break_points += [archive_block]
                blockchain_id += 1
            last_block = archive_block
            get_archive_blockchain_ids += [{'blockchain_id': blockchain_id, 'archive_path': archive_path, 'block': archive_block}]

            c.print(archive_block, archive_path)

        return get_archive_blockchain_ids



    def get_archive_blockchain_info(self, netuid=netuid, network:str=network, **kwargs) -> List[str]:

        datetime2archive =  self.datetime2archive(network=network, **kwargs) 
        break_points = []
        last_block = 10e9
        blockchain_id = 0
        get_archive_blockchain_info = []
        for i, (dt, archive_path) in enumerate(datetime2archive.items()):
            c.print(archive_path)
            archive_block = int(archive_path.split('block-')[-1].split('-time')[0])
            
            c.print(archive_block < last_block, archive_block, last_block)
            if archive_block < last_block :
                break_points += [archive_block]
                blockchain_id += 1
                blockchain_info = {'blockchain_id': blockchain_id, 'archive_path': archive_path, 'block': archive_block, 'earliest_block': archive_block}
                get_archive_blockchain_info.append(blockchain_info)
                c.print(archive_block, archive_path)
            last_block = archive_block
            if len(break_points) == 0:
                continue


        return get_archive_blockchain_info


    


            

    @classmethod
    def most_recent_archives(cls,):
        archives = cls.search_archives()
        return archives
    
    @classmethod
    def num_archives(cls, *args, **kwargs):
        return len(cls.datetime2archive(*args, **kwargs))

    @classmethod
    def search_archives(cls, 
                    lookback_hours : int = 10,
                    end_time :str = 'now', 
                    start_time: Optional[Union[int, str]] = None, 
                    netuid=0, 
                    n = 1000,
                    **kwargs):


        if end_time == 'now':
            end_time = c.time()
        elif isinstance(end_time, str):
            c.print(end_time)
            
            end_time = c.datetime2time(end_time)
        elif isinstance(end_time, int):
            pass
        else:
            raise Exception(f'Invalid end_time {end_time}')
            end_time = c.time2datetime(end_time)



        if start_time == None:
            start_time = end_time - lookback_hours*3600
            start_time = c.time2datetime(start_time)

        if isinstance(start_time, int) or isinstance(start_time, float):
            start_time = c.time2datetime(start_time)
        
        if isinstance(end_time, int) or isinstance(end_time, float):
            end_time = c.time2datetime(end_time)
        

        assert end_time > start_time, f'end_time {end_time} must be greater than start_time {start_time}'
        datetime2archive = cls.datetime2archive()
        datetime2archive= {k: v for k,v in datetime2archive.items() if k >= start_time and k <= end_time}
        c.print(len(datetime2archive))
        factor = len(datetime2archive)//n
        if factor == 0:
            factor = 1
        archives = []

        c.print('Searching archives from', start_time, 'to', end_time)

        cnt = 0
        for i, (archive_dt, archive_path) in enumerate(datetime2archive.items()):
            if i % factor != 0:
                continue
            archive_block = int(archive_path.split('block-')[-1].split('-time')[0])
            archive = c.get(archive_path)
            total_balances = sum([b for b in archive['balances'].values()])
            # st.write(archive['modules']netuid[:3])
            total_stake = sum([sum([_[1]for _ in m['stake_from']]) for m in archive['modules'][netuid]])
            subnet = archive['subnets'][netuid]
            row = {
                    'block': archive_block,  
                    'total_stake': total_stake*1e-9,
                    'total_balance': total_balances*1e-9, 
                    'market_cap': (total_stake+total_balances)*1e-9 , 
                    'dt': archive_dt, 
                    'block': archive['block'], 
                    'path': archive_path, 
                    'mcap_per_block': 0,
                }
            
            if len(archives) > 0:
                denominator = ((row['block']//subnet['tempo']) - (archives[-1]['block']//subnet['tempo']))*subnet['tempo']
                if denominator > 0:
                    row['mcap_per_block'] = (row['market_cap'] - archives[-1]['market_cap'])/denominator

            archives += [row]
            
        return archives

    @classmethod
    def archive_history(cls, *args, 
                     network=network, 
                     netuid= 0 , update=True,  **kwargs):
        path = f'history/{network}.{netuid}.json'

        archive_history = []
        if not update:
            archive_history = cls.get(path, [])
        if len(archive_history) == 0:
            archive_history =  cls.search_archives(*args,network=network, netuid=netuid, **kwargs)
            cls.put(path, archive_history)
            
        
        return archive_history
        

        

        
        
        

    @classmethod
    def dashboard(cls):
        import streamlit as st
        block = 7014
        netuid = 0
        c.module('subspace.dashboard').dashboard()
        


    @classmethod
    def st_search_archives(cls,
                        start_time = '2023-09-08 04:00:00', 
                        end_time = '2023-09-08 04:30:00'):
        start_time = st.text_input('start_time', start_time)
        end_time = st.text_input('end_time', end_time)
        df = cls.search_archives(end_time=end_time, start_time=start_time)

        
        st.write(df)

    
    snapshot_path = f'{chain_path}/snapshots'

    def compose_call(self,
                     fn:str, 
                    params:dict = None, 
                    key:str = None,
                    module:str = 'SubspaceModule', 
                    wait_for_inclusion: bool = True,
                    wait_for_finalization: bool = True,
                    process_events : bool = True,
                    color: str = 'yellow',
                    verbose: bool = True,
                    save_history : bool = True,
                    sudo:bool  = False,
                     **kwargs):

        """
        Composes a call to a Substrate chain.

        """
        params = {} if params == None else params
        key = self.resolve_key(key)
        if verbose:
            c.print('params', params, color=color)
            kwargs = c.locals2kwargs(locals())
            kwargs['verbose'] = False
            with c.status(f":satellite: Calling [bold]{fn}[/bold] on [bold yellow]{self.network}[/bold yellow]"):
                return self.compose_call(**kwargs)




        with self.substrate as substrate:
            call = substrate.compose_call(
                call_module=module,
                call_function=fn,
                call_params=params
            )
            if sudo:
                call = substrate.compose_call(
                    call_module='Sudo',
                    call_function='sudo',
                    call_params={
                        'call': call.value,
                    }
                )
            extrinsic = substrate.create_signed_extrinsic(call=call,keypair=key)

            response = substrate.submit_extrinsic(extrinsic=extrinsic,
                                                  wait_for_inclusion=wait_for_inclusion, 
                                                  wait_for_finalization=wait_for_finalization)


        if wait_for_finalization:
            if process_events:
                response.process_events()

            if response.is_success:
                response =  {'success': True, 'tx_hash': response.extrinsic_hash, 'msg': f'Called {module}.{fn} on {self.network} with key {key}'}
            else:
                response =  {'success': False, 'error': response.error_message, 'msg': f'Failed to call {module}.{fn} on {self.network} with key {key}'}

            if save_history:
                self.add_history(response)
        else:
            response =  {'success': True, 'tx_hash': response.extrinsic_hash, 'msg': f'Called {module}.{fn} on {self.network} with key {key}'}
            
        return response
            

    history_path = f'history'

    @classmethod
    def add_history(cls, response:dict) -> dict:
        return cls.put(cls.history_path + f'/{c.time()}',response)

    @classmethod
    def clear_history(cls):
        return cls.put(cls.history_path,[])

    @classmethod
    def convert_snapshot(cls, from_version=1, to_version=2, network=network):
        
        if from_version == 1 and to_version == 2:
            factor = 1_000 / 42 # convert to new supply
            path = f'{cls.snapshot_path}/{network}.json'
            snapshot = c.get_json(path)
            snapshot['balances'] = {k: int(v*factor) for k,v in snapshot['balances'].items()}
            for netuid in range(len(snapshot['subnets'])):
                for j, (key, stake_to_list) in enumerate(snapshot['stake_to'][netuid]):
                    c.print(stake_to_list)
                    for k in range(len(stake_to_list)):
                        snapshot['stake_to'][netuid][j][1][k][1] = int(stake_to_list[k][1]*factor)
            snapshot['version'] = to_version
            c.put_json(path, snapshot)
            return {'success': True, 'msg': f'Converted snapshot from {from_version} to {to_version}'}

        else:
            raise Exception(f'Invalid conversion from {from_version} to {to_version}')
    @classmethod
    def snapshot(cls, network=network) -> dict:
        path = f'{self.snapshot_path}/{network}.json'
        return c.get_json(path)


    @classmethod
    def build_snapshot(cls, 
              path : str  = None,
             network : str =network,
             subnet_params : List[str] =  ['name', 'tempo', 'immunity_period', 'min_allowed_weights', 'max_allowed_weights', 'max_allowed_uids', 'founder'],
            module_params : List[str] = ['key', 'name', 'address'],
            save: bool = True, 
            min_balance:int = 100000,
            verbose: bool = False,
            sync: bool = True,
            version: str = 2,
             **kwargs):
        if sync:
            c.sync(network=network)

        path = path if path != None else cls.latest_archive_path(network=network)
        state = cls.get(path)
        
        snap = {
                        'subnets' : [[s[p] for p in subnet_params] for s in state['subnets']],
                        'modules' : [[[m[p] for p in module_params] for m in modules ] for modules in state['modules']],
                        'balances': {k:v for k,v in state['balances'].items() if v > min_balance},
                        'stake_to': [[[staking_key, stake_to] for staking_key,stake_to in state['stake_to'][i].items()] for i in range(len(state['subnets']))],
                        'block': state['block'],
                        'version': version,
                        }
                        
        # add weights if not already in module params
        if 'weights' not in module_params:
            snap['modules'] = [[m + c.copy([[]]) for m in modules] for modules in snap['modules']]

        # save snapshot into subspace/snapshots/{network}.json
        if save:
            c.mkdir(cls.snapshot_path)
            snapshot_path = f'{cls.snapshot_path}/{network}.json'
            c.print('Saving snapshot to', snapshot_path, verbose=verbose)
            c.put_json(snapshot_path, snap)
        # c.print(snap['modules'][0][0])

        date = c.time2date(int(path.split('-')[-1].split('.')[0]))
        
        return {'success': True, 'msg': f'Saved snapshot to {snapshot_path} from {path}', 'date': date}    
    
    snap = build_snapshot
    
    @classmethod
    def check(cls, netuid=0):
        self = cls()

        # c.print(len(self.modules()))
        c.print(len(self.query_map('Keys', netuid)), 'keys')
        c.print(len(self.query_map('Names', netuid)), 'names')
        c.print(len(self.query_map('Address', netuid)), 'address')
        c.print(len(self.incentive()), 'incentive')
        c.print(len(self.uids()), 'uids')
        c.print(len(self.stakes()), 'stake')
        c.print(len(self.query_map('Emission')[0][1].value), 'emission')
        c.print(len(self.query_map('Weights', netuid)), 'weights')

    def vote_pool(self, netuid=None, network=None):
        my_modules = self.my_modules(netuid=netuid, network=network, names_only=True)
        for m in my_modules:
            c.vote(m, netuid=netuid, network=network)
        return {'success': True, 'msg': f'Voted for all modules {my_modules}'}


    
    @classmethod
    def snapshots(cls):
        return list(cls.snapshot_map().keys())

    @classmethod
    def snapshot_map(cls):
        return {l.split('/')[-1].split('.')[0]: l for l in c.ls(f'{cls.chain_path}/snapshots')}
        
    
    @classmethod
    def install_rust(cls, sudo=True):
        c.cmd(f'chmod +x scripts/install_rust_env.sh',  cwd=cls.chain_path, sudo=sudo)

    @classmethod
    def build(cls, chain:str = chain, 
             build_runtime:bool=True,
             build_spec:bool=True, 
             build_snapshot:bool=False,  
             verbose:bool=True, 
             mode = mode,
             sync:bool=False,

             ):
        if build_runtime:
            cls.build_runtime(verbose=verbose , mode=mode)

        if build_snapshot or sync:
            cls.build_snapshot(chain=chain, verbose=verbose, sync=sync)

        if build_spec:
            cls.build_spec(chain=chain, mode=mode)

    @classmethod
    def build_image(cls):
        c.build_image('subspace')
        return {'success': True, 'msg': 'Built subspace image'}
    @classmethod
    def prune_node_keys(cls, max_valis:int=6, chain=chain):

        keys = c.keys(f'subspace.node.{chain}.vali')
        rm_keys = []
        for key in keys:
            if int(key.split('.')[-2].split('_')[-1]) > max_valis:
                rm_keys += [key]
        for key in rm_keys:
            c.rm_key(key)
        return rm_keys
        
        
    @classmethod
    def add_node_keys(cls, chain:str=chain, valis:int=24, nonvalis:int=16, refresh:bool=False , mode=mode):
        for i in range(valis):
            cls.add_node_key(node=f'vali_{i}',  chain=chain, refresh=refresh, mode=mode)
        for i in range(nonvalis):
            cls.add_node_key(node=f'nonvali_{i}' , chain=chain, refresh=refresh, mode=mode)

        return {'success': True, 'msg': f'Added {valis} valis and {nonvalis} nonvalis to {chain}'}

    @classmethod
    def add_vali_keys(cls, n:int=24, chain:str=chain,  refresh:bool=False , timeout=10, mode=mode):
        results = []
        for i in range(n):
            result = cls.add_node_key(node=f'vali_{i}',  chain=chain, refresh=refresh, mode=mode)
            results += [results]
        return results

    node_key_prefix = 'subspace.node'
    
    @classmethod
    def rm_node_key(cls,node, chain=chain):
        base_path = cls.resolve_base_path(node=node, chain=chain)
        if c.exists(base_path):
            c.rm(base_path)
        for key in cls.node_key_paths(node=node, chain=chain):
            c.print(f'removing node key {key}')
            c.rm_key(key)
        return {'success':True, 'message':'removed all node keys', 'chain':chain, 'keys_left':cls.node_keys(chain=chain)}
    
        
    @classmethod
    def resolve_node_path(cls, node:str='alice', chain=chain, tag_seperator='_'):
        node = str(node)
        return f'{cls.node_key_prefix}.{chain}.{node}'

    @classmethod
    def get_node_key(cls, node='alice', chain=chain, vali=True, crease_if_not_exists:bool=True):
        if crease_if_not_exists:
            if not cls.node_exists(node=node, chain=chain, vali=vali):
                cls.add_node_key(node=node, chain=chain)
        return cls.node_keys(chain=chain)[node]
    
    @classmethod
    def node_key_paths(cls, node=None, chain=chain):
        key = f'{cls.node_key_prefix}.{chain}.{node}'
        return c.keys(key)
    

    @classmethod
    def node_keys(cls,chain=chain, vali= True):
        prefix = f'{cls.node_key_prefix}.{chain}'
        if vali:
            prefix = f'{prefix}.vali'
        else:
            prefix = f'{prefix}.nonvali'
        key_module= c.module('key')
        node_keys = {}
        for k in c.keys(prefix):
            name = k.split('.')[-2]
            key_type = k.split('.')[-1]
            if name not in node_keys:
                node_keys[name] = {}
            c.print(k)
            node_keys[name][key_type] = key_module.get_key(k).ss58_address

        # sort by node number

        def get_node_number(node):
  
            if '_' in node and node.split('_')[-1].isdigit():
                return int(node.split('_')[-1])
            else:
                return 10e9

            return int(node.split('_')[-1])

        node_keys = dict(sorted(node_keys.items(), key=lambda item: get_node_number(item[0])))


        return node_keys

    @classmethod
    def node_key(cls, name, chain=chain):
        path = cls.resolve_node_path(node=name, chain=chain)
        node_key = {}
        for key_name in c.keys(path):
            role = key_name.split('.')[-1]
            key = c.get_key(key_name)
            node_key[role] =  key.ss58_address
        return node_key


    @classmethod
    def node_key_mems(cls,node = None, chain=chain):
        vali_node_keys = {}
        for key_name in c.keys(f'{cls.node_key_prefix}.{chain}.{node}'):
            name = key_name.split('.')[-2]
            role = key_name.split('.')[-1]
            key = c.get_key(key_name)
            if name not in vali_node_keys:
                vali_node_keys[name] = { }
            vali_node_keys[name][role] =  key.mnemonic

        if node in vali_node_keys:
            return vali_node_keys[node]
        return vali_node_keys
    @classmethod
    def send_node_keys(cls, node:str, chain:str=chain, module:str=None):
        assert module != None, 'module must be specified'
        node_key_mems = cls.node_key_mems()
        for node, key_mems in node_key_mems.items():
            module.add_node_key(node=node, node_key_mems=key_mems)

    @classmethod
    def node_infos(cls, chain=chain):
        return cls.getc(f'chain_info.{chain}.nodes', {})

    @classmethod
    def nodes(cls, chain=chain):
        node_infos = cls.node_infos(chain=chain)
        nodes = list(node_infos.keys())
        return sorted(nodes, key=lambda n: int(n.split('_')[-1]) if n.split('_')[-1].isdigit() else 10e9)

    @classmethod
    def vali_nodes(cls, chain=chain):
        return [k for k,v in cls.node_infos(chain=chain).items() if v['validator']]

    @classmethod
    def nonvali_nodes(cls, chain=chain):
        return [k for k,v in cls.node_infos(chain=chain).items() if not v['validator']]

    public_nodes = nonvali_nodes


    @classmethod
    def rm_nonvali_nodes(cls, chain=chain):
        config = cls.config()
        
        nodes = {}
        for node, node_info in config['chain_info'][chain]['nodes'].items():
            if node_info['validator']:
                nodes[node] = node_info
        config['chain_info'][chain]['nodes'] = nodes
        cls.save_config(config)
            
        return {'success':True, 'message':'removed all nonvali node keys', 'chain':chain, 'keys_left':cls.node_keys(chain=chain)}

    @classmethod
    def vali_node_keys(cls,chain=chain):
        keys =  {k:v for k,v in  cls.node_keys(chain=chain).items() if k.startswith('vali')}
        keys = dict(sorted(keys.items(), key=lambda k: int(k[0].split('_')[-1]) if k[0].split('_')[-1].isdigit() else 0))
        return keys
    
    @classmethod
    def nonvali_node_keys(self,chain=chain):
        return {k:v for k,v in  self.node_keys(chain=chain).items() if not k.startswith('vali')}
    
    @classmethod
    def node_key_exists(cls, node='alice', chain=chain):
        path = cls.resolve_node_path(node=node, chain=chain)
        c.print(path)
        return len(c.keys(path+'.')) > 0

    @classmethod
    def add_node_key(cls,
                     node:str,
                     mode = mode,
                     chain = chain,
                     key_mems:dict = {'aura': None, 'gran': None}, # pass the keys mems
                     refresh: bool = False,
                     insert_key:bool = False,
                     ):
        '''
        adds a node key
        '''
        cmds = []

        node = str(node)

        c.print(f'adding node key {node} for chain {chain}')
        if  cls.node_key_exists(node=node, chain=chain):
            if refresh:
                cls.rm_node_key(node=node, chain=chain)
            else:
                c.print(f'node key {node} for chain {chain} already exists')
                return {'success':False, 'msg':f'node key {node} for chain {chain} already exists'}
        chain_path = cls.chain_release_path(mode=mode)
        for key_type in ['gran', 'aura']:
            # we need to resolve the schema based on the key type
            if key_type == 'gran':
                schema = 'Ed25519'
            elif key_type == 'aura':
                schema = 'Sr25519'

            # we need to resolve the key path based on the key type
            key_path = f'{cls.node_key_prefix}.{chain}.{node}.{key_type}'

            if key_mems != None:
                assert key_type in key_mems, f'key_type {key_type} not in keys {key_mems}'
                c.add_key(key_path, mnemonic = key_mems[key_type], refresh=True, crypto_type=schema)

            # we need to resolve the key based on the key path
            key = c.get_key(key_path,crypto_type=schema, refresh=refresh)

            # do we want
            if insert_key:
                # we need to resolve the base path based on the node and chain
                base_path = cls.resolve_base_path(node=node, chain=chain)
                cmd  = f'''{chain_path} key insert --base-path {base_path} --chain {chain} --scheme {schema} --suri "{key.mnemonic}" --key-type {key_type}'''
                # c.print(cmd)
                if mode == 'docker':
                    container_base_path = base_path.replace(cls.chain_path, '/subspace')
                    volumes = f'-v {container_base_path}:{base_path}'
                    cmd = f'docker run {volumes} {cls.image} {cmd}'
                    c.print(c.cmd(cmd, verbose=True))
                elif mode == 'local':
                    c.cmd(cmd, verbose=True, cwd=cls.chain_path)
                else:
                    raise ValueError(f'Unknown mode {mode}, must be one of docker, local')

        return {'success':True, 'node':node, 'chain':chain, 'keys': cls.node_keys(chain=chain)}



    @classmethod   
    def purge_chain(cls,
                    base_path:str = None,
                    chain:str = chain,
                    node:str = 'alice',
                    mode = mode,
                    sudo = False):
        if base_path == None:
            base_path = cls.resolve_base_path(node=node, chain=chain)
        path = base_path+'/chains/commune/db'
        if mode == 'docker':
            c.print(c.chown(path))

        try:
            return c.rm(path)
        except Exception as e:
            c.print(e)
            c.print(c.chown(path))
            return c.rm(path)
            
    
    


    @classmethod
    def chain_target_path(self, chain:str = chain):
        return f'{self.chain_path}/target/release/node-subspace'

    @classmethod
    def build_runtime(cls, verbose:bool=True, mode=mode):
        if mode == 'docker':
            c.module('docker').build(cls.chain_name)
        elif mode == 'local':
            c.cmd('cargo build --release --locked', cwd=cls.chain_path, verbose=verbose)
        else:
            raise ValueError(f'Unknown mode {mode}, must be one of docker, local')

    @classmethod
    def chain_release_path(cls, mode='local'):

        if mode == 'docker':
            chain_path = f'/subspace'
        elif mode == 'local':
            chain_path = cls.chain_path
        else:
            raise ValueError(f'Unknown mode {mode}, must be one of docker, local')
        path =   f'{chain_path}/target/release/node-subspace'
        return path

    @classmethod
    def resolve_base_path(cls, node='alice', chain=chain):
        return cls.resolve_path(f'nodes/{chain}/{node}')
    
    @classmethod
    def keystore_path(cls, node='alice', chain=chain):
        path =  cls.resolve_base_path(node=node, chain=chain) + f'/chains/commune/keystore'
        if not c.exists(path):
            c.mkdir(path)
        return path

    @classmethod
    def keystore_keys(cls, node='vali_0', chain=chain):
        return [f.split('/')[-1] for f in c.ls(cls.keystore_path(node=node, chain=chain))]

    @classmethod
    def build_spec(cls,
                   chain = chain,
                   disable_default_bootnode: bool = True,
                   vali_node_keys:dict = None,
                   return_spec:bool = False,
                   mode : str = mode,
                   valis: int = 12,
                   ):

        chain_spec_path = cls.chain_spec_path(chain)
        chain_release_path = cls.chain_release_path(mode=mode)

        cmd = f'{chain_release_path} build-spec --chain {chain}'
        
        if disable_default_bootnode:
            cmd += ' --disable-default-bootnode'  
       
        
        # chain_spec_path_dir = os.path.dirname(chain_spec_path)
        if mode == 'docker':
            container_spec_path = cls.spec_path.replace(cls.chain_path, '/subspace')
            container_snap_path = cls.snapshot_path.replace(cls.chain_path, '/subspace')
            volumes = f'-v {cls.spec_path}:{container_spec_path}'\
                         + f' -v {cls.snapshot_path}:{container_snap_path}'
            cmd = f'bash -c "docker run {volumes} {cls.image} {cmd} > {chain_spec_path}"'
            value = c.cmd(cmd, verbose=True)
        elif mode == 'local':
            cmd = f'bash -c "{cmd} > {chain_spec_path}"'
            c.print(cmd)
            c.cmd(cmd, cwd=cls.chain_path, verbose=True)  
            
              
        if vali_node_keys == None:
            vali_node_keys = cls.vali_node_keys(chain=chain)

        vali_nodes = list(vali_node_keys.keys())[:valis]
        vali_node_keys = {k:vali_node_keys[k] for k in vali_nodes}
        spec = c.get_json(chain_spec_path)
        spec['genesis']['runtime']['aura']['authorities'] = [k['aura'] for k in vali_node_keys.values()]
        spec['genesis']['runtime']['grandpa']['authorities'] = [[k['gran'],1] for k in vali_node_keys.values()]
        c.put_json(chain_spec_path, spec)

        if return_spec:
            return spec
        else:
            return {'success':True, 'message':'built spec', 'chain':chain}


    @classmethod
    def chain_specs(cls):
        return c.ls(f'{cls.spec_path}/')
    
    @classmethod
    def chain2spec(cls, chain = None):
        chain2spec = {os.path.basename(spec).replace('.json', ''): spec for spec in cls.specs()}
        if chain != None: 
            return chain2spec[chain]
        return chain2spec
    
    specs = chain_specs
    @classmethod
    def get_spec(cls, chain:str=chain):
        chain = cls.chain_spec_path(chain)
        
        return c.get_json(chain)

    spec = get_spec

    @classmethod
    def spec_exists(cls, chain):
        return c.exists(f'{cls.spec_path}/{chain}.json')

    @classmethod
    def save_spec(cls, spec, chain:str=chain):
        chain = cls.chain_spec_path(chain)
        return c.put_json(chain, spec)

    @classmethod
    def chain_spec_path(cls, chain = None):
        if chain == None:
            chain = cls.network
        return cls.spec_path + f'/{chain}.json'
        
    @classmethod
    def new_chain_spec(self, 
                       chain,
                       base_chain:str = chain, 
                       balances : 'List[str, int]' = None,
                       aura_authorities: 'List[str, int]' = None,
                       grandpa_authorities: 'List[str, int]' = None,
                       ):
        base_spec =  self.get_spec(base_chain)
        new_chain_path = f'{self.spec_path}/{chain}.json'
        
        if balances != None:
            base_spec['balances'] = balances
        if aura_authorities != None:
            base_spec['balances'] = aura_authorities
        c.put_json( new_chain_path, base_spec)
        
        return base_spec
    
    new_chain = new_chain_spec

    @classmethod
    def rm_chain(self, chain):
        return c.rm(self.chain_spec_path(chain))
    
    @classmethod
    def insert_node_key(cls,
                   node='node01',
                   chain = 'jaketensor_raw.json',
                   suri = 'verify kiss say rigid promote level blue oblige window brave rough duty',
                   key_type = 'gran',
                   scheme = 'Sr25519',
                   password_interactive = False,
                   ):
        
        chain_spec_path = cls.chain_spec_path(chain)
        node_path = f'/tmp/{node}'
        
        if key_type == 'aura':
            schmea = 'Sr25519'
        elif key_type == 'gran':
            schmea = 'Ed25519'
        
        if not c.exists(node_path):
            c.mkdir(node_path)

        cmd = f'{cls.chain_release_path()} key insert --base-path {node_path}'
        cmd += f' --suri "{suri}"'
        cmd += f' --scheme {scheme}'
        cmd += f' --chain {chain_spec_path}'

        key_types = ['aura', 'gran']

        assert key_type in key_types, f'key_type ({key_type})must be in {key_types}'
        cmd += f' --key-type {key_type}'
        if password_interactive:
            cmd += ' --password-interactive'
        
        c.print(cmd, color='green')
        return c.cmd(cmd, cwd=cls.chain_path, verbose=True)
    
    @classmethod
    def node2path(cls, chain=chain, mode = mode):
        prefix = f'{cls.node_prefix()}.{chain}'
        if mode == 'docker':
            path = prefix
            nodes =  c.module('docker').ps(path)
            return {n.split('.')[-1]: n for n in nodes}
        elif mode == 'local':
        
            nodes =  c.pm2ls(f'{prefix}')
            return {n.split('.')[-1]: n for n in nodes}
    @classmethod
    def nonvalis(cls, chain=chain):
        chain_info = cls.chain_info(chain=chain)
        return [node_info['node'] for node_info in chain_info['nodes'].values() if node_info['validator'] == False]

    @classmethod
    def valis(cls, chain=chain):
        chain_info = cls.chain_info(chain=chain)
        return [node_info['node'] for node_info in chain_info['nodes'].values() if node_info['validator'] == True]

    @classmethod
    def num_valis(cls, chain=chain):
        return len(cls.vali_nodes(chain=chain))


    @classmethod
    def node_prefix(cls, chain=chain):
        return f'{cls.module_path()}.node'
    


    @classmethod
    def chain_info(cls, chain=chain, default:dict=None ): 
        default = {} if default == None else default
        return cls.getc(f'chain_info.{chain}', default)


    @classmethod
    def rm_node(cls, node='bobby',  chain=chain): 
        cls.rmc(f'chain_info.{chain}.{node}')
        return {'success':True, 'msg': f'removed node_info for {node} on {chain}'}


    @classmethod
    def rm_nodes(cls, node='bobby',  chain=chain): 
        cls.rmc(f'chain_info.{chain}.{node}')
        return {'success':True, 'msg': f'removed node_info for {node} on {chain}'}


    @classmethod
    def get_boot_nodes(cls, chain=chain):
        return cls.getc('chain_info.{chain}.boot_nodes')

    @classmethod
    def pull_image(cls):
        return c.cmd(f'docker pull {cls.image}')
    
    @classmethod
    def push_image(cls, image='vivonasg/subspace'):
        c.build_image('subspace')
        c.cmd(f'docker tag subspace {image}', verbose=True)
        c.cmd(f'docker push {image}', verbose=True)
        return {'success':True, 'msg': f'pushed image {image}'}


    @classmethod
    def pull(cls, rpull:bool = False):
        c.pull(cwd=cls.libpath)
        if rpull:
            cls.rpull()

    @classmethod
    def push(cls, rpull:bool=False, image:bool = False ):
        c.push(cwd=cls.libpath)
        if image:
            cls.push_image()
        if rpull:
            cls.rpull()

    @classmethod
    def rpull(cls):
        # pull from the remote server
        c.rcmd('c s pull', verbose=True)
        c.rcmd('c s pull_image', verbose=True)



    @classmethod
    def status(cls):
        return c.status(cwd=cls.libpath)

    @classmethod
    def start_local_node(cls, node:str='alice', mode=mode, chain=chain, max_boot_nodes:int=24, **kwargs):
        cls.pull_image()
        cls.add_node_key(node=node, chain=chain, mode=mode)
        response = cls.start_node(node=node, chain=chain, mode=mode, local=True, max_boot_nodes=max_boot_nodes, **kwargs)
        node_info = response['node_info']
        cls.put(f'local_nodes/{chain}/{node}', node_info)

        return response



    @classmethod
    def check_public_nodes(cls):
        config = cls.config()


    @classmethod
    def start_public_nodes(cls, node:str='nonvali', 
                           n:int=4,
                            i=0,
                            mode=mode, 
                           chain=chain, 
                           max_boot_nodes=24, 
                           refresh:bool = False,
                           remote:bool = False,
                           **kwargs):
        avoid_ports = []
        node_infos = cls.node_infos(chain= chain)
        served_nodes = []
        remote_addresses = []
        if remote:
            remote_addresses = c.module('remote').addresses()

        while len(served_nodes) <= n:
            i += 1
            node_name = f'{node}_{i}'
            if node_name in node_infos and refresh == False:
                c.print(f'Skipping {node_name} (Already exists)')
                continue
            else:
                c.print(f'Deploying {node_name}')


            if remote:
                kwargs['module'] = remote_addresses[i % len(remote_addresses)]
                kwargs['boot_nodes'] = cls.boot_nodes(chain=chain)

            else:
                free_ports = c.free_ports(n=3, avoid_ports=avoid_ports)
                avoid_ports += free_ports
                kwargs['port'] = free_ports[0]
                kwargs['rpc_port'] = free_ports[1]
                kwargs['ws_port'] = free_ports[2]

            kwargs['validator'] = False
            kwargs['max_boot_nodes'] = max_boot_nodes

            response = cls.start_node(node=node_name , chain=chain, mode=mode, **kwargs)
            if 'node_info' not in response:
                c.print(response, 'response')
                raise ValueError('No node info in response')

            node_info = response['node_info']
            c.print('started node', node_name, '--> ', response['logs'])
            served_nodes += [node_name]
            
            cls.putc(f'chain_info.{chain}.nodes.{node_name}', node_info)

    @classmethod
    def boot_nodes(cls, chain=chain):
        return cls.getc(f'chain_info.{chain}.boot_nodes', [])

     
    @classmethod
    def local_nodes(cls, chain=chain):
        return [p for p in cls.ls(f'local_nodes/{chain}')]

    @classmethod
    def kill_local_node(cls, node, chain=chain):
        node_path = cls.resolve_node_path(node=node, chain=chain)
        docker = c.module('docker')
        if docker.exists(node_path):
            docker.kill(node_path)
        return cls.rm(f'local_nodes/{chain}/{node}')

    @classmethod
    def has_local_node(cls, chain=chain):
        return len(cls.local_nodes(chain=chain)) > 0

    @classmethod
    def resolve_node_url(cls, url = None, chain=chain, local:bool = False):
        node2url = cls.node2url(network=chain)
        if url != None:
            if url in node2url: 
                url = node2url[url] 
            return url
        else:
            if local:
                local_node_paths = cls.local_nodes(chain=chain)
                local_node_info = cls.get(c.choice(local_node_paths))
                if local_node_info == None:
                    url = c.choice(list(node2url.values()))
                else:
                    port = local_node_info['ws_port']
                    url = f'ws://0.0.0.0:{port}'
            else:
                url = c.choice(cls.urls(network=chain))

            if not url.startswith('ws://'):
                url = 'ws://' + url

        return url

    @classmethod
    def start_nodes(self, node='nonvali', n=10, chain=chain, **kwargs):
        results  = []
        for i in range(n):
            results += [self.start_node(node= f'{node}_{i}', chain=chain, **kwargs)]
        return results

    @classmethod
    def local_public_nodes(cls, chain=chain):
        config = cls.config()
        ip = c.ip()
        nodes = []
        for node, node_info in config['chain_info'][chain]['nodes'].items():
            if node_info['ip'] == ip:
                nodes.append(node)

        return nodes

    @classmethod
    def start_node(cls,
                 node : str,
                 chain:int = network,
                 port:int=None,
                 rpc_port:int=None,
                 ws_port:int=None,
                 telemetry_url:str = False,
                 purge_chain:bool = True,
                 refresh:bool = False,
                 verbose:bool = False,
                 boot_nodes = None,
                 node_key = None,
                 mode :str = mode,
                 rpc_cors = 'all',
                 pruning:str = 20000,
                 sync:str = 'warp',
                 validator:bool = False,
                 local:bool = False,
                 max_boot_nodes:int = 24,
                 daemon : bool = True,
                 key_mems:dict = None, # pass the keys mems {aura: '...', gran: '...'}
                 module : str = None , # remote module to call
                 ):

        if module != None:
            remote_kwargs = c.locals2kwargs(locals())
            namespace = c.namespace(network='remote') # default to remote namespace
            c.print(f'calling remote module {module}')
            if module in namespace:
                module = namespace[module]
            remote_kwargs.pop('module')
            c.print(f'calling remote node {module} with kwargs {remote_kwargs}')
            response =  c.call(module,  fn='submit', kwargs={'fn': 'subspace.start_node', 'kwargs': remote_kwargs}, timeout=100)[0]
            c.print(response, 'repsonse')
            return response


        ip = c.ip()

        node_info = c.locals2kwargs(locals())
        chain_release_path = cls.chain_release_path()

        cmd = chain_release_path

        # get free ports (if not specified)
        free_ports = c.free_ports(n=3)

        if port == None:
            node_info['port'] = port = free_ports[0]
        if rpc_port == None:
            node_info['rpc_port'] = rpc_port = free_ports[1]
        if ws_port == None:
            node_info['ws_port'] = ws_port = free_ports[2]

        # add the node key if it does not exist
        if key_mems != None:
            c.print(f'adding node key for {key_mems}')
            cls.add_node_key(node=node,chain=chain, key_mems=key_mems, refresh=True, insert_key=True)

        base_path = cls.resolve_base_path(node=node, chain=chain)
        
        # purge chain's  db if it exists and you want to start from scratch
        if purge_chain:
            cls.purge_chain(base_path=base_path)
            

        cmd_kwargs = f' --base-path {base_path}'



        chain_spec_path = cls.chain_spec_path(chain)
        cmd_kwargs += f' --chain {chain_spec_path}'

        if telemetry_url != False:
            if telemetry_url == None:
                telemetry_url = cls.telemetry_url(chain=chain)
            cmd_kwargs += f' --telemetry-url {telemetry_url}'

        if validator :
            cmd_kwargs += ' --validator'
        else:
            cmd_kwargs += ' --ws-external --rpc-external'
            cmd_kwargs += f" --pruning={pruning}"
            cmd_kwargs += f" --sync {sync}"
            cmd_kwargs += f' --rpc-cors={rpc_cors}'

        cmd_kwargs += f' --port {port} --rpc-port {rpc_port} --ws-port {ws_port}'
        if boot_nodes == None:
            boot_nodes = cls.boot_nodes(chain=chain)
        # add the node to the boot nodes
        if len(boot_nodes) > 0:
            node_info['boot_nodes'] = c.choice(boot_nodes)  # choose a random boot node (at we chose one)
            cmd_kwargs += f" --bootnodes {node_info['boot_nodes']}"
    
        if node_key != None:
            cmd_kwargs += f' --node-key {node_key}'
            
 

        name = f'{cls.node_prefix()}.{chain}.{node}'


        if mode == 'local':
            # 
            cmd = c.pm2_start(path=cls.chain_release_path(mode=mode), 
                            name=name,
                            cmd_kwargs=cmd_kwargs,
                            refresh=refresh,
                            verbose=verbose)
            
        elif mode == 'docker':
            cls.pull_image()
            docker = c.module('docker')
            if docker.exists(name):
                docker.kill(name)
            cmd = cmd + ' ' + cmd_kwargs
            container_chain_release_path = chain_release_path.replace(cls.chain_path, '/subspace')
            cmd = cmd.replace(chain_release_path, container_chain_release_path)

            # run the docker image
            container_spec_path = chain_spec_path.replace(cls.chain_path, '/subspace')
            cmd = cmd.replace(chain_spec_path, container_spec_path)

            key_path = cls.keystore_path(node=node, chain=chain)
            container_base_path = base_path.replace(cls.tmp_dir(), '')
            cmd = cmd.replace(base_path, container_base_path)

            volumes = f'-v {os.path.dirname(chain_spec_path)}:{os.path.dirname(container_spec_path)}'\
                         + f' -v {base_path}:{container_base_path}'

            daemon_str = '-d' if daemon else ''
            # cmd = 'cat /subspace/specs/main.json'
            c.print(cmd, color='yellow')
            cmd = 'docker run ' + daemon_str  + f' --net host --name {name} {volumes} {cls.image}  bash -c "{cmd}"'
            node_info['cmd'] = cmd
            output = c.cmd(cmd, verbose=False)
            logs_sig = ' is already in use by container "'
            if logs_sig in output:
                container_id = output.split(logs_sig)[-1].split('"')[0]
                c.module('docker').rm(container_id)
                output = c.cmd(cmd, verbose=False)
        else: 
            raise Exception(f'unknown mode {mode}')
        response = {
            'success':True,
            'msg': f'Started node {node} for chain {chain} with name {name}',
            'node_info': node_info,
            'logs': output,
            'cmd': cmd

        }
        if validator:
            # ensure you add the node to the chain_info if it is a bootnode
            node_id = cls.get_node_id(node=node, chain=chain, mode=mode)
            response['boot_node'] =  f'/ip4/{ip}/tcp/{node_info["port"]}/p2p/{node_id}'
    
        return response
       
    @classmethod
    def node_exists(cls, node:str, chain:str=chain, vali:bool=False):
        return node in cls.nodes(chain=chain)

    @classmethod
    def node_running(self, node:str, chain:str=chain) -> bool:
        contianers = c.ps()
        name = f'{self.node_prefix()}.{chain}.{node}'
        return name in contianers
        

    @classmethod
    def release_exists(cls):
        return c.exists(cls.chain_release_path())

    kill_chain = kill_nodes
    @classmethod
    def rm_sudo(cls):
        cmd = f'chown -R $USER:$USER {c.cache_path()}'
        c.cmd(cmd, sudo=True)
    
    @classmethod
    def start_chain(cls, 
                    chain:str=chain, 
                    valis:int = 8,
                    nonvalis:int = 1,
                    verbose:bool = False,
                    purge_chain:bool = True,
                    refresh: bool = True,
                    port_keys: list = ['port', 'rpc_port', 'ws_port'],
                    remote:bool = False,
                    build_spec :bool = True,
                    push:bool = True,
                    trials:int = 4
                    ):

        # KILL THE CHAIN
        if refresh:
            c.print(f'KILLING THE CHAIN ({chain})', color='red')
            cls.kill_chain(chain=chain)
            
        ## VALIDATOR NODES
        vali_node_keys  = cls.vali_node_keys(chain=chain)
        if len(vali_node_keys) <= valis:
            cls.add_node_keys(chain=chain, valis=valis, refresh=False)
            vali_node_keys  = cls.vali_node_keys(chain=chain)
        vali_nodes = list(vali_node_keys.keys())[:valis]
        vali_node_keys = {k: vali_node_keys[k] for k in vali_nodes}

        
        # BUILD THE CHAIN SPEC AFTER SELECTING THE VALIDATOR NODES'
        if build_spec:
            cls.build_spec(chain=chain, vali_node_keys=vali_node_keys, valis=valis)
            if push:
                cls.push(rpull=remote)

        chain_info = {'nodes':{}, 'boot_nodes':[]}
        

        remote_address_cnt = 1
        avoid_ports = []

        if remote: 
            remote_addresses = c.addresses('module', network='remote')

        # START THE VALIDATOR NODES
        for i, node in enumerate(vali_nodes):
            c.print(f'[bold]Starting node {node} for chain {chain}[/bold]')
            name = f'{cls.node_prefix()}.{chain}.{node}'

            # BUILD THE KWARGS TO CREATE A NODE
            
            node_kwargs = {
                            'chain':chain, 
                            'node':node, 
                            'verbose':verbose,
                            'purge_chain': purge_chain,
                            'validator':  True,

                            }


            success = False

            for t in range(trials):
                try:
                    if remote:  
                        remote_address_cnt += 1
                        node_kwargs['module'] = remote_addresses[remote_address_cnt % len(remote_addresses)]
                        node_kwargs['boot_nodes'] = chain_info['boot_nodes']

                    else:
                        node_ports = c.free_ports(n=3, avoid_ports=avoid_ports)
                        for k, port in zip(port_keys, node_ports):
                            avoid_ports.append(port)
                            node_kwargs[k] = port


                    node_kwargs['key_mems'] = cls.node_key_mems(node, chain=chain)

                    response = {}
                    response = cls.start_node(**node_kwargs, refresh=refresh)
                    assert 'boot_node' in response, f'boot_node must be in response, not {response.keys()}'

                    node_info = response['node_info']
                    boot_node = response['boot_node']
                    chain_info['boot_nodes'].append(boot_node)
                    chain_info['nodes'][node] = node_info
                    success = True 
                    break
                except Exception as e:
                    c.print(c.detailed_error(e))
                    c.print(f'failed to start node {node} for chain {chain}, trying again -> {t}/{trials} trials')

            assert success, f'failed to start node {node} for chain {chain} after {trials} trials'

                
        cls.putc(f'chain_info.{chain}', chain_info)

        if nonvalis > 0:
            # START THE NON VALIDATOR NODES
            cls.start_public_nodes(n=nonvalis, chain=chain, refresh=True, remote=remote)

        return {'success':True, 'msg': f'Started chain {chain}', 'valis':valis, 'nonvalis':nonvalis}
   
    @classmethod
    def node2url(cls, network:str = network) -> str:
        assert isinstance(network, str), f'network must be a string, not {type(network)}'
        nodes =  cls.getc(f'chain_info.{network}.nodes', {})
        nodes = {k:v for k,v in nodes.items() if v['validator'] == False}
        
        assert len(nodes) > 0, f'No url found for {network}'

        node2url = {}
        for k_n, v_n in nodes.items():
            node2url[k_n] = v_n['ip'] + ':' + str(v_n['ws_port'])
        return node2url

    @classmethod
    def urls(cls, network: str = network) -> str:
        return list(cls.node2url(network=network).values())

    def random_urls(self, network: str = network, n=4) -> str:
        urls = self.urls(network=network)
        return c.sample(urls, n=1)


    @classmethod
    def test_node_urls(cls, network: str = network) -> str:
        nodes = cls.nonvali_nodes()
        config = cls.config()
        
        for node in nodes:
            try:
                url = cls.resolve_node_url(node)
                s = cls()
                s.set_network(url=url)
                c.print(s.block, 'block for node', node)
                
            except Exception as e:
                c.print(c.detailed_error(e))
                c.print(f'node {node} is down')
                del config['chain_info'][network]['nodes'][node]

        cls.save_config(config)



    def storage_functions(self, network=network, block_hash = None):
        self.resolve_network(network)
        return self.substrate.get_metadata_storage_functions( block_hash=block_hash)
    storage_fns = storage_functions
        

    def storage_names(self, network=network, block_hash = None):
        self.resolve_network(network)
        return [f['storage_name'] for f in self.substrate.get_metadata_storage_functions( block_hash=block_hash)]


    def stake_spread_top_valis(self):
        top_valis = self.top_valis()
        name2key = self.name2key()
        for vali in top_valis:
            key = name2key[vali]

    def ensure_stake(self, min_balance:int = 100, network:str='main', netuid:int=0):
        my_balance = self.my_balance(network=network, netuid=netuid)
        return my_balance



    def stake_spread(self,  modules:list=None, key:str = None,ratio = 1.0, n:int=20):
        key = self.resolve_key(key)
        name2key = self.name2key()
        if modules == None:
            modules = self.top_valis(n=n)
        if isinstance(modules, str):
            modules = [k for k,v in name2key.items() if modules in k]

        modules = modules[:n]
        modules = c.shuffle(modules)

        name2key = {k:name2key[k] for k in modules if k in name2key}


        module_names = list(name2key.keys())
        module_keys = list(name2key.values())
        n = len(name2key)

        # get the balance, of the key
        balance = self.get_balance(key)
        assert balance > 0, f'balance must be greater than 0, not {balance}'
        assert ratio <= 1.0, f'ratio must be less than or equal to 1.0, not {ratio}'
        assert ratio > 0.0, f'ratio must be greater than or equal to 0.0, not {ratio}'

        balance = int(balance * ratio)
        assert balance > 0, f'balance must be greater than 0, not {balance}'
        stake_per_module = int(balance/n)


        c.print(f'staking {stake_per_module} per module for ({module_names}) modules')

        s = c.module('subspace')()

        s.multistake(key=key, modules=module_keys, amounts=stake_per_module)

        

    @classmethod
    def test(cls):
        s = c.module('subspace')()
        n = s.n()
        assert isinstance(n, int)
        assert n > 0

        market_cap = s.mcap()
        assert isinstance(market_cap, float), market_cap

        name2key = s.name2key()
        assert isinstance(name2key, dict)
        assert len(name2key) == n

        stats = s.stats(df=False)
        c.print(stats)
        assert isinstance(stats, list) 

    telemetry_backend_image = 'parity/substrate-telemetry-backend'
    telemetry_frontend_image = 'parity/substrate-telemetry-frontend'
    @classmethod
    def install_telemetry(cls):
        c.cmd(f'docker build -t {cls.telemetry_image} .', sudo=False, bash=True)




    @classmethod
    def start_telemetry(cls, 
                    port:int=None, 
                    network:str='host', 
                    name='telemetry', 
                    chain=chain, 
                    trials:int=3, 
                    reuse_ports:bool=True,
                    frontend:bool = True):

        names = {'core': name, 'shard': f'{name}.shard', 'frontend': f'{name}.frontend'}
        docker = c.module('docker')
        config = cls.config()
        success = False
        cmd = {}
        output = {}
        k = f'chain_info.{chain}.telemetry_urls'
        telemetry_urls = cls.get(k, {})

        while trials > 0 and success == False:
            ports = {}
            ports['core'], ports['shard'], ports['frontend'] = c.free_ports(n=3, random_selection=True)
            if reuse_ports:
                telemetry_urls = cls.getc(k, {})
            if len(telemetry_urls) == 0:
                telemetry_urls[name] = {'shard': f"ws://{c.ip()}:{ports['shard']}/submit 0", 
                                        'feed': f"ws://{c.ip()}:{ports['core']}/feed", 
                                        'frontend': f'http://{c.ip()}:{ports["frontend"]}'}
                reuse_ports = False

            


            if reuse_ports:
                ports = {k:int(v.split(':')[-1].split('/')[0]) for k, v in telemetry_urls.items()}
            cmd['core'] = f"docker run  -d --network={network} --name {names['core']} \
                        --read-only \
                        {cls.telemetry_backend_image} \
                        telemetry_core -l 0.0.0.0:{ports['core']}"

            cmd['shard'] = f"docker run  -d --network={network} \
                        --name {names['shard']} \
                        --read-only \
                        {cls.telemetry_backend_image} \
                        telemetry_shard -l 0.0.0.0:{ports['shard']} -c http://0.0.0.0:{ports['core']}/shard_submit"

            cmd['frontend'] = f"docker run -d  \
                    --name {names['frontend']} \
                    -p {ports['frontend']}:8000\
                    -e SUBSTRATE_TELEMETRY_URL={telemetry_urls[name]['feed']} \
                    {cls.telemetry_frontend_image}"

            for k in cmd.keys():
                if docker.exists(names[k]):
                    docker.kill(names[k])
                output[k] = c.cmd(cmd[k])
                logs_sig = ' is already in use by container "'
                if logs_sig in output[k]:
                    container_id = output[k].split(logs_sig)[-1].split('"')[0]
                    docker.rm(container_id)
                    output[k] = c.cmd(cmd[k], verbose=True)
        
            success = bool('error' not in output['core'].lower()) and bool('error' not in output['shard'].lower())
            trials -= 1
            if success: 
                cls.putc(k, telemetry_urls)
        return {
            'success': success,
            'cmd': cmd,
            'output': output,
        }

    @classmethod
    def telemetry_urls(cls, name = 'telemetry', chain=chain):
        telemetry_urls = cls.getc(f'chain_info.{chain}.telemetry_urls', {})
        assert len(telemetry_urls) > 0, f'No telemetry urls found for {chain}, c start_telemetry'
        return telemetry_urls[name] 


    @classmethod
    def telemetry_url(cls,endpoint:str='submit', chain=chain, ):


        telemetry_urls = cls.telemetry_urls(chain=chain)
        if telemetry_urls == None:
            raise Exception(f'No telemetry urls found for {chain}')
        url = telemetry_urls[endpoint]

        if not url.startswith('ws://'):
            url = 'ws://' + url
        url = url.replace(c.ip(), '0.0.0.0')
        return url

    @classmethod
    def stop_telemetry(cls, name='telemetry'):
        return c.module('docker').kill(name)


    def telemetry_running(self):
        return c.module('docker').exists('telemetry')


    def check_storage(self, block_hash = None, network=network):
        self.resolve_network(network)
        return self.substrate.get_metadata_storage_functions( block_hash=block_hash)

    @classmethod
    def sand(cls): 
        node_keys =  cls.node_keys()
        spec = cls.spec()
        addy = c.root_key().ss58_address

        for i, (k, v) in enumerate(cls.datetime2archive('2023-10-17').items()):
            if i % 10 != 0:
                c.print(i, '/', len(v))
                continue
            state = c.get(v)
            c.print(state.keys())
            c.print(k, state['balances'].get(addy, 0))
        



    def test_balance(self, network:str = network, n:int = 10, timeout:int = 10, verbose:bool = False, min_amount = 10, key=None):
        key = c.get_key(key)

        balance = self.get_balance(network=network)
        assert balance > 0, f'balance must be greater than 0, not {balance}'
        balance = int(balance * 0.5)
        c.print(f'testing network {network} with {n} transfers of {balance} each')


    def test_commands(self, network:str = network, n:int = 10, timeout:int = 10, verbose:bool = False, min_amount = 10, key=None):
        key = c.get_key(key)

        key2 = c.get_key('test2')
        
        balance = self.get_balance(network=network)
        assert balance > 0, f'balance must be greater than 0, not {balance}'
        c.transfer(dest=key, amount=balance, timeout=timeout, verbose=verbose)
        balance = int(balance * 0.5)
        c.print(f'testing network {network} with {n} transfers of {balance} each')


    



        


        
<|MERGE_RESOLUTION|>--- conflicted
+++ resolved
@@ -1764,18 +1764,6 @@
                     if address != m_stats['address'] or name != m_stats['name']:
                         c.update_module(module=m_stats['name'], address=address, name=name)
                 else:
-<<<<<<< HEAD
-                    port = None
-                c.serve(m['name'], port=port, wait_for_server=wait_for_server)
-            if m['serving'] == True and m['registered'] == False:
-                self.register(m['name'])
-                
-    def key2stats(self, 
-                search : str = None , 
-                 netuid:int=0, 
-                 network:str = network,
-                 state : dict = None,
-=======
                     if ':' in m_stats['address']:
                         port = int(m_stats['address'].split(':')[-1])
                     else:
@@ -1785,39 +1773,6 @@
                 self.register(name)
 
 
-            
-
-    def key_stats(self, 
-                key : str , 
-                 netuid=netuid, 
-                 network = network,
-                 fmt='j',
->>>>>>> 54c58c50
-                **kwargs):
-        if state == None:
-            state = self.state_dict(network = network,netuid=netuid)
-
-        key2address = c.key2address()
-        key2stats = {}
-        for k, address in key2address.items():
-            if search != None and search not in k:
-                continue
-            key_stats = {
-                'balance': state['balances'].get(address,0) / 1e9,
-                'stake_to': state['stake_to'][0].get(address, {}),
-                'address': address
-            }
-
-            key_stats['stake_to'] = {k:v/1e9 for k,v in key_stats['stake_to'] if v > 0}
-
-            if key_stats['balance'] >0 or len(key_stats['stake_to']) > 0:
-                key2stats[k] = key_stats
-
-
-        
-
-        return key2stats
-    
 
     def key_stats(self, key=None):
         if key == None:
