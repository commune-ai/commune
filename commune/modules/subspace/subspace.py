
import torch
import scalecodec
from retry import retry
from typing import List, Dict, Union, Optional, Tuple
from substrateinterface import SubstrateInterface
import commune as c
from typing import List, Dict, Union, Optional, Tuple
from commune.utils.network import ip_to_int, int_to_ip
from rich.prompt import Confirm
from commune.modules.subspace.balance import Balance
from commune.modules.subspace.utils import (U16_NORMALIZED_FLOAT,
                                    U64_MAX,
                                    NANOPERTOKEN, 
                                    U16_MAX, 
                                    is_valid_address_or_public_key, 
                                    )
from commune.modules.subspace.chain_data import (ModuleInfo, custom_rpc_type_registry)

import streamlit as st
import json
from loguru import logger
import os
logger = logger.opt(colors=True)



class Subspace(c.Module):
    """
    Handles interactions with the subspace chain.
    """
    fmt = 'j'
    whitelist = []
    chain_name = 'subspace'
    default_config = c.get_config(chain_name, to_munch=False)
    token_decimals = default_config['token_decimals']
    network = default_config['network']
    chain = network
    chain_path = c.libpath + '/subspace'
    spec_path = f"{chain_path}/specs"
    netuid = default_config['netuid']
    image = 'vivonasg/subspace:latest'
    mode = 'docker'
    
    def __init__( 
        self, 
        url: str = None,
        network: str = network,
        local:bool = False,
        **kwargs,
    ):
        config = self.set_config(kwargs=locals())
        if config.loop:
            c.thread(self.loop)

    def set_network(self, 
                network:str = network,
                url : str = None,
                websocket:str=None, 
                ss58_format:int=42, 
                type_registry:dict=custom_rpc_type_registry, 
                type_registry_preset=None, 
                cache_region=None, 
                runtime_config=None, 
                use_remote_preset=False,
                ws_options=None, 
                auto_discover=True, 
                auto_reconnect=True, 
                verbose:bool=False,
                max_trials:int = 10,
                **kwargs):

        '''
        A specialized class in interfacing with a Substrate node.

        Parameters
       A specialized class in interfacing with a Substrate node.

        Parameters
        url : the URL to the substrate node, either in format <https://127.0.0.1:9933> or wss://127.0.0.1:9944
        
        ss58_format : The address type which account IDs will be SS58-encoded to Substrate addresses. Defaults to 42, for Kusama the address type is 2
        
        type_registry : A dict containing the custom type registry in format: {'types': {'customType': 'u32'},..}
        
        type_registry_preset : The name of the predefined type registry shipped with the SCALE-codec, e.g. kusama
        
        cache_region : a Dogpile cache region as a central store for the metadata cache
        
        use_remote_preset : When True preset is downloaded from Github master, otherwise use files from local installed scalecodec package
        
        ws_options : dict of options to pass to the websocket-client create_connection function
        : dict of options to pass to the websocket-client create_connection function
                
        '''

        from substrateinterface import SubstrateInterface
        
        if network == None:
            network = self.config.network

        trials = 0
        while trials < max_trials :
            trials += 1
            url = self.resolve_node_url(url=url, chain=network, local=self.config.local)
            c.print(f'Connecting to {url}...')
            ip = c.ip()
            url = url.replace(ip, '0.0.0.0')

            kwargs.update(url=url, 
                        websocket=websocket, 
                        ss58_format=ss58_format, 
                        type_registry=type_registry, 
                        type_registry_preset=type_registry_preset, 
                        cache_region=cache_region, 
                        runtime_config=runtime_config, 
                        ws_options=ws_options, 
                        auto_discover=auto_discover, 
                        auto_reconnect=auto_reconnect)
            try:
                self.substrate= SubstrateInterface(**kwargs)
                break
            except Exception as e:
                c.print(e, url)
                self.config.local = False
                url = None
                
        self.url = url
        self.network = network
        response = {'success': True, 'message': f'Connected to {url}', 'network': network, 'url': url}

        return response
    def __repr__(self) -> str:
        return f'<Subspace: network={self.network}>'
    def __str__(self) -> str:
        return f'<Subspace: network={self.network}>'
    
    

    def verify(self, 
               auth,
               max_staleness=100,
               ensure_registered=True,):
        key = c.module('key')(ss58_address=auth['address'])
        verified =  key.verify(auth['data'], bytes.fromhex(auth['signature']), bytes.fromhex(auth['public_key']))
        if not verified:
            return {'verified': False, 'error': 'Signature is invalid.'}
        if auth['address'] != key.ss58_address:
            return {'verified': False, 'error': 'Signature address does not match.'}
        
        data = c.jload(auth['data'])
        
        if data['timestamp'] < c.time() - max_staleness:
            return {'verified': False, 'error': 'Signature is stale.', 'timestamp': data['timestamp'], 'now': c.time()}
        if not self.is_registered(key,netuid= data['netuid']) and ensure_registered:
            return {'verified': False, 'error': 'Key is not registered.'}
        return {'verified': True, 'error': None}
    
    @classmethod
    def cj(cls, *args, remote = True, sleep_interval:str = 100, **kwargs):
        if remote:
            c.print('Remote voting...')
            kwargs['remote'] = False
            return cls.remote_fn('cj', args=args, kwargs=kwargs)
        self = cls()
        while True:
            c.print(f'Sleeping for {sleep_interval} seconds...')
            c.print('Voting...')
            c.sleep(sleep_interval)
            self.vote_pool(*args, **kwargs)

    def shortyaddy(self, address, first_chars=4):
        return address[:first_chars] + '...' 


    def auto_unstake(self, search=None, netuid = 1, network = 'main',  controller=None):
        my_staketo = self.my_staketo(netuid=netuid, network=network)
        controller = c.get_key(controller)
        address2key = c.address2key()
        controller_key_name = address2key.get(controller.ss58_address)
        for key, staketo_vec in my_staketo.items():
            key_name = address2key.get(key)

            if search != None and search not in key:
                continue
            c.print(f'Unstaking {key_name}', color='yellow')
            for module_key, amount in staketo_vec:
                module_key_name = address2key.get(module_key, module_key)
                c.print(f'Unstaking {amount} from {module_key_name} to {controller_key_name}', color='white')
                if amount > 0:
                    self.unstake(key=key, amount=amount, module_key=module_key)

            c.print(f'Transferring {key_name} balance to {module_key_name}', color='green')
            controller_key = c.get_key(controller)
            self.transfer(key=key, amount=amount, dest=controller.ss58_address)
                
    

    def my_stake(self, search=None, netuid = None, network = None, fmt=fmt,  decimals=2, block=None):
        mystaketo = self.my_staketo(netuid=netuid, network=network, fmt=fmt, decimals=decimals, block=block)
        key2stake = {}
        for key, staketo_tuples in mystaketo.items():
            stake = sum([s for a, s in staketo_tuples])
            key2stake[key] = c.round_decimals(stake, decimals=decimals)
        if search != None:
            key2stake = {k:v for k,v in key2stake.items() if search in k}

        return key2stake
    mys =  mystake = key2stake =  my_stake

    def my_balance(self, search:str=None, netuid:int = 0, network:str = 'main', fmt=fmt,  decimals=2, block=None, min_value:int = 0):

        balances = self.balances(network=network, fmt=fmt, block=block)
        my_balance = {}
        key2address = c.key2address()
        for key, address in key2address.items():
            if address in balances:
                my_balance[key] = balances[address]

        if search != None:
            my_balance = {k:v for k,v in my_balance.items() if search in k}
            
        my_balance = dict(sorted(my_balance.items(), key=lambda x: x[1], reverse=True))

        if min_value > 0:
            my_balance = {k:v for k,v in my_balance.items() if v > min_value}

        return my_balance
        
    key2balance = myb = mybal = my_balance

    def my_staketo(self,search=None, netuid = None, network = None, fmt=fmt,  decimals=2, block=None):
        staketo = self.stake_to(netuid=netuid, network=network, block=block)
        mystaketo = {}
        key2address = c.key2address()
        for key, address in key2address.items():
            if address in staketo:
                mystaketo[key] = [[a, self.format_amount(s, fmt=fmt)] for a, s in staketo[address]]

        if search != None:
            mystaketo = {k:v for k,v in mystaketo.items() if search in k}
            
        return mystaketo
    my_stake_to = my_staketo


    def my_stakefrom(self, 
                    search:str=None, 
                    netuid:int = None, 
                    network:str = None, 
                    fmt:str=fmt,  
                    decimals:int=2):
        staketo = self.stake_from(netuid=netuid, network=network)
        mystakefrom = {}
        key2address = c.key2address()
        for key, address in key2address.items():
            if address in mystakefrom:
                mystakefrom[key] = self.format_amount(mystakefrom[address])
    
        if search != None:
            mystakefrom = {k:v for k,v in mystakefrom.items() if search in k}
        return mystakefrom

    my_stake_from = my_stakefrom

    

    def key2tokens(self, network = None, fmt=fmt, decimals=2):
        key2tokens = {}
        key2balance = self.key2balance(network=network, fmt=fmt, decimals=decimals)
        for key, balance in key2balance.items():
            if key not in key2tokens:
                key2tokens[key] = 0
            key2tokens[key] += balance
            
        for netuid in self.netuids():
            key2stake = self.key2stake(network=network, fmt=fmt, netuid=netuid, decimals=decimals)

            for key, stake in key2stake.items():
                if key not in key2tokens:
                    key2tokens[key] = 0
                key2tokens[key] += stake
            
        return key2tokens

    def network_balance(self, network = None, fmt=fmt, update=False):
        state_dict = self.state_dict(network=network, update=update)
        total_balance = 0
        for key, value in state_dict['balances'].items():
            total_balance += value
        return self.format_amount(total_balance, fmt=fmt)

    def network_stake(self, network = None, fmt=fmt, update=False):
        state_dict = self.state_dict(network=network, update=update)
        total_stake = 0
        for modules in state_dict['modules']:
            for module in modules:
                total_stake += module['stake']
        return self.format_amount(total_stake, fmt=fmt)
    

    def my_total_supply(self, network = None,fmt=fmt, decimals=2):
        return self.my_total_stake(network=network) + self.my_total_balance(network=network)

    my_tokens = my_supply = my_value = my_total_supply

    key2value = key2tokens    
    def my_total_stake(self, network = None, netuid=None, fmt=fmt, decimals=2):
        return sum(self.my_stake(network=network, netuid=netuid, fmt=fmt, decimals=decimals).values())
    def my_total_balance(self, network = None, fmt=fmt, decimals=2):
        return sum(self.my_balance(network=network, fmt=fmt, decimals=decimals).values())


    #####################
    #### Set Weights ####
    #####################
    @retry(delay=0, tries=4, backoff=0, max_delay=0)
    def vote(
        self,
        key: 'c.key' = None,
        uids: Union[torch.LongTensor, list] = None,
        weights: Union[torch.FloatTensor, list] = None,
        netuid: int = None,
        wait_for_inclusion:bool = True,
        wait_for_finalization:bool = True,
        network = None,
    ) -> bool:
        network = self.resolve_network(network)
        key = self.resolve_key(key)
        netuid = self.resolve_netuid(netuid)
        
        subnet = self.subnet( netuid = netuid )
        min_allowed_weights = subnet['min_allowed_weights']
        max_allowed_weights = subnet['max_allowed_weights']

        if uids is None:
            uids = self.uids()
    
        if len(uids) == 0:
            c.print(f'No uids to vote on.')
            return False
        if len(uids) > max_allowed_weights:
            c.print(f'Only {max_allowed_weights} uids are allowed to be voted on.')
            uids = uids[:max_allowed_weights]

        
        if len(uids) < min_allowed_weights:
            while len(uids) < min_allowed_weights:
                uid = c.choice(list(range(subnet['n'])))
                if uid not in uids:
                    uids.append(uid)
                    weights.append(0)
            
        if weights is None:
            weights = [1 for _ in uids]
        if isinstance(weights, list):
            weights = torch.tensor(weights)

        weights = weights / weights.sum()
        weights = weights * U16_MAX
        weights = weights.tolist()

        # uids = [int(uid) for uid in uids]
        uid2weight = {uid: int(weight) for uid, weight in zip(uids, weights)}
        uids = list(uid2weight.keys())
        weights = list(uid2weight.values())
        
        c.print(f'Weights: {weights} from {key}')
        
        c.print(f'Setting weights for {len(uids)} uids..., {len(weights)}')
        # First convert types.

        with self.substrate as substrate:
            call = substrate.compose_call(
                call_module='SubspaceModule',
                call_function='set_weights',
                call_params = {
                    'uids': uids,
                    'weights': weights,
                    'netuid': netuid,
                }
            )
        # Period dictates how long the extrinsic will stay as part of waiting pool
        c.print(key)
        extrinsic = substrate.create_signed_extrinsic( call = call, keypair = key, era={'period':100})

        c.print(f'Submitting extrinsic: {extrinsic}')
        response = substrate.submit_extrinsic( extrinsic, wait_for_inclusion = wait_for_inclusion,
                                              wait_for_finalization = wait_for_finalization )
        # We only wait here if we expect finalization.
        if not wait_for_finalization and not wait_for_inclusion:
            c.print(":white_heavy_check_mark: [green]Sent[/green]")
            return True
        response.process_events()
        if response.is_success:
            c.print(":white_heavy_check_mark: [green]Finalized[/green]")            
            c.print(f"Set weights:\n[bold white]  weights: {weights}\n  uids: {uids}[/bold white ]")
            return True
        else:
            c.print(":cross_mark: [red]Failed[/red]: error:{}".format(response.error_message))
            c.print(  'Set weights <red>Failed: </red>' + str(response.error_message) )
            return False

    set_weights = vote

    def get_netuid_for_subnet(self, network: str = None) -> int:
        netuid = self.subnet_namespace.get(network, None)
        return netuid

    def update(self):
        self.sync()


    @classmethod
    def up(cls):
        c.cmd('docker-compose up -d', cwd=cls.chain_path)

    @classmethod
    def enter(cls):
        c.cmd('make enter', cwd=cls.chain_path)

    def register_servers(self, search=None, **kwargs):
        for m in c.servers(network='local'):
            try:
                self.register(name=m)
            except Exception as e:
                c.print(e, color='red')
    reg_servers = register_servers
    def reged_servers(self, **kwargs):
        servers =  c.servers(network='local')
        c.print(servers)
    def register_ghosts(self, n=10, **kwargs):
        ip = c.ip()
        for i in range(n):
            self.register(name=f'ghost{i}',
                         address= ip + ':' + str(8000 + i), 
                          **kwargs)


    def register(
        self,
        name: str , # defaults to module.tage
        stake : float = 0,
        subnet: str = None,
        key : str  = None,
        address : str = None,
        wait_for_inclusion: bool = False,
        wait_for_finalization: bool = True,
        network: str = network,
        existential_balance: float = 0.1,
        replace_module: str = None, # if you want to replace a module
        sync: bool = False,

    ) -> bool:
        
        assert name != None, f"Module name must be provided"

        # resolve the subnet name
        if subnet == None:
            subnet = self.config.subnet


        network =self.resolve_network(network)
        address = c.namespace(network='local').get(name, c.default_ip)
        address = address.replace(c.default_ip,c.ip())
        key = self.resolve_key(name)

        # Validate address.
        if self.subnet_exists(subnet, network=network):
            netuid = self.get_netuid_for_subnet(subnet)
            if self.is_registered(key.ss58_address, netuid=netuid):
                c.print(f":cross_mark: [red]Module {name} already registered[/red]")
                return self.update_module(module=name, name=name, address=address , netuid=netuid, network=network)
            else:
                c.print(f":satellite: Registering {name} with address {address} replacing {replace_module}")
                if replace_module != None:
                    assert self.is_registered(replace_module, netuid=netuid), f"Module {replace_module} is not registered"
                    return self.update_module(name=replace_module, address=address, netuid=netuid, network=network)

                

        call_params = { 
                    'network': subnet.encode('utf-8'),
                    'address': address.encode('utf-8'),
                    'name': name.encode('utf-8'),
                    'stake': stake,
                } 

        with self.substrate as substrate:
            
            # create extrinsic call
            call = substrate.compose_call( 
                call_module='SubspaceModule',  
                call_function='register', 
                call_params=call_params
            )
            extrinsic = substrate.create_signed_extrinsic( call = call, keypair = key  )
            response = substrate.submit_extrinsic( extrinsic, wait_for_inclusion=wait_for_inclusion, wait_for_finalization=wait_for_finalization )
            
            # process if registration successful, try again if pow is still valid
            response.process_events()
            
        if response.is_success:
            msg = f'Registered {name} with address {address}'
            c.print(f":white_heavy_check_mark: [green]{msg}[/green]")
            return {'success': True, 'message': msg}
            # if sync:
            #     self.sync()
        else:
            msg = response.error_message
            c.print(f":cross_mark: [red]Failed[/red]: error:{response.error_message}")
            return {'success': False, 'message': response.error_message}    
        

    reg = register

    ##################
    #### Transfer ####
    ##################
    def transfer(
        self,
        key: str,
        amount: float , 
        dest: str, 
        wait_for_inclusion: bool = True,
        wait_for_finalization: bool = False,
        network : str = None,
        netuid : int = None,
    ) -> bool:
        key = c.get_key(key)
        network = self.resolve_network(network)
        dest = self.resolve_key_ss58(dest)
        # Validate destination address.
        if not is_valid_address_or_public_key( dest ):
            msg = ":cross_mark: [red]Invalid destination address[/red]:[bold white]\n  {}[/bold white]".format(dest)
            return {'success': False, 'message': msg}
        if isinstance( dest, bytes):
            # Convert bytes to hex string.
            dest = "0x" + dest.hex()


        # Check balance.
        account_balance = self.get_balance( key.ss58_address , fmt='j' )

        if amount > account_balance:
            c.print(":cross_mark: [red]Insufficient balance[/red]:[bold white]\n  {}[/bold white]".format(account_balance))
            return
        amount = self.to_nanos(amount)
        dest_balance = self.get_balance( dest , fmt='j')

        with c.status(f"Transferring {amount} from {key.ss58_address[:5]}... to {dest[:5]}..."):
            with self.substrate as substrate:
                call = substrate.compose_call(
                    call_module='Balances',
                    call_function='transfer',
                    call_params={
                        'dest': dest, 
                        'value': amount
                    }
                )
                extrinsic = substrate.create_signed_extrinsic( call = call, keypair = key )
                response = substrate.submit_extrinsic( extrinsic, wait_for_inclusion = wait_for_inclusion, wait_for_finalization = wait_for_finalization )
                # We only wait here if we expect finalization.
                if not wait_for_finalization and not wait_for_inclusion:
                    c.print(":white_heavy_check_mark: [green]Sent[/green]")
                    return True

        # Otherwise continue with finalization.
        response.process_events()
            
        if response.is_success:
            c.print(":white_heavy_check_mark: [green]Finalized[/green]")
            response = {
                'success': True,
                'from': {
                    'address': key.ss58_address,
                    'balance': self.format_amount(account_balance, fmt='j'),
                    'new_balance': self.get_balance( key.ss58_address , fmt='j')
                } ,
                'to': {
                    'address': dest,
                    'balance': dest_balance,
                    'new_balance': self.get_balance( dest , fmt='j'),
                }, 
                'block_hash': response.block_hash,

            }

        else:
            
            response =  {'success': False, 'message': response.error_message}

        return response


    send = transfer

    def get_existential_deposit(
        self,
        block: Optional[int] = None,
        fmt = 'nano'
    ) -> Optional[Balance]:
        """ Returns the existential deposit for the chain. """
        result = self.query_constant(
            module_name='Balances',
            constant_name='ExistentialDeposit',
            block = block,
        )
        
        if result is None:
            return None
        
        return self.format_amount( result.value, fmt = fmt )
        
    #################
    #### update or replace a module ####
    #################

    def update_module(
        self,
        module: str,
        # params from here
        name: str = None,
        address: str = None,
        netuid: int = None,
        wait_for_inclusion: bool = False,
        wait_for_finalization = True,
        network : str = network,

    ) -> bool:
        self.resolve_network(network)
        key = self.resolve_key(module)
        netuid = self.resolve_netuid(netuid)  
        module_info = self.get_module(module)

        if name == None:
            name = module
    
        if address == None:
            namespace_local = c.namespace(network='local')
            address = namespace_local.get(name,  f'{c.ip()}:{c.free_port()}'  )
            address = address.replace(c.default_ip, c.ip())
        # Validate that the module is already registered with the same address
        if name == module_info['name'] and address == module_info['address']:
            c.print(f"{c.emoji('check_mark')} [green] [white]{module}[/white] Module already registered and is up to date[/green]:[bold white][/bold white]")
            return {'success': False, 'message': f'{module} already registered and is up to date with your changes'}
        call_params = {
            'name': name,
            'address': address,
            'netuid': netuid,
        }

        for k in ['name', 'address']:
            if call_params[k] == module_info[k]:
                call_params[k] = ''


        with self.substrate as substrate:
            c.print(f':satellite: Updating Module: [bold white]{name}[/bold white] \n\n {call_params}')
            
            call = substrate.compose_call(
                call_module='SubspaceModule',
                call_function='update_module',
                call_params =call_params
            )
            extrinsic = substrate.create_signed_extrinsic( call = call, keypair = key)
            response = substrate.submit_extrinsic( extrinsic, wait_for_inclusion = wait_for_inclusion, wait_for_finalization = wait_for_finalization )
            
            if wait_for_inclusion or wait_for_finalization:
                response.process_events()
                if response.is_success:
                    msg = f':white_heavy_check_mark: [green]{msg}[/green]\n  [bold white]{call_params}[/bold white]'
                    c.print(msg)
                    if module != name:
                        # we need to switch the keys to avoid confusion if you rename the module 
                        # this is to ensure the key is always the same as the module name on the network
                        c.switch_key(old_name,name)
                    return {'success': True, 'msg': msg}
                else:
                    msg = response.error_message
                    c.print( f':cross_mark: error: {msg}')
                    return {'success': False, 'msg': msg}





    #################
    #### Serving ####
    #################
    def update_network (
        self,
        netuid: int = None,
        immunity_period: int = None,
        min_allowed_weights: int = None,
        max_allowed_weights: int = None,
        max_allowed_uids: int = None,
        max_immunity_ratio: int = None,
        tempo: int = None,
        name:str = None,
        founder: str = None,
        wait_for_inclusion: bool = False,
        wait_for_finalization = True,
        key: str = None,
        network = network,
        prompt: bool = False,
    ) -> bool:
            
        self.resolve_network(network)
        netuid = self.resolve_netuid(netuid)
        subnet_state = self.subnet( netuid=netuid )
        # infer the key if you have it
        if key == None:
            key2address = self.address2key()
            if subnet_state['founder'] not in key2address:
                return {'success': False, 'message': f"Subnet {netuid} not found in local namespace, please deploy it "}
            key = c.get_key(key2address.get(subnet_state['founder']))
            c.print(f'Using key: {key}')

        
        params = {
            'immunity_period': immunity_period,
            'min_allowed_weights': min_allowed_weights,
            'max_allowed_uids': max_allowed_uids,
            'max_allowed_weights': max_allowed_weights,
            'max_immunity_ratio': max_immunity_ratio,
            'tempo': tempo,
            'founder': founder,
            'name': name,
        }
        old_params = {}
        for k, v in params.items():
            old_params[k] = subnet_state[k]
            if v == None:
                params[k] = old_params[k]
        name = subnet_state['name']
        call_params = {'netuid': netuid, **params}

        with self.substrate as substrate:
            c.print(f':satellite: Updating Subnet:({name}, id: {netuid})')
            c.print(f'  [bold yellow]Old Params:[/bold yellow] \n', old_params)
            c.print(f'  [bold green]New Params:[/bold green] \n',params)
            call = substrate.compose_call(
                call_module='SubspaceModule',
                call_function='update_network',
                call_params =call_params
            )
            extrinsic = substrate.create_signed_extrinsic( call = call, keypair = key)
            response = substrate.submit_extrinsic( extrinsic, wait_for_inclusion = wait_for_inclusion, wait_for_finalization = wait_for_finalization )
            if wait_for_inclusion or wait_for_finalization:
                response.process_events()
                if response.is_success:
                    c.print(f':white_heavy_check_mark: [green]Updated SubNetwork ({name}, id: {netuid}) [/green]')
                    return True
                else:
                    c.print(f':cross_mark: [red]Failed to Change Subnetwork[/red] ({name}, id: {netuid}) error: {response.error_message}')
                    return False
            else:
                return True

    def get_unique_tag(self, module:str, tag:str=None, netuid:int=None, **kwargs):
        if tag == None:
            tag = ''
        name = f'{module}{tag}'
        return self.resolve_unique_server_name(name=name, netuid=netuid, **kwargs).split('::')[-1]

    def resolve_unique_server_names(self, name:str,  n:int=10,   **kwargs) -> List[str]:
        server_names = []
        for i in range(n):
            server_name = self.resolve_unique_server_name(name=name, n=n, avoid_servers=server_names, **kwargs)

            server_names += [server_name]

        return server_names

            



    def resolve_unique_server_name(self, name:str, tag:str = None, netuid:Union[str, int]=None , avoid_servers:List[str]=None , tag_seperator = '::',  **kwargs): 

        cnt = 0
        if tag == None:
            tag = ''
        name = name + tag_seperator + tag
        servers = self.servers(netuid=netuid,**kwargs)
        if avoid_servers == None:
            avoid_servers = []
        servers += avoid_servers
        new_name = name
        while new_name in servers:
            new_name = name + str(cnt)
            cnt += 1

        c.print(new_name)

        return new_name

    def resolve_module_key(self, module_key: str =None, key: str =None, netuid: int = None, name2key:dict = None):
        if module_key == None:
            key = self.resolve_key(key)
            assert key != None, "Please provide a key"
            module_key = key.ss58_address
            return module_key
        

        assert isinstance(module_key, str), "Please provide a module_key as a string"
        # is it your key, or is it a key on the network? (it can be both)
        if c.key_exists(module_key):
            # your key exists locally
            module_key = c.get_key(module_key).ss58_address
        else:
            # the name matches a key in the subspace namespace
            if name2key == None:
                name2key = self.name2key(netuid=netuid)
            if module_key in name2key:
                module_key = name2key[module_key]

        assert c.is_valid_ss58_address(module_key), f"Module key {module_key} is not a valid ss58 address"
        return module_key

    def transfer_stake(
            self,
            key: str ,
            new_module_key: str = None,
            module_key: str = None,
            amount: Union[Balance, float] = None, 
            netuid:int = None,
            wait_for_inclusion: bool = False,
            wait_for_finalization: bool = True,
            network:str = None,
            existential_deposit: float = 0.1,
            sync: bool = False
        ) -> bool:
        raise NotImplementedError
        # STILL UNDER DEVELOPMENT, DO NOT USE
        network = self.resolve_network(network)
        netuid = self.resolve_netuid(netuid)
        key = c.get_key(key)

        c.print(f':satellite: Staking to: [bold white]SubNetwork {netuid}[/bold white] {amount} ...')
        # Flag to indicate if we are using the wallet's own hotkey.
        old_balance = self.get_balance( key.ss58_address , fmt='j')
        name2key = self.name2key(netuid=netuid)
        module_key = self.resolve_module_key(module_key=module_key, key=key, netuid=netuid, name2key=name2key)
        new_module_key = self.resolve_module_key(module_key=new_module_key, key=key, netuid=netuid, name2key=name2key)

        if not self.is_registered( module_key, netuid=netuid):
            return {'success': False, 'message': f"Module {module_key} not registered in SubNetwork {netuid}"}
        

        old_stake = self.get_stakefrom( module_key, from_key=key.ss58_address , fmt='j', netuid=netuid)

        if amount is None:
            amount = old_balance
        amount = self.to_nanos(amount - existential_deposit)
        
        # Get current stake
        call_params={
                    'netuid': netuid,
                    'amount': int(amount),
                    'module_key': module_key
                    }
    
        c.print(call_params)

        with c.status(":satellite: Staking to: [bold white]{}[/bold white] ...".format(self.network)):

            with self.substrate as substrate:
                call = substrate.compose_call(
                call_module='SubspaceModule', 
                call_function='add_stake',
                call_params=call_params
                )
                extrinsic = substrate.create_signed_extrinsic( call = call, keypair = key )
                response = substrate.submit_extrinsic( extrinsic, 
                                                        wait_for_inclusion = wait_for_inclusion,
                                                        wait_for_finalization = wait_for_finalization )

        if response.is_success:
            c.print(":white_heavy_check_mark: [green]Sent[/green]")
            new_balance = self.get_balance(  key.ss58_address , fmt='j')
            c.print(f"Balance ({key.ss58_address}):\n  [blue]{old_balance}[/blue] :arrow_right: [green]{new_balance}[/green]")
            new_stake = self.get_stakefrom( module_key, from_key=key.ss58_address , fmt='j', netuid=netuid)
            c.print(f"Stake ({module_key}):\n  [blue]{old_stake}[/blue] :arrow_right: [green]{new_stake}[/green]")
                
        else:
            c.print(":cross_mark: [red]Stake Error: {}[/red]".format(response.error_message))


        if sync:
            self.sync()



    def stake(
            self,
            key: str ,
            amount: Union[Balance, float] = None, 
            module_key: Optional[str] = None, # defaults to key if not provided
            netuid:int = None,
            wait_for_inclusion: bool = False,
            wait_for_finalization: bool = True,
            network:str = None,
            existential_deposit: float = 0.01,
            sync: bool = False
        ) -> bool:
        network = self.resolve_network(network)
        netuid = self.resolve_netuid(netuid)
        key = c.get_key(key)

        # Flag to indicate if we are using the wallet's own hotkey.
        old_balance = self.get_balance( key.ss58_address , fmt='j')
        module_key = self.resolve_module_key(module_key=module_key, key=key, netuid=netuid)
        old_stake = self.get_stakefrom( module_key, from_key=key.ss58_address , fmt='j', netuid=netuid)
        if amount is None:
            amount = old_balance
        amount = int(self.to_nanos(amount - existential_deposit))
        
        # Get current stake
        call_params={
                    'netuid': netuid,
                    'amount': amount,
                    'module_key': module_key
                    }

        with c.status(f":satellite: Staking to: {module_key}  [bold white]{self.network}[/bold white] ..."):

            with self.substrate as substrate:

                call = substrate.compose_call( call_module='SubspaceModule', 
                                                call_function='add_stake',
                                                call_params=call_params
                                                )

                extrinsic = substrate.create_signed_extrinsic( call = call, keypair = key )
                response = substrate.submit_extrinsic( extrinsic, 
                                                        wait_for_inclusion = wait_for_inclusion,
                                                        wait_for_finalization = wait_for_finalization )

        if response.is_success:
            c.print(":white_heavy_check_mark: [green]Sent[/green]")
            new_stake = self.get_stakefrom( module_key, from_key=key.ss58_address , fmt='j', netuid=netuid)
            c.print(f"Stake ({module_key[:4]}..):\n  [blue]{old_stake}[/blue] :arrow_right: [green]{new_stake}[/green]")

            new_balance = self.get_balance(  key.ss58_address , fmt='j')
            c.print(f"Balance ({key.ss58_address}...):\n  [blue]{old_balance}[/blue] :arrow_right: [green]{new_balance}[/green]")
                
        else:
            c.print(":cross_mark: [red]Stake Error: {}[/red]".format(response.error_message))


        if sync:
            self.sync()



    def unstake(
            self,
            key : 'c.Key', 
            amount: float = None, 
            module_key : str = None,
            netuid : Union[str, int] = None,
            wait_for_inclusion:bool = True, 
            wait_for_finalization:bool = False,
            prompt: bool = False,
            network: str= None,
        ) -> bool:
        network = self.resolve_network(network)
        key = c.get_key(key)
        netuid = self.resolve_netuid(netuid)
        old_balance = self.get_balance( key.ss58_address , fmt='j')       
        # get most stake from the module
        most_staketo_key = self.most_staketo_key(key=key, netuid=netuid)
        module_key = most_staketo_key['key'] if module_key == None else module_key
        old_stake = most_staketo_key['stake']
        amount = old_stake if amount == None else amount
        amount = self.to_nanos(amount)
        call_params={
            'amount': int(amount),
            'netuid': netuid,
            'module_key': module_key
            }

        with c.status(":satellite: Unstaking from chain: [white]{}[/white] ...".format(self.network)):

            with self.substrate as substrate:
                call = substrate.compose_call(
                call_module='SubspaceModule', 
                call_function='remove_stake',
                call_params=call_params
                )
                extrinsic = substrate.create_signed_extrinsic( call = call, keypair = key )
                response = substrate.submit_extrinsic( extrinsic, wait_for_inclusion = wait_for_inclusion, wait_for_finalization = wait_for_finalization )
                # We only wait here if we expect finalization.
                if not wait_for_finalization and not wait_for_inclusion:
                    return True

                response.process_events()


        if response.is_success: # If we successfully unstaked.
            new_balance = self.get_balance( key.ss58_address , fmt='j')
            new_stake = self.get_stakefrom(module_key, from_key=key.ss58_address , fmt='j') # Get stake on hotkey.

            response = {
                'success': response.is_success,
                'from': {
                    'key': key.ss58_address,
                    'balance_before': old_balance,
                    'balance_after': new_balance,
                },
                'to': {
                    'key': module_key,
                    'stake_before': old_stake,
                    'stake_after': new_stake
            }
            }


        else:
            response = { 'success': response.is_success , 'message': response.error_message}

        c.print(":white_heavy_check_mark: [green]Finalized[/green]")


        return response
            
    ########################
    #### Standard Calls ####
    ########################

    """ Queries subspace named storage with params and block. """
    @retry(delay=2, tries=3, backoff=2, max_delay=4)
    def query_subspace( self, name: str,
                       params: Optional[List[object]] = [], 
                        block: Optional[int] = None, 

                       network=None ) -> Optional[object]:
        network = self.resolve_network(network)
        
        with self.substrate as substrate:
            return substrate.query(
                module='SubspaceModule',
                storage_function = name,
                params = params,
                block_hash = None if block == None else substrate.get_block_hash(block)
                )

    def stake_from(self, netuid = None, block=None, network=None):
        network = self.resolve_network(network)
        netuid  = self.resolve_netuid(netuid)
        return {k.value: list(map(list,v.value)) for k,v in self.query_map('StakeFrom', netuid, block=block)}
    
    def stake_to(self, netuid = None, network=None, block=None):
        network = self.resolve_network(network)
        netuid  = self.resolve_netuid(netuid)
        return {k.value: list(map(list,v.value)) for k,v in self.query_map('StakeTo', netuid, block=block)}

    """ Queries subspace map storage with params and block. """
    def query_map( self, 
                 name: str, 
                  params: list = None,
                  block: Optional[int] = None, 
                  network:str = None,
                  max_age = 60,
                  page_size=1000,
                  max_results=100000,
                  records = True
                  
                  ) -> Optional[object]:
        network = self.resolve_network(network)

        if params == None:
            params = []

        if params != None and not isinstance(params, list):
            params = [params]
        
        with self.substrate as substrate:
            block_hash = None if block == None else substrate.get_block_hash(block)
            qmap =  substrate.query_map(
                module='SubspaceModule',
                storage_function = name,
                params = params,
                page_size = page_size,
                max_results = max_results,
                block_hash =block_hash
            )

            qmap = [(k,v) for k,v  in qmap]
                
        return qmap
        
    """ Gets a constant from subspace with module_name, constant_name, and block. """
    def query_constant( self, 
                        constant_name: str, 
                       module_name: str = 'SubspaceModule', 
                       block: Optional[int] = None ,
                       network: str = None) -> Optional[object]:
        
        network = self.resolve_network(network)

        with self.substrate as substrate:
            value =  substrate.query(
                module=module_name,
                storage_function=constant_name,
                block_hash = None if block == None else substrate.get_block_hash(block)
            )
            
        return value
            
    def stale_modules(self, *args, **kwargs):
        modules = self.my_modules(*args, **kwargs)
        servers = c.servers(network='local')
        servers = c.shuffle(servers)
        return [m['name'] for m in modules if m['name'] not in servers]

    #####################################
    #### Hyper parameter calls. ####
    #####################################

    """ Returns network ImmunityPeriod hyper parameter """
    def immunity_period (self, netuid: int = None, block: Optional[int] = None, network :str = None ) -> Optional[int]:
        netuid = self.resolve_netuid( netuid )
        return self.query("ImmunityPeriod",params=netuid, block=block ).value


    """ Returns network MinAllowedWeights hyper parameter """
    def min_allowed_weights (self, netuid: int = None, block: Optional[int] = None ) -> Optional[int]:
        netuid = self.resolve_netuid( netuid )
        return self.query("MinAllowedWeights", params=[netuid], block=block).value
    """ Returns network MinAllowedWeights hyper parameter """
    def max_allowed_weights (self, netuid: int = None, block: Optional[int] = None ) -> Optional[int]:
        netuid = self.resolve_netuid( netuid )
        return self.query("MaxAllowedWeights", params=[netuid], block=block).value


    def max_immunity_ratio (self, netuid: int = None, block: Optional[int] = None ) -> Optional[int]:
        netuid = self.resolve_netuid( netuid )
        return self.query("MaxImmunityRatio", params=[netuid], block=block).value

    """ Returns network SubnetN hyper parameter """
    def n(self, network = network , netuid: int = None, block: Optional[int] = None ) -> int:
        self.resolve_network(network)
        netuid = self.resolve_netuid( netuid )
        return self.query('N', netuid, block=block ).value

    """ Returns network MaxAllowedUids hyper parameter """
    def max_allowed_uids (self, netuid: int = None, block: Optional[int] = None ) -> Optional[int]:
        netuid = self.resolve_netuid( netuid )
        return self.query('MaxAllowedUids', netuid, block=block ).value

    """ Returns network Tempo hyper parameter """
    def tempo (self, netuid: int = None, block: Optional[int] = None) -> int:
        netuid = self.resolve_netuid( netuid )
        return self.query('Tempo', params=[netuid], block=block).value

    ##########################
    #### Account functions ###
    ##########################
    
    """ Returns network Tempo hyper parameter """
    def stakes(self, netuid: int = None, block: Optional[int] = None, fmt:str='nano') -> int:
        netuid = self.resolve_netuid( netuid )
        return {k.value: self.format_amount(v.value, fmt=fmt) for k,v in self.query_map('Stake', netuid )}

    """ Returns the stake under a coldkey - hotkey pairing """
    
    
    
    def resolve_key_ss58(self, key:str, network='main', netuid:int=0):
        if isinstance(key, str):
            if c.is_valid_ss58_address(key):
                key_address = key
            else:
                if c.key_exists( key ):
                    key = c.get_key( key )
                    key_address = key.ss58_address
                else:
                    name2key = self.name2key()
                    assert key in name2key, f"Invalid Key {key} as it should have ss58_address attribute."
                    if key in name2key:
                        key_address = name2key[key]
                    else:
   
                        raise Exception(f"Invalid Key {key} as it should have ss58_address attribute.")   
        # if the key has an attribute then its a key
        elif hasattr(key, 'ss58_address'):
            key_address = key.ss58_address
        assert c.is_valid_ss58_address(key_address), f"Invalid Key {key_address} as it should have ss58_address attribute."
        return key_address


    @classmethod
    def resolve_key(cls, key, create:bool = False):
        if isinstance(key, str):
            if c.key_exists( key ):
                key = c.get_key( key )

        assert hasattr(key, 'ss58_address'), f"Invalid Key {key} as it should have ss58_address attribute."
        return key
        

    @classmethod
    def from_nano(cls,x):
        return x / (10**cls.token_decimals)
    to_token = from_nano
    @classmethod
    def to_nanos(cls,x):
        return x * (10**cls.token_decimals)
    from_token = to_nanos
    @classmethod
    def format_amount(cls, x, fmt='nano', decimals = None):
        if fmt in ['nano', 'n']:
            x =  x
        elif fmt in ['token', 'unit', 'j', 'J']:
            x = cls.to_token(x)
        
        if decimals != None:
            x = c.round_decimals(x, decimals=decimals)

        return x
    
    def get_stake( self, key_ss58: str, block: Optional[int] = None, netuid:int = None , fmt='j' ) -> Optional['Balance']:
        
        key_ss58 = self.resolve_key_ss58( key_ss58 )
        netuid = self.resolve_netuid( netuid )
        stake = self.query( 'Stake',params=[netuid, key_ss58], block=block ).value
        return self.format_amount(stake, fmt=fmt)


    def get_staked_modules(self, key : str , netuid=None, **kwargs) -> Optional['Balance']:
        modules = self.modules(netuid=netuid, **kwargs)
        key_address = self.resolve_key_ss58( key )
        staked_modules = {}
        for module in modules:
            for k,v in module['stake_from']:
                if k == key_address:
                    staked_modules[module['name']] = v

        return staked_modules
        

    def get_staketo( self, key: str, module_key=None, block: Optional[int] = None, netuid:int = None , fmt='j' , return_names = False) -> Optional['Balance']:
        
        key_address = self.resolve_key_ss58( key )
        netuid = self.resolve_netuid( netuid )
        stake_to =  [(k.value, self.format_amount(v.value, fmt=fmt)) for k, v in self.query( 'StakeTo', params=[netuid, key_address], block=block )]

        if module_key != None:
            module_key = self.resolve_key_ss58( module_key )
            stake_to : int ={ k:v for k, v in stake_to}.get(module_key, 0)
        return stake_to
    

    def get_stakers( self, key: str, block: Optional[int] = None, netuid:int = None , fmt='j' ) -> Optional['Balance']:
        stake_from = self.get_stakefrom(key=key, block=block, netuid=netuid, fmt=fmt)
        key2module = self.key2module(netuid=netuid)
        return {key2module[k]['name'] : v for k,v in stake_from}
        
    def get_stakefrom( self, key: str, from_key=None, block: Optional[int] = None, netuid:int = None, fmt='j'  ) -> Optional['Balance']:
        key2module = self.key2module(netuid=netuid)
        key = self.resolve_key_ss58( key )
        netuid = self.resolve_netuid( netuid )
        state_from =  [(k.value, self.format_amount(v.value, fmt=fmt)) for k, v in self.query( 'StakeFrom', block=block, params=[netuid, key] )]
 
        if from_key is not None:
            from_key = self.resolve_key_ss58( from_key )
            state_from ={ k:v for k, v in state_from}.get(from_key, 0)

        return state_from
    get_stake_from = get_stakefrom
    def unstake_all( self, key: str, netuid:int = None  ) -> Optional['Balance']:
        
        key = self.resolve_key( key )
        netuid = self.resolve_netuid( netuid )
        stake_to =  self.get_staketo( key, netuid=netuid )
        c.print(f"Unstaking all for [bold white]{key}[/bold white] on network [bold white]{netuid}[/bold white]. -> {stake_to}")
        for (module_key, stake_amount) in stake_to:
            self.unstake( key=key, module_key=module_key, netuid=netuid, amount=stake_amount)
       

    def stake_multiple( self, 
                        key: str, 
                        modules:list = None,
                        amounts:Union[list, float, int] = None,
                        netuid:int = None,
                        network: str = None) -> Optional['Balance']:
        self.resolve_network( network )
        key = self.resolve_key( key )
        balance = self.get_balance(key=key, fmt='j')
        if modules is None:
            modules = [m['name'] for m in self.my_modules(netuid=netuid)]  
        if amounts is None:
            amounts = [balance/len(modules)] * len(modules)
        if isinstance(amounts, (float, int)): 
            amounts = [amounts] * len(modules)
        assert len(modules) == len(amounts), f"Length of modules and amounts must be the same. Got {len(modules)} and {len(amounts)}."
        
        module2key = self.module2key(netuid=netuid)
        
        if balance < sum(amounts):
            return {'error': f"Insufficient balance. {balance} < {sum(amounts)}"}
        module2amount = {module:amount for module, amount in zip(modules, amounts)}
        c.print(f"Staking {module2amount} for [bold white]{key.ss58_address}[/bold white] on network [bold white]{netuid}[/bold white].")

        for module, amount in module2amount.items():
            module_key = module2key[module]
            self.stake( key=key, module_key=module_key, netuid=netuid, amount=amount)
       
    ###########################
    #### Global Parameters ####
    ###########################

    @property
    def block(self, network:str=None, trials=100) -> int:
        return self.get_block(network=network)
   

    def total_stake (self,block: Optional[int] = None ) -> 'Balance':
        return Balance.from_nano( self.query( "TotalStake", block=block ).value )



    @classmethod
    def archived_blocks(cls, network:str=network, reverse:bool = True) -> List[int]:
        # returns a list of archived blocks 
        
        blocks =  [f.split('.B')[-1].split('.json')[0] for f in cls.glob(f'archive/{network}/state.B*')]
        blocks = [int(b) for b in blocks]
        sorted_blocks = sorted(blocks, reverse=reverse)
        return sorted_blocks

    @classmethod
    def oldest_archive_path(cls, network:str=network) -> str:
        oldest_archive_block = cls.oldest_archive_block(network=network)
        assert oldest_archive_block != None, f"No archives found for network {network}"
        return cls.resolve_path(f'state_dict/{network}/state.B{oldest_archive_block}.json')
    @classmethod
    def newest_archive_block(cls, network:str=network) -> str:
        blocks = cls.archived_blocks(network=network, reverse=True)
        return blocks[0]
    @classmethod
    def newest_archive_path(cls, network:str=network) -> str:
        oldest_archive_block = cls.newest_archive_block(network=network)
        return cls.resolve_path(f'archive/{network}/state.B{oldest_archive_block}.json')
    @classmethod
    def oldest_archive_block(cls, network:str=network) -> str:
        blocks = cls.archived_blocks(network=network, reverse=True)
        if len(blocks) == 0:
            return None
        return blocks[-1]

        
    @classmethod
    def loop(cls, 
                network = network,
                netuid:int = 0,
                 interval = {'sync': 100, 'register': None, 'vali': None, 'update_modules': 100},
                 modules = ['model'], 
                 sleep:float=1,
                 remote:bool=True, **kwargs):
        if remote:
            kwargs = c.locals2kwargs(locals())
            kwargs['remote'] = False
            return cls.remote_fn('loop', kwargs=kwargs)

        if isinstance(interval, int):
            interval = {'sync': interval, 'register': interval}
        assert isinstance(interval, dict), f"Interval must be an int or dict. Got {interval}"
        assert all([k in interval for k in ['sync', 'register']]), f"Interval must contain keys 'sync' and 'register'. Got {interval.keys()}"

        time_since_last = {k:0 for k in interval}
        
        time_start = c.time()
        while True:
            c.sleep(sleep)
            current_time = c.time()
            time_since_last = {k:int(current_time - time_start) for k in interval}

            # if auto_unstake:
            #     cls.auto_unstake(network=network, netuid=netuid)
            subspace = cls(network=network, netuid=netuid)

            if time_since_last['update_modules'] > interval['update_modules']:
                c.update(network='local')



            if interval['sync'] != None and time_since_last['sync'] > interval['sync']:
                c.print(subspace.sync(), color='green')

            if interval['register'] != None and time_since_last['register'] > interval['register']:
                for m in modules:
                    c.print(f"Registering servers with {m} in it on {network}", color='yellow')
                    subspace.register_servers(m ,network=network, netuid=netuid)
                time_since_last['register'] = current_time

            if interval['vali'] != None and time_since_last['vali'] > interval['vali']:
                c.check_valis(network=network)
                time_since_last['vali'] = current_time

            c.print(f"Looping {time_since_last} / {interval}", color='yellow')
    
    state_dict_cache = {}
    def state_dict(self,
                    network=network, 
                    key: Union[str, list]=None, 
                    inlcude_weights:bool=False, 
                    update:bool=False, 
                    verbose:bool=False, 
                    netuids: List[int] = [0],
                    **kwargs):
        # cache and update are mutually exclusive 
        if  update == False:
            c.print('Loading state_dict from cache', verbose=verbose)
            state_dict = self.latest_archive(network=network)
            if len(state_dict) > 0:
                self.state_dict_cache = state_dict


        if len(self.state_dict_cache) == 0 :
            block = self.block
            netuids = self.netuids() if netuids == None else netuids
            state_dict = {'subnets': [self.subnet(netuid=netuid, network=network, block=block, update=True) for netuid in netuids], 
                        'modules': [self.modules(netuid=netuid, network=network, include_weights=inlcude_weights, block=block, update=True) for netuid in netuids],
                        'stake_to': [self.stake_to(network=network, block=block) for netuid in netuids],
                        'balances': self.balances(network=network, block=block),
                        'block': block,
                        'network': network,
                        }

            path = f'state_dict/{network}.block-{block}-time-{int(c.time())}'
            c.print(f'Saving state_dict to {path}', verbose=verbose)

            
            self.put(path, state_dict) # put it in storage
            self.state_dict_cache = state_dict # update it in memory

        state_dict = c.copy(self.state_dict_cache)
        if key in state_dict:
            return state_dict[key]
        if isinstance(key,list):
            return {k:state_dict[k] for k in key}
        
        return state_dict
    @classmethod
    def ls_archives(cls, network=network):
        if network == None:
            network = cls.network 
        return [f for f in cls.ls(f'state_dict') if os.path.basename(f).startswith(network)]

    
    @classmethod
    def block2archive(cls, network=network):
        paths = cls.ls_archives(network=network)

        block2archive = {int(p.split('-')[-1].split('-time')[0]):p for p in paths if p.endswith('.json') and f'{network}.block-' in p}
        return block2archive
    @classmethod
    def time2archive(cls, network=network):
        paths = cls.ls_archives(network=network)

        block2archive = {int(p.split('time-')[-1].split('.json')[0]):p for p in paths if p.endswith('.json') and f'time-' in p}
        return block2archive

    @classmethod
    def datetime2archive(cls, network=network):
        time2archive = cls.time2archive(network=network)
        datetime2archive = {c.time2datetime(time):archive for time,archive in time2archive.items()}
        # sort by datetime
        # 
        datetime2archive = {k:v for k,v in sorted(datetime2archive.items(), key=lambda x: x[0])}
        return datetime2archive



    @classmethod
    def latest_archive_path(cls, network=network):
        latest_archive_time = cls.latest_archive_time(network=network)
    
        if latest_archive_time == None:
            return None
        time2archive = cls.time2archive(network=network)
        return time2archive[latest_archive_time]

    @classmethod
    def latest_archive_time(cls, network=network):
        time2archive = cls.time2archive(network=network)
        if len(time2archive) == 0:
            return None
        latest_time = max(time2archive.keys())
        return latest_time

    @classmethod
    def latest_archive_datetime(cls, network=network):
        latest_archive_time = cls.latest_archive_time(network=network)
        assert latest_archive_time != None, f"No archives found for network {network}"
        return c.time2datetime(latest_archive_time)

    @classmethod
    def archive_staleness(self, network=network):
        return c.time() - self.latest_archive_time(network=network)

    @classmethod
    def latest_archive(cls, network=network):
        path = cls.latest_archive_path(network=network)
        if path == None:
            return {}
        return cls.get(path, {})
            
        


    
    def sync(self, network=None, remote:bool=True, local:bool=True, save:bool=True):
        network = self.resolve_network(network)
        self.state_dict(update=True, network=network)
        return {'success': True, 'message': f'Successfully saved {network} locally at block {self.block}'}

    def sync_loop(self, interval=60, network=None, remote:bool=True, local:bool=True, save:bool=True):
        while True:
            self.sync(network=network, remote=remote, local=local, save=save)
            c.sleep(interval)

    def subnet_exists(self, subnet:str, network=None) -> bool:
        subnets = self.subnets(network=network)
        return bool(subnet in subnets)

    def subnet_states(self, *args, **kwargs):

        subnet_states = []
        for netuid in self.netuids():
            subnet_state = self.subnet(*args,  netuid=netuid, **kwargs)
            subnet_states.append(subnet_state)
        return subnet_states


    def total_stake(self, network=network, block: Optional[int] = None, fmt='j') -> 'Balance':
        self.resolve_network(network)
        return self.format_amount(self.query_constant( "TotalStake", block=block, network=network ).value, fmt=fmt)

    def total_balance(self, network=network, block: Optional[int] = None, fmt='j') -> 'Balance':
        return sum(list(self.balances(network=network, block=block, fmt=fmt).values()))

    def total_supply(self, network=network, block: Optional[int] = None, fmt='j') -> 'Balance':
        return self.total_stake(network=network, block=block) + self.total_balance(network=network, block=block, fmt=fmt)

    mcap = market_cap = total_supply
            
    
    def subnet_state(self, 
                    netuid=netuid,
                    network = network,
                    update: bool = False,
                    block : Optional[int] = None,
                    cache:bool = False) -> list:
        
        
        if cache and not update:
            subnet_states =  self.state_dict(network=network, key='subnets', update=update )
            if len(subnet_states) > netuid:
                return subnet_states[netuid]
        subnet_stake = self.query( 'SubnetTotalStake', params=netuid , block=block).value
        subnet_emission = self.query( 'SubnetEmission', params=netuid, block=block ).value
        subnet_founder = self.query( 'Founder', params=netuid, block=block ).value
        n = self.query( 'N', params=netuid, block=block ).value
        total_stake = self.total_stake(block=block)

        subnet = {
                'name': self.netuid2subnet(netuid),
                'netuid': netuid,
                'stake': subnet_stake,
                'emission': subnet_emission,
                'n': n,
                'tempo': self.tempo( netuid = netuid , block=block),
                'immunity_period': self.immunity_period( netuid = netuid , block=block),
                'min_allowed_weights': self.min_allowed_weights( netuid = netuid, block=block ),
                'max_allowed_weights': self.max_allowed_weights( netuid = netuid , block=block),
                'max_allowed_uids': self.max_allowed_uids( netuid = netuid , block=block),
                'max_immunity_ratio': self.max_immunity_ratio( netuid = netuid , block=block),
                'ratio': subnet_stake / total_stake,
                'founder': subnet_founder
            }

        return subnet
            
    subnet = subnet_state
    

    def get_total_subnets( self, block: Optional[int] = None ) -> int:
        return self.query( 'TotalSubnets', block=block ).value      
    
    def get_emission_value_by_subnet( self, netuid: int = None, block: Optional[int] = None ) -> Optional[float]:
        netuid = self.resolve_netuid( netuid )
        return Balance.from_nano( self.query( 'EmissionValues', block=block, params=[ netuid ] ).value )



    def is_registered( self, key: str, netuid: int = None, block: Optional[int] = None) -> bool:
        netuid = self.resolve_netuid( netuid )
        try:
            return bool(self.query('Uids', block=block, params=[ netuid, key ]).value)
        except Exception as e:
            return False

    def get_uid_for_key_on_subnet( self, key_ss58: str, netuid: int, block: Optional[int] = None) -> int:
        return self.query( 'Uids', block=block, params=[ netuid, key_ss58 ] ).value  


    def total_emission( self, netuid: int = None, block: Optional[int] = None ) -> Optional[float]:
        netuid = self.resolve_netuid( netuid )
        return sum(self.emission(netuid=netuid, block=block))


    def regblock(self, netuid: int = None, block: Optional[int] = None ) -> Optional[float]:
        netuid = self.resolve_netuid( netuid )
        return {k.value:v.value for k,v  in self.query_map('RegistrationBlock',params=netuid, block=block ) }




    def age(self, netuid: int = None) -> Optional[float]:
        netuid = self.resolve_netuid( netuid )
        regblock = self.regblock(netuid=netuid)
        block = self.block
        age = {}
        for k,v in regblock.items():
            age[k] = block - v
        return age



    def in_immunity(self, netuid: int = None ) -> Optional[float]:
        netuid = self.resolve_netuid( netuid )
        subnet = self.subnet(netuid=netuid)
        age = self.age(netuid=netuid)
        in_immunity = {}
        for k,v in age.items():
            in_immunity[k] = bool(v < subnet['immunity_period'])
        return in_immunity
    def daily_emission(self, netuid: int = None, network = None, block: Optional[int] = None ) -> Optional[float]:
        self.resolve_network(network)
        netuid = self.resolve_netuid( netuid )
        subnet = self.subnet(netuid=netuid)
        return sum([s['emission'] for s in self.stats(netuid=netuid, block=block, df=False)])*self.format_amount(subnet['emission'], fmt='j') 

    def vali_stats(self, netuid: int = None, network = None, block: Optional[int] = None ) -> Optional[float]:
        self.resolve_network(network)
        netuid = self.resolve_netuid( netuid )
        key2uid = self.key2uid(netuid=netuid)
        names = self.names(netuid=netuid)

        vali_stats = []
        dividends = self.dividends(netuid=netuid, block=block)
        emissions = self.emission(netuid=netuid, block=block)
        
    def stats(self, 
              search = None,
              netuid=0,  
              network = network,
              df:bool=True, 
              update:bool = True, 
              local: bool = True,
              cols : list = ['name', 'registered', 'serving',  'emission', 'dividends', 'incentive', 'stake', 'stake_from'],
              fmt : str = 'j',
              **kwargs
              ):
        cache_path = f'stats/{network}_net{netuid}.json'

        if update:
            stats = []
        else:
            stats = self.get(cache_path, [])
            
    

        ip = c.ip()

        modules = self.modules(netuid=netuid, fmt=fmt, update=update, network=network, **kwargs)
        for i, m in enumerate(modules):

            if local and ip not in m['address']:
                continue
            # sum the stake_from
            m['stake_from'] = sum([v for k,v in m['stake_from']][1:])
            m['registered'] = True

            # we want to round these values to make them look nice
            for k in ['emission', 'dividends', 'incentive', 'stake', 'stake_from']:
                m[k] = c.round(m[k], sig=4)

            stats.append(c.copy(m))


        if update:
            self.put(cache_path, stats)

        servers = c.servers(network='local')
        for i in range(len(stats)):
            stats[i]['serving'] = bool(stats[i]['name'] in servers)
            

        
        df_stats =  c.df(stats)

        if len(stats) == 0:
            return df_stats
        df_stats = df_stats[cols]
        sort_cols = ['registered', 'emission', 'stake']
        sort_cols = [c for c in sort_cols if c in df_stats.columns]  
        df_stats.sort_values(by=sort_cols, ascending=False, inplace=True)

        if search is not None:
            df_stats = df_stats[df_stats['name'].str.contains(search, case=True)]
        if not df:
            return df_stats.to_dict('records')
        else:
            return df_stats


    def least_useful_module(self, *args, stats=None,  **kwargs):

        if stats == None:
            stats = self.stats(*args, df=False, **kwargs)
        min_stake = 1e10
        min_module = None
        for s in stats:
            if s['emission'] <= min_stake:
                min_stake = s['emission']
                min_module = s['name']
            if min_stake == 0:
                break
        c.print(f"Least useful module is {min_module} with {min_stake} emission.")
        return min_module
    
    def check_servers(self, search=None,  netuid=None):
        cols = ['name', 'registered', 'serving', 'address']
        for m in c.stats(search=search, netuid=netuid, cols=cols, df=False):
            if m['serving'] == False and m['registered'] == True:
                ip = m['address'].split(':')[0]
                port = int(m['address'].split(':')[-1])
                c.serve(m['name'], port=port)
            if m['serving'] == True and m['registered'] == False:
                self.register(m['name'])
                
    def key_stats(self, 
                key : str , 
                 netuid=netuid, 
                 network = network,
                 fmt='j',
                **kwargs):
        
        self.resolve_network(network)
        netuid = self.resolve_netuid(netuid)
        key_address = self.resolve_key_ss58(key)
        key_stats = {}
        key_stats['staketo'] =  self.get_staketo(key_address ,netuid=netuid, fmt=fmt)
        key_stats['total_stake'] = sum([v for k,v in key_stats['staketo']])
        key_stats['registered'] = self.is_registered(key_address, netuid=netuid)
        key_stats['balance'] = self.get_balance(key_address, fmt=fmt)
        key_stats['addresss'] = key_address
        return key_stats

        
    



    def get_balance(self, key: str , block: int = None, fmt='j', network=None) -> Balance:
        r""" Returns the token balance for the passed ss58_address address
        Args:
            address (Substrate address format, default = 42):
                ss58 chain address.
        Return:
            balance (bittensor.utils.balance.Balance):
                account balance
        """
        network = self.resolve_network(network)
        key_ss58 = self.resolve_key_ss58( key )
        
        try:
            @retry(delay=2, tries=3, backoff=2, max_delay=4)
            def make_substrate_call_with_retry():
                with self.substrate as substrate:
                    return substrate.query(
                        module='System',
                        storage_function='Account',
                        params=[key_ss58],
                        block_hash = None if block == None else substrate.get_block_hash( block )
                    )
            result = make_substrate_call_with_retry()
        except scalecodec.exceptions.RemainingScaleBytesNotEmptyException:
            c.critical("Your key it legacy formatted, you need to run btcli stake --ammount 0 to reformat it." )

        return  self.format_amount(result.value['data']['free'] , fmt=fmt)

    balance =  get_balance


    def get_balances(self,fmt:str = 'n', network = None, block: int = None, ) -> Dict[str, Balance]:
        
        network = self.resolve_network(network)
        @retry(delay=2, tries=3, backoff=2, max_delay=4)
        def make_substrate_call_with_retry():
            with self.substrate as substrate:
                return substrate.query_map(
                    module='System',
                    storage_function='Account',
                    block_hash = None if block == None else substrate.get_block_hash( block )
                )
        result = make_substrate_call_with_retry()
        return_dict = {}
        for r in result:
            bal = self.format_amount(int( r[1]['data']['free'].value ), fmt=fmt)
            return_dict[r[0].value] = bal
        return return_dict
    
    balances = get_balances
    
    def resolve_network(self, network: Optional[int] = None) -> int:
        if  not hasattr(self, 'substrate'):
            self.set_network(network)

        if network == None:
            network = self.network
        
        return network
    
    def resolve_subnet(self, subnet: Optional[int] = None) -> int:
        if isinstance(subnet, int):
            assert subnet in self.netuids()
            subnet = self.netuid2subnet(netuid=subnet)
        subnets = self.subnets()
        assert subnet in subnets, f"Subnet {subnet} not found in {subnets} for chain {self.chain}"
        return subnet

    @staticmethod
    def _null_module() -> ModuleInfo:
        module = ModuleInfo(
            uid = 0,
            netuid = 0,
            active =  0,
            stake = '0',
            rank = 0,
            emission = 0,
            incentive = 0,
            dividends = 0,
            last_update = 0,
            weights = [],
            bonds = [],
            is_null = True,
            key = "000000000000000000000000000000000000000000000000",
        )
        return module


    def subnets(self, **kwargs) -> Dict[int, str]:
        subnets = [s['name'] for s in self.subnet_states(**kwargs)]
        return subnets
    
    def netuids(self) -> Dict[int, str]:
        return sorted(list(self.subnet_namespace.values()))

    @property
    def subnet_namespace(self, network=network ) -> Dict[str, str]:
        records = self.query_map('SubnetNamespace')
        return {k.value:v.value for k,v in records}

    
    @property
    def subnet_reverse_namespace(self ) -> Dict[str, str]:
        
        return {v:k for k,v in self.subnet_namespace.items()}
    
    def netuid2subnet(self, netuid = None):
        subnet_reverse_namespace = self.subnet_reverse_namespace
        if netuid != None:
            return subnet_reverse_namespace.get(netuid, None)
        return subnet_reverse_namespace
    def subnet2netuid(self,subnet:str = None):
        subnet2netuid = self.subnet_namespace
        if subnet != None:
            return subnet2netuid.get(subnet, None)
        return subnet2netuid
        

    def resolve_netuid(self, netuid: int = None, namespace:dict=None) -> int:
        '''
        Resolves a netuid to a subnet name.
        '''
        if netuid == None:
            # If the netuid is not specified, use the default.
            netuid = self.netuid

        if isinstance(netuid, str):
            # If the netuid is a subnet name, resolve it to a netuid.
            if namespace == None:
                namespace = self.subnet_namespace
            assert netuid in namespace, f"Subnet {netuid} not found in {namespace} for chain {self.chain}"
            netuid = namespacenetuid
        elif isinstance(netuid, int):
            # If the netuid is an integer, ensure it is valid.
            assert netuid in self.netuids(), f"Netuid {netuid} not found in {self.netuids()} for chain {self.chain}"
            
        assert isinstance(netuid, int), "netuid must be an integer"
        return netuid
    
    resolve_net = resolve_subnet = resolve_netuid


    def key2name(self, key: str = None, netuid: int = None) -> str:
        modules = self.keys()
        key2name =  { m['key']: m['name']for m in modules}
        if key != None:
            return key2name[key]
        
    def name2uid(self, name: str = None, netuid: int = None, network: str = None) -> int:
        modules = self.modules(netuid=netuid)
        name2uid =  { m['name']: m['uid']for m in modules}
        if name != None:
            return name2uid[name]
        return name2uid
            
        
    def name2key(self, prefix:str=None,  netuid: int = None, network=network) -> Dict[str, str]:
        # netuid = self.resolve_netuid(netuid)
        self.resolve_network(network)
        names = self.names(netuid=netuid)
        keys = self.keys(netuid=netuid)

        name2key =  { n: k for n, k in zip(names, keys)}
        if prefix != None:
            name2key = {k:v for k,v in name2key.items() if k.startswith(prefix)}
            
        return name2key
        
    def is_unique_name(self, name: str, netuid=None):
        return bool(name not in self.namespace(netuid=netuid))

    @classmethod
    def node_paths(cls, name=None, chain=chain, mode=mode) -> Dict[str, str]:
        if mode == 'docker':
            paths = c.module('docker').ps(f'subspace.node.{chain}')
        elif mode == 'local':
            paths = c.pm2ls('subspace.node')
        else:
            raise ValueError(f"Mode {mode} not recognized. Must be 'docker' or 'local'")
        return paths

    @classmethod
    def node_info(cls, node=None, chain=chain, mode=mode) -> Dict[str, str]:
        path = cls.resolve_node_path(node=node, chain=chain)
        logs = cls.node_logs(node=node, chain=chain)
        node_key = cls.get_node_key(node=node, chain=chain)
        
        return {'path': path, 'logs': logs, 'node_key': node_key }

    @classmethod
    def node_logs(cls, node=None, chain=chain, mode=mode, tail=10) -> Dict[str, str]:
        path = cls.resolve_node_path(node=node, chain=chain)
        return c.dlogs(path, tail=tail) 

    def node2logs(self, node=None, chain=chain, mode=mode, tail=10) -> Dict[str, str]:
        node_servers = self.node_servers(node=node, chain=chain, mode=mode)
    
    def name2inc(self, name: str = None, netuid: int = netuid, nonzero_only:bool=True) -> int:
        name2uid = self.name2uid(name=name, netuid=netuid)
        incentives = self.incentive(netuid=netuid)
        name2inc = { k: incentives[uid] for k,uid in name2uid.items() }

        if name != None:
            return name2inc[name]
        
        name2inc = dict(sorted(name2inc.items(), key=lambda x: x[1], reverse=True))


        return name2inc


    def top_valis(self, netuid: int = netuid, n:int = 10, **kwargs) -> Dict[str, str]:
        name2div = self.name2div(name=None, netuid=netuid, **kwargs)
        name2div = dict(sorted(name2div.items(), key=lambda x: x[1], reverse=True))
        return list(name2div.keys())[:n]

    def name2div(self, name: str = None, netuid: int = netuid, nonzero_only: bool = True) -> int:
        name2uid = self.name2uid(name=name, netuid=netuid)
        dividends = self.dividends(netuid=netuid)
        name2div = { k: dividends[uid] for k,uid in name2uid.items() }
    
        if nonzero_only:
            name2div = {k:v for k,v in name2div.items() if v != 0}

        name2div = dict(sorted(name2div.items(), key=lambda x: x[1], reverse=True))
        if name != None:
            return name2div[name]
        return name2div

    @property
    def block_time(self):
        return self.config.block_time


    def get_block(self, network=None, block_hash=None): 
        self.resolve_network(network)
        return self.substrate.get_block( block_hash=block_hash)['header']['number']

    def seconds_per_epoch(self, netuid=None, network=None):
        self.resolve_network(network)
        netuid =self.resolve_netuid(netuid)
        return self.block_time * self.subnet(netuid=netuid)['tempo']

    
    def get_module(self, name:str = None, key=None, netuid=None, **kwargs) -> ModuleInfo:
        if key != None:
            module = self.key2module(key=key, netuid=netuid, **kwargs)
        if name != None:
            module = self.name2module(name=name, netuid=netuid, **kwargs)
            
        return module

    @property
    def null_module(self):
        return {'name': None, 'key': None, 'uid': None, 'address': None, 'stake': 0, 'balance': 0, 'emission': 0, 'incentive': 0, 'dividends': 0, 'stake_to': {}, 'stake_from': {}, 'weight': []}
        
        
    def name2module(self, name:str = None, netuid: int = None, **kwargs) -> ModuleInfo:
        modules = self.modules(netuid=netuid, **kwargs)
        name2module = { m['name']: m for m in modules }
        default = {}
        if name != None:
            return name2module.get(name, self.null_module)
        return name2module
        
        
        
        
        
    def key2module(self, key: str = None, netuid: int = None, default: dict =None, **kwargs) -> Dict[str, str]:
        modules = self.modules(netuid=netuid, **kwargs)
        key2module =  { m['key']: m for m in modules }
        
        if key != None:
            key_ss58 = self.resolve_key_ss58(key)
            return  key2module.get(key_ss58, default if default != None else {})
        return key2module
        
    def module2key(self, module: str = None, **kwargs) -> Dict[str, str]:
        modules = self.modules(**kwargs)
        module2key =  { m['name']: m['key'] for m in modules }
        
        if module != None:
            return module2key[module]
        return module2key
    

    def module2stake(self,*args, **kwargs) -> Dict[str, str]:
        
        module2stake =  { m['name']: m['stake'] for m in self.modules(*args, **kwargs) }
        
        return module2stake
        

    
    
    def server_exists(self, module:str, netuid: int = None, **kwargs) -> bool:
        return bool(module in self.namespace(netuid=netuid, **kwargs))

    def default_module_info(self, **kwargs):
    
        
        module= {
                    'uid': -1,
                    'address': '0.0.0.0:1234',
                    'name': 'NA',
                    'key': 'NA',
                    'emission': 0,
                    'incentive': 0,
                    'dividends': 0,
                    'stake': 0,
                    'balance': 0,
                    
                }

        for k,v in kwargs.items():
            module[k] = v
        
        
        return module  


    @classmethod
    def get_chain_data(cls, key:str, network:str='main', block:int=None, netuid:int=0):
        self = cls(network=network)

        results =  getattr(self, key)(netuid=netuid, block=block)
        c.print(f"Got {key} for netuid {netuid} at block {block}")
        return results
              
    # @c.timeit
    def modules(self,
                network = 'main',
                netuid: int = 0,
                block: Optional[int] = None,
                fmt='nano', 
                keys = None,
                update: bool = False,
                include_weights = False,
                df = False,
                multithread:bool = False ,
                timeout=200 # for multi-threading
                ) -> Dict[str, ModuleInfo]:
        

        cache_path = f'modules/{network}.{netuid}'

        modules = []
        if not update :
            modules = self.get(cache_path, [])

        if len(modules) == 0:

            network = self.resolve_network(network)
            netuid = self.resolve_netuid(netuid)
            block = self.block if block == None else block


            
            keys = ['uid2key', 'addresses', 'names', 'emission', 'incentive', 'dividends', 'regblock', 'last_update', 'stake_from']
            if include_weights:
                keys += ['weights']
            if multithread:
                executor = c.module('executor')(max_workers=len(keys))
                futures = []
                for key in keys:
                    futures += [executor.submit(self.get_chain_data, kwargs=dict(key=key, netuid=netuid, block=block, network=network), timeout=timeout)]

                results  = c.wait(futures)
                state = {key: result  for key, result in zip(keys, results)}
            else: 
                state = {}
                num_keys = len(keys)

                for  key in c.tqdm(keys):
                    state[key] =  getattr(self, key)(netuid=netuid, block=block)
            c.print(state['uid2key'])
            for uid, key in state['uid2key'].items():

                module= {
                    'uid': uid,
                    'address': state['addresses'][uid],
                    'name': state['names'][uid],
                    'key': key,
                    'emission': state['emission'][uid],
                    'incentive': state['incentive'][uid],
                    'dividends': state['dividends'][uid],
                    'stake_from': state['stake_from'].get(key, []),
                    'regblock': state['regblock'].get(uid, 0),
                    'last_update': state['last_update'][uid],
                }
                module['stake'] = sum([v for k,v in module['stake_from']])
                
                if include_weights:
                    if hasattr(state['weights'][uid], 'value'):
                        
                        module['weight'] = state['weights'][uid].value
                    elif isinstance(state['weights'][uid], list):
                        module['weight'] =state['weights'][uid]
                    else: 
                        raise Exception(f"Invalid weight for module {uid}")

                modules.append(module)

            self.put(cache_path, modules)
            


        if len(modules) > 0:
            keys = list(modules[0].keys())
            if isinstance(keys, str):
                keys = [keys]
            keys = list(set(keys))
            for i, module in enumerate(modules):
                modules[i] ={k: module[k] for k in keys}
 

                for k in ['emission', 'stake']:
                    module[k] = self.format_amount(module[k], fmt=fmt)

                for k in ['incentive', 'dividends']:
                    if module[k] > 1:
                        module[k] = module[k] / (U16_MAX)
                
                module['stake_from']= [(k, self.format_amount(v, fmt=fmt))  for k, v in module['stake_from']]
                modules[i] = module

        if df:
            modules = c.df(modules)

        return modules
    

    def my_modules(self,search=None, *args, **kwargs):
        my_modules = []
        address2key = c.address2key()
        for module in self.modules(*args, **kwargs):
            if search != None and search not in module['name']:
                continue
            if module['key'] in address2key:
                my_modules += [module]
            
        return my_modules

    def my_servers(self, search=None,  **kwargs):
        servers = [m['name'] for m in self.my_modules(**kwargs)]
        if search != None:
            servers = [s for s in servers if search in s]
        return servers
    
    def my_modules_names(self, *args, **kwargs):
        my_modules = self.my_modules(*args, **kwargs)
        return [m['name'] for m in my_modules]

    def my_module_keys(self, *args,  **kwargs):
        modules = self.my_modules(*args, **kwargs)
        return [m['key'] for m in modules]

    def my_keys(self, *args, mode='all' , **kwargs):

        modules = self.my_modules(*args,**kwargs)
        address2module = {m['key']: m for m in modules}
        address2balances = self.balances()
        keys = []
        address2key = c.address2key()
        for address, key in address2key.items():
            
            if mode == 'live' and (address in address2module):
                keys += [key]
            elif mode == 'dead' and (address not in address2module and address in address2balances):
                keys += [key]
            elif mode == 'all' and (address in address2module or address in address2balances):
                keys += [key]
            
        return keys

    @classmethod
    def kill_chain(cls, chain=chain, mode=mode):
        cls.kill_nodes(chain=chain, mode=mode)
        cls.refresh_chain_info(chain=chain)

    @classmethod
    def refresh_chain_info(cls, chain=chain):
        cls.putc(f'chain_info.{chain}', {'nodes': {}, 'boot_nodes': []})

    @classmethod
    def kill_node(cls, node=None, chain=chain, mode=mode):
        node_path = cls.resolve_node_path(node=node, chain=chain)
        if mode == 'docker':
            c.module('docker').kill(node_path)
        elif mode == 'local':
            c.kill(node_path)
        return {'success': True, 'message': f'killed {node} on {chain}'}



    @classmethod
    def kill_nodes(cls, chain=chain, verbose=True, mode=mode):

        kill_node_paths = []
        for node_path in cls.node_paths(chain=chain):
            if verbose:
                c.print(f'killing {node_path}',color='red')
            if mode == 'local':
                c.pm2_kill(node_path)
            elif mode == 'docker':
                c.module('docker').kill(node_path)

            kill_node_paths.append(node_path)

        return {
                'success': True, 
                'message': f'killed all nodes on {chain}', 
                'killed_nodes': kill_node_paths,
                'nodes': cls.node_paths(chain=chain)
                }

    
    def query(self, name,  params, block=None,  network: str = network,):
        if not isinstance(params, list):
            params = [params]
        self.resolve_network(network)
        with self.substrate as substrate:
            value =  substrate.query(
                module='SubspaceModule',
                storage_function = name,
                block_hash = None if block == None else substrate.get_block_hash(block), 
                params = params
            )
            
        return value
        

        
    
    @classmethod
    def test_chain(cls, chain:str = chain, verbose:bool=True, snap:bool=False ):

        cls.cmd('cargo test', cwd=cls.chain_path, verbose=verbose) 
        

    @classmethod
    def gen_key(cls, *args, **kwargs):
        return c.module('key').gen(*args, **kwargs)
    

    def keys(self, netuid = None, **kwargs):
        return list(self.uid2key(netuid=netuid, **kwargs).values())
    def uids(self, netuid = None, **kwargs):
        return list(self.uid2key(netuid=netuid, **kwargs).keys())

    def uid2key(self, uid=None, netuid = None, **kwargs):
        netuid = self.resolve_netuid(netuid)
        uid2key = {v[0].value: v[1].value for v in self.query_map('Keys', params=[netuid], **kwargs)}
        # sort by uid
        if uid != None:
            return uid2key[uid]
        uids = list(uid2key.keys())
        uid2key = {uid: uid2key[uid] for uid in sorted(uids)}
        return uid2key

    def uid2name(self, netuid: int = None, **kwargs) -> List[str]:
        netuid = self.resolve_netuid(netuid)
        names = {v[0].value: v[1].value for v in self.query_map('Names', params=[netuid], **kwargs)}
        names = {k: names[k] for k in sorted(names)}
        return names
    def names(self, netuid: int = None, **kwargs) -> List[str]:
        return list(self.uid2name(netuid=netuid, **kwargs).values())

    def addresses(self, netuid: int = None, **kwargs) -> List[str]:
        netuid = self.resolve_netuid(netuid)
        names = {v[0].value: v[1].value for v in self.query_map('Address', params=[netuid], **kwargs)}
        names = list({k: names[k] for k in sorted(names)}.values())
        return names

    def namespace(self, netuid: int = netuid, network=network, update:bool = False,**kwargs) -> Dict[str, str]:
        cache_path = f'namespace/{network}.{netuid}'
        if update:
            namespace = {}
        else:
            namespace = self.get(cache_path, default={}, **kwargs)
        if len(namespace) == 0:
            self.resolve_network(network)
            names = self.names(netuid=netuid, **kwargs)
            addresses = self.addresses(netuid=netuid, **kwargs)
            namespace = dict(zip(names, addresses))
            self.put(cache_path, namespace)
        return namespace
    

    
    def registered_keys(self, netuid = None, **kwargs):
        keys = self.keys(netuid=netuid, **kwargs)
        address2key = c.address2key()
        registered_keys = []
        for k_addr in keys:
            if k_addr in address2key:
                registered_keys += [address2key[k_addr]]
        return registered_keys

    def registered_servers(self, netuid = None, network = network,  **kwargs):
        netuid = self.resolve_netuid(netuid)
        network = self.resolve_network(network)
        servers = c.servers(network='local')
        registered_keys = []
        for s in servers:
            if self.is_registered(s, netuid=netuid):
                registered_keys += [s]
        return registered_keys
    reged = reged_servers = registered_servers

    def unregistered_servers(self, netuid = None, network = network,  **kwargs):
        netuid = self.resolve_netuid(netuid)
        network = self.resolve_network(network)
        network = self.resolve_network(network)
        servers = c.servers(network='local')
        unregistered_keys = []
        for s in servers:
            if not self.is_registered(s, netuid=netuid):
                unregistered_keys += [s]
        return unregistered_keys

    
    def check_reged(self, netuid = None, network = network,  **kwargs):
        reged = self.reged(netuid=netuid, network=network, **kwargs)
        jobs = []
        for module in reged:
            job = c.call(module=module, fn='info',  network='subspace', netuid=netuid, return_future=True)
            jobs += [job]

        results = dict(zip(reged, c.gather(jobs)))

        return results 


    
    unreged = unreged_servers = unregistered_servers
                
    def most_valuable_key(self, **kwargs):
        my_balance = self.my_balance( **kwargs)
        return  dict(sorted(my_balance.items(), key=lambda item: item[1]))

    def most_staketo_key(self, key, netuid = 0,  **kwargs):
        staketo = self.get_staketo(key, netuid=netuid, **kwargs)
        most_stake = 0
        most_stake_key = None
        for k, v in staketo:
            if v > most_stake:
                most_stake = v
                most_stake_key = k
        return {'key': most_stake_key, 'stake': most_stake}

    reged = registered_keys
    
    def weights(self, netuid = None, **kwargs) -> list:
        netuid = self.resolve_netuid(netuid)
        subnet_weights =  self.query_map('Weights', netuid, **kwargs)
        weights = {uid.value:list(map(list, w.value)) for uid, w in subnet_weights if w != None and uid != None}
        uids = self.uids(netuid=netuid, **kwargs)
        weights = {uid: weights[uid] if uid in weights else [] for uid in uids}

        return {uid: w for uid, w in weights.items()}
            
        
    def regprefix(self, prefix, netuid = None, network=None, **kwargs):
        network = self.resolve_network(network)
        netuid = self.resolve_netuid(netuid)
        c.servers(network=network, prefix=prefix)
        
    
    def emission(self, netuid = netuid, network=None, **kwargs):
        return [v.value for v in self.query('Emission', params=[netuid], network=network, **kwargs)]
        
    def nonzero_emission(self, netuid = netuid, network=None, **kwargs):
        emission = self.emission(netuid=netuid, network=network, **kwargs)
        nonzero_emission =[e for e in emission if e > 0]
        return len(nonzero_emission)

    def incentive(self, netuid = netuid, block=None,   network=network, **kwargs):
        return [v.value for v in self.query('Incentive', params=netuid, network=network, block=block, **kwargs)]
        
    def trust(self, netuid = netuid, network=None, **kwargs):
        return [v.value for v in self.query('Trust', params=netuid, network=network, **kwargs)]
    def last_update(self, netuid = netuid, block=None,   network=network, **kwargs):
        return [v.value for v in self.query('LastUpdate', params=[netuid], network=network, block=block, **kwargs)]
        
    def dividends(self, netuid = netuid, network=None, **kwargs):
        return [v.value for v in self.query('Dividends', params=netuid, network=network,  **kwargs)]

    def registration_blocks(self, netuid: int = None, network:str=  None, **kwargs):
        network = self.resolve_network(network)
        netuid = self.resolve_netuid(netuid)
        
        registration_blocks = self.query_map('RegistrationBlock', netuid, **kwargs)
        registration_blocks = {k.value:v.value for k, v in registration_blocks if k != None and v != None}
        # filter based on key of registration_blocks
        registration_blocks = {uid:regblock for uid, regblock in sorted(list(registration_blocks.items()), key=lambda v: v[0])}
        registration_blocks =  list(registration_blocks.values())
        return registration_blocks



    def key2uid(self, network:str=  None,netuid: int = None, **kwargs):
        return {v:k for k,v in self.uid2key(network=network, netuid=netuid, **kwargs).items()}


    @classmethod
    def get_node_id(cls,  node='alice',
                    chain=chain, 
                    max_trials=10, 
                    sleep_interval=1,
                     mode=mode, 
                     verbose=True
                     ):
        node2path = cls.node2path(chain=chain)
        node_path = node2path[node]
        node_id = None
        node_logs = ''
        indicator = 'Local node identity is: '

        while indicator not in node_logs and max_trials > 0:
            if mode == 'docker':
                node_path = node2path[node]
                node_logs = c.module('docker').logs(node_path, tail=400)
            elif mode == 'local':
                node_logs = c.logs(node_path, start_line = 0 , end_line=400, mode='local')
            else:
                raise Exception(f'Invalid mode {mode}')

            if indicator in node_logs:
                break
            max_trials -= 1
            c.sleep(sleep_interval)
        for line in node_logs.split('\n'):
            # c.print(line)
            if 'Local node identity is: ' in line:
                node_id = line.split('Local node identity is: ')[1].strip()
                break

        if node_id == None:
            raise Exception(f'Could not find node_id for {node} on {chain}')

        return node_id
        
        
    @classmethod
    def node_help(cls, mode=mode):
        chain_release_path = cls.chain_release_path(mode=mode)
        cmd = f'{chain_release_path} --help'
        if mode == 'docker':
            cmd = f'docker run {cls.image} {cmd}'
        elif mode == 'local':
            cmd = f'{cmd}'

        c.cmd(cmd, verbose=True)  

 

    def get_archive_blockchain_archives(self, netuid=netuid, network:str=network, **kwargs) -> List[str]:

        datetime2archive =  self.datetime2archive(network=network, **kwargs) 
        break_points = []
        last_block = 10e9
        blockchain_id = 0
        get_archive_blockchain_ids = []
        for dt, archive_path in enumerate(datetime2archive):
            
            archive_block = int(archive_path.split('block-')[-1].split('-')[0])
            if archive_block < last_block :
                break_points += [archive_block]
                blockchain_id += 1
            last_block = archive_block
            get_archive_blockchain_ids += [{'blockchain_id': blockchain_id, 'archive_path': archive_path, 'block': archive_block}]

            c.print(archive_block, archive_path)

        return get_archive_blockchain_ids



    def get_archive_blockchain_info(self, netuid=netuid, network:str=network, **kwargs) -> List[str]:

        datetime2archive =  self.datetime2archive(network=network, **kwargs) 
        break_points = []
        last_block = 10e9
        blockchain_id = 0
        get_archive_blockchain_info = []
        for i, (dt, archive_path) in enumerate(datetime2archive.items()):
            c.print(archive_path)
            archive_block = int(archive_path.split('block-')[-1].split('-time')[0])
            
            c.print(archive_block < last_block, archive_block, last_block)
            if archive_block < last_block :
                break_points += [archive_block]
                blockchain_id += 1
                blockchain_info = {'blockchain_id': blockchain_id, 'archive_path': archive_path, 'block': archive_block, 'earliest_block': archive_block}
                get_archive_blockchain_info.append(blockchain_info)
                c.print(archive_block, archive_path)
            last_block = archive_block
            if len(break_points) == 0:
                continue


        return get_archive_blockchain_info


    


            

    @classmethod
    def most_recent_archives(cls,):
        archives = cls.search_archives()
        return archives
    
    @classmethod
    def num_archives(cls, *args, **kwargs):
        return len(cls.datetime2archive(*args, **kwargs))

    @classmethod
    def search_archives(cls, 
                    lookback_hours : int = 10,
                    end_time :str = 'now', 
                    start_time: Optional[Union[int, str]] = None, 
                    netuid=0, 
                    n = 1000,
                    **kwargs):


        if end_time == 'now':
            end_time = c.time()
        elif isinstance(end_time, str):
            c.print(end_time)
            
            end_time = c.datetime2time(end_time)
        elif isinstance(end_time, int):
            pass
        else:
            raise Exception(f'Invalid end_time {end_time}')
            end_time = c.time2datetime(end_time)



        if start_time == None:
            start_time = end_time - lookback_hours*3600
            start_time = c.time2datetime(start_time)

        if isinstance(start_time, int) or isinstance(start_time, float):
            start_time = c.time2datetime(start_time)
        
        if isinstance(end_time, int) or isinstance(end_time, float):
            end_time = c.time2datetime(end_time)
        

        assert end_time > start_time, f'end_time {end_time} must be greater than start_time {start_time}'
        datetime2archive = cls.datetime2archive()
        datetime2archive= {k: v for k,v in datetime2archive.items() if k >= start_time and k <= end_time}
        c.print(len(datetime2archive))
        factor = len(datetime2archive)//n
        if factor == 0:
            factor = 1
        archives = []

        c.print('Searching archives from', start_time, 'to', end_time)

        cnt = 0
        for i, (archive_dt, archive_path) in enumerate(datetime2archive.items()):
            if i % factor != 0:
                continue
            archive_block = int(archive_path.split('block-')[-1].split('-time')[0])
            archive = c.get(archive_path)
            total_balances = sum([b for b in archive['balances'].values()])
            # st.write(archive['modules']netuid[:3])
            total_stake = sum([sum([_[1]for _ in m['stake_from']]) for m in archive['modules'][netuid]])
            subnet = archive['subnets'][netuid]
            row = {
                    'block': archive_block,  
                    'total_stake': total_stake*1e-9,
                    'total_balance': total_balances*1e-9, 
                    'market_cap': (total_stake+total_balances)*1e-9 , 
                    'dt': archive_dt, 
                    'block': archive['block'], 
                    'path': archive_path, 
                    'mcap_per_block': 0,
                }
            
            if len(archives) > 0:
                denominator = ((row['block']//subnet['tempo']) - (archives[-1]['block']//subnet['tempo']))*subnet['tempo']
                if denominator > 0:
                    row['mcap_per_block'] = (row['market_cap'] - archives[-1]['market_cap'])/denominator

            archives += [row]
            
        return archives

    @classmethod
    def archive_history(cls, *args, 
                     network=network, 
                     netuid= 0 , update=True,  **kwargs):
        path = f'history/{network}.{netuid}.json'

        archive_history = []
        if not update:
            archive_history = cls.get(path, [])
        if len(archive_history) == 0:
            archive_history =  cls.search_archives(*args,network=network, netuid=netuid, **kwargs)
            cls.put(path, archive_history)
            
        
        return archive_history
        

        

        
        
        

    @classmethod
    def dashboard(cls):
        import streamlit as st
        block = 7014
        netuid = 0
        c.module('subspace.dashboard').dashboard()
        


    @classmethod
    def st_search_archives(cls,
                        start_time = '2023-09-08 04:00:00', 
                        end_time = '2023-09-08 04:30:00'):
        start_time = st.text_input('start_time', start_time)
        end_time = st.text_input('end_time', end_time)
        df = cls.search_archives(end_time=end_time, start_time=start_time)

        
        st.write(df)

    
    snapshot_path = f'{chain_path}/snapshots'

    @classmethod
    def convert_snapshot(cls, from_version=1, to_version=2, network=network):
        
        if from_version == 1 and to_version == 2:
            factor = 1_000 / 42 # convert to new supply
            path = f'{cls.snapshot_path}/{network}.json'
            snapshot = c.get_json(path)
            snapshot['balances'] = {k: int(v*factor) for k,v in snapshot['balances'].items()}
            for netuid in range(len(snapshot['subnets'])):
                for j, (key, stake_to_list) in enumerate(snapshot['stake_to'][netuid]):
                    c.print(stake_to_list)
                    for k in range(len(stake_to_list)):
                        snapshot['stake_to'][netuid][j][1][k][1] = int(stake_to_list[k][1]*factor)
            snapshot['version'] = to_version
            c.put_json(path, snapshot)
            return {'success': True, 'msg': f'Converted snapshot from {from_version} to {to_version}'}

        else:
            raise Exception(f'Invalid conversion from {from_version} to {to_version}')
    @classmethod
    def snapshot(cls, network=network) -> dict:
        path = f'{self.snapshot_path}/{network}.json'
        return c.get_json(path)


    @classmethod
    def build_snapshot(cls, 
              path : str  = None,
             network : str =network,
             subnet_params : List[str] =  ['name', 'tempo', 'immunity_period', 'min_allowed_weights', 'max_allowed_weights', 'max_allowed_uids', 'max_immunity_ratio', 'founder'],
            module_params : List[str] = ['key', 'name', 'address'],
            save: bool = True, 
            min_balance:int = 100000,
            verbose: bool = False,
            sync: bool = True,
            version: str = 'v2',
             **kwargs):
        if sync:
            c.sync(network=network)

        path = path if path != None else cls.latest_archive_path(network=network)
        state = cls.get(path)
        
        snap = {
                        'subnets' : [[s[p] for p in subnet_params] for s in state['subnets']],
                        'modules' : [[[m[p] for p in module_params] for m in modules ] for modules in state['modules']],
                        'balances': {k:v for k,v in state['balances'].items() if v > min_balance},
                        'stake_to': [[[staking_key, stake_to] for staking_key,stake_to in state['stake_to'][i].items()] for i in range(len(state['subnets']))],
                        'block': state['block'],
                        'version': version,
                        }
                        
        # add weights if not already in module params
        if 'weights' not in module_params:
            snap['modules'] = [[m + c.copy([[]]) for m in modules] for modules in snap['modules']]

        # save snapshot into subspace/snapshots/{network}.json
        if save:
            c.mkdir(cls.snapshot_path)
            snapshot_path = f'{cls.snapshot_path}/{network}.json'
            c.print('Saving snapshot to', snapshot_path, verbose=verbose)
            c.put_json(snapshot_path, snap)
        # c.print(snap['modules'][0][0])

        date = c.time2date(int(path.split('-')[-1].split('.')[0]))
        
        return {'success': True, 'msg': f'Saved snapshot to {snapshot_path} from {path}', 'date': date}    
    
    snap = build_snapshot
    
    @classmethod
    def check(cls, netuid=0):
        self = cls()

        # c.print(len(self.modules()))
        c.print(len(self.query_map('Keys', netuid)), 'keys')
        c.print(len(self.query_map('Names', netuid)), 'names')
        c.print(len(self.query_map('Address', netuid)), 'address')
        c.print(len(self.incentive()), 'incentive')
        c.print(len(self.uids()), 'uids')
        c.print(len(self.stakes()), 'stake')
        c.print(len(self.query_map('Emission')[0][1].value), 'emission')
        c.print(len(self.query_map('Weights', netuid)), 'weights')

    def vote_pool(self, netuid=None, network=None):
        my_modules = self.my_modules(netuid=netuid, network=network, names_only=True)
        for m in my_modules:
            c.vote(m, netuid=netuid, network=network)
        return {'success': True, 'msg': f'Voted for all modules {my_modules}'}


    
    @classmethod
    def snapshots(cls):
        return list(cls.snapshot_map().keys())

    @classmethod
    def snapshot_map(cls):
        return {l.split('/')[-1].split('.')[0]: l for l in c.ls(f'{cls.chain_path}/snapshots')}
        
    
    @classmethod
    def install_rust(cls, sudo=True):
        c.cmd(f'chmod +x scripts/install_rust_env.sh',  cwd=cls.chain_path, sudo=sudo)

    @classmethod
    def build(cls, chain:str = chain, 
             build_runtime:bool=True,
             build_spec:bool=True, 
             build_snapshot:bool=False,  
             verbose:bool=True, 
             mode = mode,
             sync:bool=False,

             ):
        if build_runtime:
            cls.build_runtime(verbose=verbose , mode=mode)

        if build_snapshot or sync:
            cls.build_snapshot(chain=chain, verbose=verbose, sync=sync)

        if build_spec:
            cls.build_spec(chain=chain, verbose=verbose, mode=mode)

    @classmethod
    def build_image(cls):
        c.build_image('subspace')
        return {'success': True, 'msg': 'Built subspace image'}
    @classmethod
    def prune_node_keys(cls, max_valis:int=6, chain=chain):

        keys = c.keys(f'subspace.node.{chain}.vali')
        rm_keys = []
        for key in keys:
            if int(key.split('.')[-2].split('_')[-1]) > max_valis:
                rm_keys += [key]
        for key in rm_keys:
            c.rm_key(key)
        return rm_keys
        
        
    @classmethod
    def add_node_keys(cls, chain:str=chain, valis:int=24, nonvalis:int=16, refresh:bool=False , mode=mode):
        for i in range(valis):
            cls.add_node_key(node=i,  vali=True, chain=chain, refresh=refresh, mode=mode)
        for i in range(nonvalis):
            cls.add_node_key(node=i,  vali=False , chain=chain, refresh=refresh, mode=mode)


    node_key_prefix = 'subspace.node'
    
    @classmethod
    def rm_node_keys(cls,node, chain=chain):
        for key in cls.node_key_paths(node=node, chain=chain):
            c.print(f'removing node key {key}')
            c.rm_key(key)
        return {'success':True, 'message':'removed all node keys', 'chain':chain, 'keys_left':cls.node_keys(chain=chain)}
    
        
    @classmethod
    def resolve_node_path(cls, node:str='alice', chain=chain, tag_seperator='_'):
        node = str(node)
        return f'{cls.node_key_prefix}.{chain}.{node}'

    @classmethod
    def get_node_key(cls, node='alice', chain=chain, vali=True, crease_if_not_exists:bool=True):
        if crease_if_not_exists:
            if not cls.node_exists(node=node, chain=chain, vali=vali):
                cls.add_node_key(node=node, vali=vali, chain=chain)
        return cls.node_keys(chain=chain)[node]
    
    @classmethod
    def node_key_paths(cls, node=None, chain=chain, vali: bool = True):
        node_type = 'vali' if vali else 'nonvali'
        key = f'{cls.node_key_prefix}.{chain}.{node}'
        return c.keys(key)
    

    @classmethod
    def node_keys(cls,chain=chain, vali= True):
        prefix = f'{cls.node_key_prefix}.{chain}'
        if vali:
            prefix = f'{prefix}.vali'
        else:
            prefix = f'{prefix}.nonvali'
        node_keys = {}
        for k in c.keys(prefix):
            name = k.split('.')[-2]
            key_type = k.split('.')[-1]
            if name not in node_keys:
                node_keys[name] = {}
            node_keys[name][key_type] = c.get_key(k).ss58_address


        return node_keys

    @classmethod
    def node_key(cls, name, chain=chain):
        path = cls.resolve_node_path(node=name, chain=chain)
        node_key = {}
        for key_name in c.keys(path):
            role = key_name.split('.')[-1]
            key = c.get_key(key_name)
            node_key[role] =  key.ss58_address
        return node_key


    @classmethod
    def node_key_mems(cls,node, chain=chain):
        vali_node_keys = {}
        for key_name in c.keys(f'{cls.node_key_prefix}.{chain}.{node}'):
            name = key_name.split('.')[-2]
            role = key_name.split('.')[-1]
            key = c.get_key(key_name)
            if name not in vali_node_keys:
                vali_node_keys[name] = { }
            vali_node_keys[name][role] =  key.mnemonic
        return vali_node_keys
    @classmethod
    def send_node_keys(cls, node:str, chain:str=chain, module:str=None):
        assert module != None, 'module must be specified'
        node_key_mems = cls.node_key_mems()
        for node, key_mems in node_key_mems.items():
            module.add_node_key(node=node, node_key_mems=key_mems)

    @classmethod
    def node_infos(cls, chain=chain):
        return cls.getc(f'chain_info.{chain}.nodes', {})

    @classmethod
    def nodes(cls, chain=chain):
        node_infos = cls.node_infos(chain=chain)
        nodes = list(cls.node_infos(chain=chain).keys())
        return nodes

    @classmethod
    def vali_nodes(cls, chain=chain):
        return [k for k,v in cls.node_infos(chain=chain).items() if v['validator']]

    @classmethod
    def nonvali_nodes(cls, chain=chain):
        return [k for k,v in cls.node_infos(chain=chain).items() if not v['validator']]

    public_nodes = nonvali_nodes


    @classmethod
    def remove_nonvali_nodes(cls, chain=chain):
        config = cls.config()
        
        nodes = {}
        for node, node_info in config['chain_info'][chain]['nodes'].items():
            if node_info['validator']:
                nodes[node] = node_info
        config['chain_info'][chain]['nodes'] = nodes
        cls.save_config(config)
            
        return {'success':True, 'message':'removed all nonvali node keys', 'chain':chain, 'keys_left':cls.node_keys(chain=chain)}

    @classmethod
    def vali_node_keys(cls,chain=chain):
        keys =  {k:v for k,v in  cls.node_keys(chain=chain).items() if k.startswith('vali')}
        keys = dict(sorted(keys.items(), key=lambda k: int(k[0].split('_')[-1])))
        return keys
    
    @classmethod
    def nonvali_node_keys(self,chain=chain):
        return {k:v for k,v in  self.node_keys(chain=chain).items() if not k.startswith('vali')}
    
    @classmethod
    def node_key_exists(cls, node='alice', chain=chain):
        path = cls.resolve_node_path(node=node, chain=chain)
        c.print(path)
        return len(c.keys(path+'.')) > 0

    @classmethod
    def add_node_key(cls,
                     node:str,
                     mode = mode,
                     vali: bool = True,
                     chain = chain,
                     tag_seperator = '_', 
                     key_mems:dict = {'aura': None, 'gran': None}, # pass the keys mems
                     refresh: bool = False,
                     ):
        '''
        adds a node key
        '''
        cmds = []

        node = str(node)

        c.print(f'adding node key {node} for chain {chain}')
        node_type = 'vali' if vali else 'nonvali'
        node = c.copy(f'{node_type}{tag_seperator}{node}')
        node_key_exists = cls.node_key_exists(node=node, chain=chain)
        if node_key_exists and not refresh:

            c.print(f'node key {node} for chain {chain} already exists')
            return {'success':False, 'msg':f'node key {node} for chain {chain} already exists'}


        chain_path = cls.chain_release_path(mode=mode)

        for key_type in ['gran', 'aura']:

            # we need to resolve the schema based on the key type
            if key_type == 'gran':
                schema = 'Ed25519'
            elif key_type == 'aura':
                schema = 'Sr25519'

            # we need to resolve the key path based on the key type
            key_path = f'{cls.node_key_prefix}.{chain}.{node}.{key_type}'

            if key_mems != None:
                assert key_type in key_mems, f'key_type {key_type} not in keys {key_mems}'
                c.add_key(key_path, mnemonic = key_mems[key_type], refresh=True)

            # we need to resolve the key based on the key path
            key = c.get_key(key_path,crypto_type=schema, refresh=refresh)

            # we need to resolve the base path based on the node and chain
            base_path = cls.resolve_base_path(node=node, chain=chain)

            cmd  = f'''{chain_path} key insert --base-path {base_path} --chain {chain} --scheme {schema} --suri "{key.mnemonic}" --key-type {key_type}'''
            # c.print(cmd)
            if mode == 'docker':
                container_base_path = base_path.replace(cls.chain_path, '/subspace')
                volumes = f'-v {container_base_path}:{base_path}'
                cmd = f'docker run {volumes} {cls.image} {cmd}'
                c.print(c.cmd(cmd, verbose=True))
            elif mode == 'local':
                c.cmd(cmd, verbose=True, cwd=cls.chain_path)
            else:
                raise ValueError(f'Unknown mode {mode}, must be one of docker, local')

        return {'success':True, 'node':node, 'chain':chain, 'keys': cls.node_keys(chain=chain)}



    @classmethod   
    def purge_chain(cls,
                    base_path:str = None,
                    chain:str = chain,
                    node:str = 'alice',
                    mode = mode,
                    sudo = False):
        if base_path == None:
            base_path = cls.resolve_base_path(node=node, chain=chain)
        path = base_path+'/chains/commune/db'
        if mode == 'docker':
            c.chown(path)

        try:
            return c.rm(path)
        except Exception as e:
            c.print(e)
            c.chown(path)
            return c.rm(path)
            
    
    


    @classmethod
    def chain_target_path(self, chain:str = chain):
        return f'{self.chain_path}/target/release/node-subspace'

    @classmethod
    def build_runtime(cls, verbose:bool=True, mode=mode):
        if mode == 'docker':
            c.module('docker').build(cls.chain_name)
        elif mode == 'local':
            c.cmd('cargo build --release --locked', cwd=cls.chain_path, verbose=verbose)
        else:
            raise ValueError(f'Unknown mode {mode}, must be one of docker, local')

    @classmethod
    def chain_release_path(cls, mode='local'):

        if mode == 'docker':
            chain_path = f'/subspace'
        elif mode == 'local':
            chain_path = cls.chain_path
        else:
            raise ValueError(f'Unknown mode {mode}, must be one of docker, local')
        path =   f'{chain_path}/target/release/node-subspace'
        return path

    @classmethod
    def resolve_base_path(cls, node='alice', chain=chain):
        return cls.resolve_path(f'nodes/{chain}/{node}')
    
    @classmethod
    def resolve_node_keystore_path(cls, node='alice', chain=chain):
        path =  cls.resolve_base_path(node=node, chain=chain) + f'/chains/commune/keystore'
        if not c.exists(path):
            c.mkdir(path)
        return path

    @classmethod
    def build_spec(cls,
                   chain = chain,
                   disable_default_bootnode: bool = True,
                   verbose:bool = True,
                   vali_node_keys:dict = None,
                   valis:int = 24,
                   mode : str = mode,
                   ):

        chain_spec_path = cls.chain_spec_path(chain)
        chain_release_path = cls.chain_release_path(mode=mode)

        cmd = f'{chain_release_path} build-spec --chain {chain}'
        
        if disable_default_bootnode:
            cmd += ' --disable-default-bootnode'  
       
        
        # chain_spec_path_dir = os.path.dirname(chain_spec_path)
        if mode == 'docker':
            container_spec_path = cls.spec_path.replace(cls.chain_path, '/subspace')
            container_snap_path = cls.snapshot_path.replace(cls.chain_path, '/subspace')
            volumes = f'-v {cls.spec_path}:{container_spec_path}'\
                         + f' -v {cls.snapshot_path}:{container_snap_path}'
            cmd = f'bash -c "docker run {volumes} {cls.image} {cmd} > {chain_spec_path}"'
            value = c.cmd(cmd, verbose=True)
        elif mode == 'local':
            cmd = f'bash -c "{cmd} > {chain_spec_path}"'
            c.print(cmd)
            c.cmd(cmd, cwd=cls.chain_path, verbose=True)  
            
              
        if vali_node_keys == None:
            vali_node_keys = cls.vali_node_keys(chain=chain)

        c.print(vali_node_keys)
        vali_nodes = list(vali_node_keys.keys())
        vali_node_keys = {k:vali_node_keys[k] for k in vali_nodes}
        spec = c.get_json(chain_spec_path)
        spec['genesis']['runtime']['aura']['authorities'] = [k['aura'] for k in vali_node_keys.values()]
        spec['genesis']['runtime']['grandpa']['authorities'] = [[k['gran'],1] for k in vali_node_keys.values()]
        c.put_json(chain_spec_path, spec)
        resp = {'spec_path': chain_spec_path, 'spec': spec}
        return {'success':True, 'message':'built spec', 'chain':chain}


    @classmethod
    def chain_specs(cls):
        return c.ls(f'{cls.spec_path}/')
    
    @classmethod
    def chain2spec(cls, chain = None):
        chain2spec = {os.path.basename(spec).replace('.json', ''): spec for spec in cls.specs()}
        if chain != None: 
            return chain2spec[chain]
        return chain2spec
    
    specs = chain_specs
    @classmethod
    def get_spec(cls, chain:str=chain):
        chain = cls.chain_spec_path(chain)
        
        return c.get_json(chain)

    @classmethod
    def spec_exists(cls, chain):
        return c.exists(f'{cls.spec_path}/{chain}.json')



    @classmethod
    def chain_spec_path(cls, chain = None):
        if chain == None:
            chain = cls.network
        return cls.spec_path + f'/{chain}.json'
        
    @classmethod
    def new_chain_spec(self, 
                       chain,
                       base_chain:str = chain, 
                       balances : 'List[str, int]' = None,
                       aura_authorities: 'List[str, int]' = None,
                       grandpa_authorities: 'List[str, int]' = None,
                       ):
        base_spec =  self.get_spec(base_chain)
        new_chain_path = f'{self.spec_path}/{chain}.json'
        
        if balances != None:
            base_spec['balances'] = balances
        if aura_authorities != None:
            base_spec['balances'] = aura_authorities
        c.put_json( new_chain_path, base_spec)
        
        return base_spec
    
    new_chain = new_chain_spec

    @classmethod
    def rm_chain(self, chain):
        return c.rm(self.chain_spec_path(chain))
    
    @classmethod
    def insert_node_key(cls,
                   node='node01',
                   chain = 'jaketensor_raw.json',
                   suri = 'verify kiss say rigid promote level blue oblige window brave rough duty',
                   key_type = 'gran',
                   scheme = 'Sr25519',
                   password_interactive = False,
                   ):
        
        chain_spec_path = cls.chain_spec_path(chain)
        node_path = f'/tmp/{node}'
        
        if key_type == 'aura':
            schmea = 'Sr25519'
        elif key_type == 'gran':
            schmea = 'Ed25519'
        
        if not c.exists(node_path):
            c.mkdir(node_path)

        cmd = f'{cls.chain_release_path()} key insert --base-path {node_path}'
        cmd += f' --suri "{suri}"'
        cmd += f' --scheme {scheme}'
        cmd += f' --chain {chain_spec_path}'

        key_types = ['aura', 'gran']

        assert key_type in key_types, f'key_type ({key_type})must be in {key_types}'
        cmd += f' --key-type {key_type}'
        if password_interactive:
            cmd += ' --password-interactive'
        
        c.print(cmd, color='green')
        return c.cmd(cmd, cwd=cls.chain_path, verbose=True)
    
    @classmethod
    def node2path(cls, chain=chain, mode = mode):
        prefix = f'{cls.node_prefix()}.{chain}'
        if mode == 'docker':
            path = prefix
            nodes =  c.module('docker').ps(path)
            return {n.split('.')[-1]: n for n in nodes}
        elif mode == 'local':
        
            nodes =  c.pm2ls(f'{prefix}')
            return {n.split('.')[-1]: n for n in nodes}
    @classmethod
    def nonvalis(cls, chain=chain):
        chain_info = cls.chain_info(chain=chain)
        return [node_info['node'] for node_info in chain_info['nodes'].values() if node_info['validator'] == False]

    @classmethod
    def valis(cls, chain=chain):
        chain_info = cls.chain_info(chain=chain)
        c.print(chain_info.keys())
        return [node_info['node'] for node_info in chain_info['nodes'].values() if node_info['validator'] == True]

    @classmethod
    def num_valis(cls, chain=chain):
        return len(cls.vali_nodes(chain=chain))


    @classmethod
    def node_prefix(cls, chain=chain):
        return f'{cls.module_path()}.node'
    


    @classmethod
    def chain_info(cls, chain=chain, default:dict=None ): 
        default = {} if default == None else default
        return cls.getc(f'chain_info.{chain}', default)


    @classmethod
    def rm_node(cls, node='bobby',  chain=chain): 
        cls.rmc(f'chain_info.{chain}.{node}')
        return {'success':True, 'msg': f'removed node_info for {node} on {chain}'}


    @classmethod
    def rm_nodes(cls, node='bobby',  chain=chain): 
        cls.rmc(f'chain_info.{chain}.{node}')
        return {'success':True, 'msg': f'removed node_info for {node} on {chain}'}


    @classmethod
    def get_boot_nodes(cls, chain=chain):
        return cls.getc('chain_info.{chain}.boot_nodes')

    @classmethod
    def pull_image(cls):
        return c.cmd(f'docker pull {cls.image}')
    
    @classmethod
    def push_image(cls, image='vivonasg/subspace'):
        c.build_image('subspace')
        c.cmd(f'docker tag subspace {image}', verbose=True)
        c.cmd(f'docker push {image}', verbose=True)
        return {'success':True, 'msg': f'pushed image {image}'}

    @classmethod
    def start_local_node(cls, node:str='alice', mode=mode, chain=chain, max_boot_nodes:int=24, **kwargs):
        cls.pull_image()
        cls.add_node_key(node=node, chain=chain, mode=mode)
        response = cls.start_node(node=node, chain=chain, mode=mode, local=True, max_boot_nodes=max_boot_nodes, **kwargs)
        node_info = response['node_info']
        cls.put(f'local_nodes/{chain}/{node}', node_info)

        return response



    @classmethod
    def check_public_nodes(cls):
        config = cls.config()


    @classmethod
    def start_public_nodes(cls, node:str='nonvali', n:int=20, i=0, mode=mode, chain=chain, max_boot_nodes=24, refresh:bool = False, **kwargs):
        avoid_ports = []
        node_infos = cls.node_infos(chain= chain)
        served_nodes = []

        while len(served_nodes) <= n:
            i += 1
            node_name = f'{node}_{i}'

            if node_name in node_infos and refresh == False:
                c.print(f'Skipping {node_name} (Already exists)')
                continue
            else:
                c.print(f'Deploying {node_name}')

            served_nodes += [node_name]

            free_ports = c.free_ports(n=3, avoid_ports=avoid_ports)
            avoid_ports += free_ports
            kwargs['port'] = free_ports[0]
            kwargs['rpc_port'] = free_ports[1]
            kwargs['ws_port'] = free_ports[2]

            response = cls.start_node(node=node_name , chain=chain, mode=mode, validator=False, max_boot_nodes=max_boot_nodes, **kwargs)
            node_info = response['node_info']
            c.print('started node', node_name, '--> ', response['logs'])

            cls.putc(f'chain_info.{chain}.nodes.{node_name}', node_info)



     
    @classmethod
    def local_nodes(cls, chain=chain):
        return [p for p in cls.ls(f'local_nodes/{chain}')]

    @classmethod
    def kill_local_node(cls, node, chain=chain):
        node_path = cls.resolve_node_path(node=node, chain=chain)
        docker = c.module('docker')
        if docker.exists(node_path):
            docker.kill(node_path)
<<<<<<< HEAD
        
        return cls.rm(f'local_nodes/{chain}/{node}')
=======

            
        return cls.rm(f'local_nodes/{chain}')
>>>>>>> 69eff794

    @classmethod
    def has_local_node(cls, chain=chain):
        return len(cls.local_nodes(chain=chain)) > 0

    @classmethod
    def resolve_node_url(cls, url = None, chain=chain, local:bool = False):
        node2url = cls.node2url(network=chain)
        if url != None:
            return url
        else:
            if local:
                local_node_paths = cls.local_nodes(chain=chain)
                c.print(local_node_paths)
                local_node_info = cls.get(c.choice(local_node_paths))
                port = local_node_info['ws_port']
                url = f'ws://0.0.0.0:{port}'
            else:
                url = c.choice(cls.urls(network=chain))

            if not url.startswith('ws://'):
                url = 'ws://' + url

        return url

    @classmethod
    def start_nodes(self, node='nonvali', n=10, chain=chain, **kwargs):
        results  = []
        for i in range(n):
            results += [self.start_node(node= f'{node}_{i}', chain=chain, **kwargs)]
        return results
    @classmethod
    def start_node(cls,
                 node : str,
                 chain:int = network,
                 port:int=None,
                 rpc_port:int=None,
                 ws_port:int=None,
                 telemetry_url:str = False,
                 purge_chain:bool = True,
                 refresh:bool = False,
                 verbose:bool = False,
                 boot_nodes = None,
                 node_key = None,
                 mode :str = mode,
                 rpc_cors = 'all',
                 pruning:str = 20000,
                 sync:str = 'warp',
                 validator:bool = False,
                 local:bool = False,
                 ip = None,
                 max_boot_nodes:int = 24,
                 daemon : bool = True,
                 
                 ):

        ip = c.ip() if ip == None else ip

        node_info = c.locals2kwargs(locals())
        chain_release_path = cls.chain_release_path()

        cmd = chain_release_path

        # get free ports (if not specified)
        free_ports = c.free_ports(n=3)

        if port == None:
            node_info['port'] = port = free_ports[0]
        if rpc_port == None:
            node_info['rpc_port'] = rpc_port = free_ports[1]
        if ws_port == None:
            node_info['ws_port'] = ws_port = free_ports[2]

        # add the node key if it does not exist
        if not cls.node_key_exists(node=node, chain=chain):
            cls.add_node_key(node=node, vali=validator, chain=chain, refresh=refresh, mode=mode)

        base_path = cls.resolve_base_path(node=node, chain=chain)
        
        # purge chain's  db if it exists and you want to start from scratch
        if purge_chain:
            cls.purge_chain(base_path=base_path)
            

        cmd_kwargs = f' --base-path {base_path}'



        chain_spec_path = cls.chain_spec_path(chain)
        cmd_kwargs += f' --chain {chain_spec_path}'

        if telemetry_url != False:
            if telemetry_url == None:
                telemetry_url = cls.telemetry_url(chain=chain)
            cmd_kwargs += f' --telemetry-url {telemetry_url}'

        if not validator:
            cmd_kwargs += f" --pruning={pruning}"
            cmd_kwargs += f" --sync {sync}"
        
        if validator :
            cmd_kwargs += ' --validator'
        else:
            cmd_kwargs += ' --ws-external --rpc-external'
        cmd_kwargs += f' --port {port} --rpc-port {rpc_port} --ws-port {ws_port}'
        
        chain_info = cls.getc(f'chain_info.{chain}', {})
        boot_nodes = chain_info.get('boot_nodes', []) if  boot_nodes == None else boot_nodes
        
        # add the node to the boot nodes
        if len(boot_nodes) > 0:
            node_info['boot_nodes'] = c.choice(boot_nodes[:max_boot_nodes]) # choose a random boot node (at we chose one)
            cmd_kwargs += f" --bootnodes {node_info['boot_nodes']}"
    
        if node_key != None:
            cmd_kwargs += f' --node-key {node_key}'
            
        cmd_kwargs += f' --rpc-cors={rpc_cors}'

        name = f'{cls.node_prefix()}.{chain}.{node}'

        c.print(f'Starting node {node} for chain {chain} with name {name} and cmd_kwargs {cmd_kwargs}')

        if mode == 'local':
            # 
            cmd = c.pm2_start(path=cls.chain_release_path(mode=mode), 
                            name=name,
                            cmd_kwargs=cmd_kwargs,
                            refresh=refresh,
                            verbose=verbose)
            
        elif mode == 'docker':
            cls.pull_image()
            docker = c.module('docker')
            if docker.exists(name):
                docker.kill(name)
            cmd = cmd + ' ' + cmd_kwargs
            container_chain_release_path = chain_release_path.replace(cls.chain_path, '/subspace')
            cmd = cmd.replace(chain_release_path, container_chain_release_path)

            # run the docker image
            container_spec_path = chain_spec_path.replace(cls.chain_path, '/subspace')
            cmd = cmd.replace(chain_spec_path, container_spec_path)

            key_path = cls.resolve_node_keystore_path(node=node, chain=chain)
            container_base_path = base_path.replace(cls.tmp_dir(), '')
            cmd = cmd.replace(base_path, container_base_path)

            volumes = f'-v {os.path.dirname(chain_spec_path)}:{os.path.dirname(container_spec_path)}'\
                         + f' -v {base_path}:{container_base_path}'

            daemon_str = '-d' if daemon else ''
            # cmd = 'cat /subspace/specs/main.json'
            cmd = 'docker run ' + daemon_str  + f' --net host --name {name} {volumes} {cls.image}  bash -c "{cmd}"'
            output = c.cmd(cmd, verbose=True)
            logs_sig = ' is already in use by container "'
            if logs_sig in output:
                container_id = output.split(logs_sig)[-1].split('"')[0]
                c.module('docker').rm(container_id)
                output = c.cmd(cmd, verbose=False)
        else: 
            raise Exception(f'unknown mode {mode}')
        response = {
            'success':True,
            'msg': f'Started node {node} for chain {chain} with name {name}',
            'node_info': node_info,
            'logs': output,
            'cmd': cmd

        }
        if validator:
            # ensure you add the node to the chain_info if it is a bootnode
            node_id = cls.get_node_id(node=node, chain=chain, mode=mode)
            response['boot_node'] =  f'/ip4/{ip}/tcp/{node_info["port"]}/p2p/{node_id}'
    
        return response
       
    @classmethod
    def node_exists(cls, node:str, chain:str=chain, vali:bool=False):
        return node in cls.nodes(chain=chain, vali=vali)

    @classmethod
    def node_running(self, node:str, chain:str=chain) -> bool:
        contianers = c.ps()
        name = f'{self.node_prefix()}.{chain}.{node}'
        return name in contianers
        

    @classmethod
    def release_exists(cls):
        return c.exists(cls.chain_release_path())

    kill_chain = kill_nodes
    @classmethod
    def rm_sudo(cls):
        cmd = f'chown -R $USER:$USER {c.cache_path()}'
        c.cmd(cmd, sudo=True)
    
    @classmethod
    def start_chain(cls, 
                    chain:str=chain, 
                    valis:int = 24,
                    nonvalis:int = 1,
                    verbose:bool = False,
                    purge_chain:bool = True,
                    refresh: bool = True,
                    trials:int = 3,
                    reuse_ports: bool = False, 
                    port_keys: list = ['port', 'rpc_port', 'ws_port'],
                    ):

        # KILL THE CHAIN
        if refresh:
            c.print(f'KILLING THE CHAIN ({chain})', color='red')
            cls.kill_chain(chain=chain)


        ## VALIDATOR NODES
        vali_node_keys  = cls.vali_node_keys(chain=chain)
        if len(vali_node_keys) <= valis:
            cls.add_node_keys(chain=chain, valis=valis, refresh=False)
            vali_node_keys  = cls.vali_node_keys(chain=chain)
        vali_nodes = list(vali_node_keys.keys())[:valis]
        vali_node_keys = {k: vali_node_keys[k] for k in vali_nodes}
        # BUILD THE CHAIN SPEC AFTER SELECTING THE VALIDATOR NODES
        cls.build_spec(chain=chain, verbose=verbose, vali_node_keys=vali_node_keys)

        ## NON VALIDATOR NODES
        nonvali_node_keys = cls.nonvali_node_keys(chain=chain)
        nonvali_nodes = list(cls.nonvali_node_keys(chain=chain).keys())[:nonvalis]
        nonvali_node_keys = {k: nonvali_node_keys[k] for k in nonvali_nodes}
        
        existing_node_ports = {'vali': [], 'nonvali': []}
        
        if reuse_ports: 
            node_infos = cls.getc(f'chain_info.{chain}.nodes')
            for node, node_info in node_infos.items():
                k = 'vali' if node_info['validator'] else 'nonvali'
                existing_node_ports[k].append([node_info[pk] for pk in port_keys])

        chain_info = {'nodes': {}, 'boot_nodes': []}

        avoid_ports = []

        # START THE VALIDATOR NODES
        for node in (vali_nodes + nonvali_nodes):
            c.print(f'Starting node {node} for chain {chain}')
            name = f'{cls.node_prefix()}.{chain}.{node}'

            # BUILD THE KWARGS TO CREATE A NODE
            
            node_kwargs = {
                            'chain':chain, 
                            'node':node, 
                            'verbose':verbose,
                            'purge_chain': purge_chain,
                            'validator':  bool(node in vali_nodes),
                            }

            # get the ports for (port, rpc_port, ws_port)
            # if we are reusing ports, then pop the first ports from the existing_node_ports
            node_ports= []

            node_type = 'vali' if node_kwargs['validator'] else 'nonvali'
            if len(existing_node_ports[node_type]) > 0:
                node_ports = existing_node_ports[node_type].pop(0)
            else:
                node_ports = c.free_ports(n=3, avoid_ports=avoid_ports)
            assert  len(node_ports) == 3, f'node_ports must be of length 3, not {len(node_ports)}'

            for k, port in zip(port_keys, node_ports):
                avoid_ports.append(port)
                node_kwargs[k] = port

            # start the node and get 
            response = cls.start_node(**node_kwargs, refresh=refresh)
            node_info = response['node_info']

            if node_kwargs['validator']:
                assert 'boot_node' in response, f'boot_node must be in response, not {response.keys()}'
                boot_node = response['boot_node']
                chain_info['boot_nodes'].append(boot_node)
            
            chain_info['nodes'][node] = node_info
            
        # save the chain info into the config at chain_info.{chain}
        cls.putc(f'chain_info.{chain}', chain_info)

    
               
    @classmethod
    def node2url(cls, network:str = network) -> str:
        assert isinstance(network, str), f'network must be a string, not {type(network)}'
        nodes =  cls.getc(f'chain_info.{network}.nodes', {})
        nodes = {k:v for k,v in nodes.items() if v['validator'] == False}
        
        assert len(nodes) > 0, f'No url found for {network}'

        node2url = {}
        for k_n, v_n in nodes.items():
            node2url[k_n] = v_n['ip'] + ':' + str(v_n['ws_port'])
        return node2url

    @classmethod
    def urls(cls, network: str = network) -> str:
        return list(cls.node2url(network=network).values())

    def random_urls(self, network: str = network, n=4) -> str:
        urls = self.urls(network=network)
        return c.sample(urls, n=1)


    @classmethod
    def test_node_urls(cls, network: str = network) -> str:
        nodes = cls.nonvali_nodes()
        for node in nodes:
            try:
                url = cls.resolve_node_url(node)
                s = cls()
                s.set_network(url=url)
                c.print(s.block, 'block for node', node)
            except Exception as e:
                c.print(c.detailed_error(e))
                c.print(f'node {node} is down')


    def storage_functions(self, network=network, block_hash = None):
        self.resolve_network(network)
        return self.substrate.get_metadata_storage_functions( block_hash=block_hash)
    storage_fns = storage_functions
        

    def storage_names(self, network=network, block_hash = None):
        self.resolve_network(network)
        return [f['storage_name'] for f in self.substrate.get_metadata_storage_functions( block_hash=block_hash)]


    def stake_spread_top_valis(self):
        top_valis = self.top_valis()
        name2key = self.name2key()
        for vali in top_valis:
            key = name2key[vali]

    def ensure_stake(self, min_balance:int = 100, network:str='main', netuid:int=0):
        my_balance = self.my_balance(network=network, netuid=netuid)
        return my_balance



    def stake_spread(self, key:str, modules:list=None, ratio = 1.0, n:int=20):
        name2key = self.name2key()
        if modules == None:
            modules = self.top_valis(n=n)
        if isinstance(modules, str):
            modules = [k for k,v in name2key.items() if modules in k]

        c.print(modules)
        modules = modules[:n]

        name2key = {k:name2key[k] for k in modules if k in name2key}


        module_names = list(name2key.keys())
        module_keys = list(name2key.values())
        n = len(name2key)

        # get the balance, of the key
        balance = self.get_balance(key)
        assert balance > 0, f'balance must be greater than 0, not {balance}'
        assert ratio <= 1.0, f'ratio must be less than or equal to 1.0, not {ratio}'
        assert ratio > 0.0, f'ratio must be greater than or equal to 0.0, not {ratio}'

        balance = int(balance * ratio)
        assert balance > 0, f'balance must be greater than 0, not {balance}'
        stake_per_module = int(balance/n)


        c.print(f'staking {stake_per_module} per module for ({module_names}) modules')
        for module_name, module_key in name2key.items():
            c.stake(key=key, module_key=module_key, amount=stake_per_module)

    

    @classmethod
    def unstake_many(cls, modules:list ='vali', key=None, remove_staketo:bool = False):
        if isinstance(modules, str):
            modules = c.my_modules(modules, fmt='j')
        assert balance > 0, f'balance must be greater than 0, not {balance}'
        module_names = [m['name'] for m in modules]
        c.print(f'staking {stake_per_module} per module for ({module_names}) modules')
        for m in modules:
            for module_key, module_stake in m['stake_to']:
                # if the module_key is the same as the module we are unstaking, then unstake it
                if remove_staketo or m['key'] ==  module_key:
                    c.unstake(key=m['key'], module_key=module_key)
        

    @classmethod
    def test(cls):
        s = c.module('subspace')()
        n = s.n()
        assert isinstance(n, int)
        assert n > 0

        market_cap = s.mcap()
        assert isinstance(market_cap, float), market_cap

        name2key = s.name2key()
        assert isinstance(name2key, dict)
        assert len(name2key) == n

        stats = s.stats(df=False)
        c.print(stats)
        assert isinstance(stats, list) 

    telemetry_backend_image = 'parity/substrate-telemetry-backend'
    telemetry_frontend_image = 'parity/substrate-telemetry-frontend'
    @classmethod
    def install_telemetry(cls):
        c.cmd(f'docker build -t {cls.telemetry_image} .', sudo=False, bash=True)




    @classmethod
    def start_telemetry(cls, 
                    port:int=None, 
                    network:str='host', 
                    name='telemetry', 
                    chain=chain, 
                    trials:int=3, 
                    reuse_ports:bool=True,
                    frontend:bool = True):

        names = {'core': name, 'shard': f'{name}.shard', 'frontend': f'{name}.frontend'}
        docker = c.module('docker')
        config = cls.config()
        success = False
        cmd = {}
        output = {}
        k = f'chain_info.{chain}.telemetry_urls'
        telemetry_urls = cls.get(k, {})

        while trials > 0 and success == False:
            ports = {}
            ports['core'], ports['shard'], ports['frontend'] = c.free_ports(n=3, random_selection=True)
            if reuse_ports:
                telemetry_urls = cls.getc(k, {})
            if len(telemetry_urls) == 0:
                telemetry_urls[name] = {'shard': f"ws://{c.ip()}:{ports['shard']}/submit 0", 
                                        'feed': f"ws://{c.ip()}:{ports['core']}/feed", 
                                        'frontend': f'http://{c.ip()}:{ports["frontend"]}'}
                reuse_ports = False

            


            if reuse_ports:
                ports = {k:int(v.split(':')[-1].split('/')[0]) for k, v in telemetry_urls.items()}
            cmd['core'] = f"docker run  -d --network={network} --name {names['core']} \
                        --read-only \
                        {cls.telemetry_backend_image} \
                        telemetry_core -l 0.0.0.0:{ports['core']}"

            cmd['shard'] = f"docker run  -d --network={network} \
                        --name {names['shard']} \
                        --read-only \
                        {cls.telemetry_backend_image} \
                        telemetry_shard -l 0.0.0.0:{ports['shard']} -c http://0.0.0.0:{ports['core']}/shard_submit"

            cmd['frontend'] = f"docker run -d  \
                    --name {names['frontend']} \
                    -p {ports['frontend']}:8000\
                    -e SUBSTRATE_TELEMETRY_URL={telemetry_urls[name]['feed']} \
                    {cls.telemetry_frontend_image}"

            for k in cmd.keys():
                if docker.exists(names[k]):
                    docker.kill(names[k])
                output[k] = c.cmd(cmd[k])
                logs_sig = ' is already in use by container "'
                if logs_sig in output[k]:
                    container_id = output[k].split(logs_sig)[-1].split('"')[0]
                    docker.rm(container_id)
                    output[k] = c.cmd(cmd[k], verbose=True)
        
            success = bool('error' not in output['core'].lower()) and bool('error' not in output['shard'].lower())
            trials -= 1
            if success: 
                cls.putc(k, telemetry_urls)
        return {
            'success': success,
            'cmd': cmd,
            'output': output,
        }

    @classmethod
    def telemetry_urls(cls, name = 'telemetry', chain=chain):
        telemetry_urls = cls.getc(f'chain_info.{chain}.telemetry_urls', {})
        assert len(telemetry_urls) > 0, f'No telemetry urls found for {chain}, c start_telemetry'
        return telemetry_urls[name] 


    @classmethod
    def telemetry_url(cls,endpoint:str='submit', chain=chain, ):


        telemetry_urls = cls.telemetry_urls(chain=chain)
        if telemetry_urls == None:
            raise Exception(f'No telemetry urls found for {chain}')
        url = telemetry_urls[endpoint]

        if not url.startswith('ws://'):
            url = 'ws://' + url
        url = url.replace(c.ip(), '0.0.0.0')
        return url

    @classmethod
    def stop_telemetry(cls, name='telemetry'):
        return c.module('docker').kill(name)


    def telemetry_running(self):
        return c.module('docker').exists('telemetry')

    @classmethod
    def transfer_to_controller(cls, search: Optional[str]=None, controller_key:str = 'module' , min_amount=100, network='main', timeout=100):
        self = cls(network=network)
        my_balance = self.my_balance()
        if search != None:
            my_balance = {k:v for k,v in my_balance.items() if k.startswith(search) and v > min_amount}
        c.print(f'transferring {my_balance} to {controller_key}')

        executor = c.module('executor')()

        for k,v in my_balance.items():
            future = executor.submit(fn=c.transfer, kwargs={'key':k, 'dest':controller_key, 'amount':v}, timeout=timeout)
            futures += [future]

        c.print(f'waiting for {len(futures)} transfers to complete')
        # return as soon as all the futures are done
    
        c.wait(futures)


    def check_storage(self, storage_name:str, block_hash = None):
        self.resolve_network(network)
        return self.substrate.get_metadata_storage_functions( block_hash=block_hash)
<|MERGE_RESOLUTION|>--- conflicted
+++ resolved
@@ -3375,14 +3375,8 @@
         docker = c.module('docker')
         if docker.exists(node_path):
             docker.kill(node_path)
-<<<<<<< HEAD
         
         return cls.rm(f'local_nodes/{chain}/{node}')
-=======
-
-            
-        return cls.rm(f'local_nodes/{chain}')
->>>>>>> 69eff794
 
     @classmethod
     def has_local_node(cls, chain=chain):
