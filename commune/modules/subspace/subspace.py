--- conflicted
+++ resolved
@@ -1487,11 +1487,7 @@
                     'emission': emission[uid].value,
                     'incentive': incentive[uid].value,
                     'dividends': dividends[uid].value,
-<<<<<<< HEAD
-                    'stake': stake[key],
-=======
                     'stake': stake.get(key, -1),
->>>>>>> 40103dd5
                     'balance': balances.get(key, 0),
                     
                 }
