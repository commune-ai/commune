
import torch
import scalecodec
from retry import retry
from typing import List, Dict, Union, Optional, Tuple
from substrateinterface import SubstrateInterface
import commune as c
from typing import List, Dict, Union, Optional, Tuple
from commune.utils.network import ip_to_int, int_to_ip
from rich.prompt import Confirm
from commune.modules.subspace.balance import Balance
from commune.modules.subspace.utils import (U16_NORMALIZED_FLOAT,
                                    U64_MAX,
                                    NANOPERTOKEN, 
                                    U16_MAX, 
                                    is_valid_address_or_public_key, 
                                    )
from commune.modules.subspace.chain_data import (ModuleInfo, custom_rpc_type_registry)

import streamlit as st
import json
from loguru import logger
import os
logger = logger.opt(colors=True)



class Subspace(c.Module):
    """
    Handles interactions with the subspace chain.
    """
    fmt = 'j'
    whitelist = []
    chain_name = 'subspace'
    default_config = c.get_config(chain_name, to_munch=False)
    token_decimals = default_config['token_decimals']
    network = default_config['network']
    chain = network
    chain_path = c.libpath + '/subspace'
    spec_path = f"{chain_path}/specs"
    netuid = default_config['netuid']
    mode = default_config['mode']
    
    def __init__( 
        self, 
        config = None,
        **kwargs,
    ):
        config = self.set_config(config=config,kwargs=kwargs)
        if config.loop:
            c.thread(self.loop)

    def set_network(self, 
                network:str = None,
                url : str = None,
                websocket:str=None, 
                ss58_format:int=42, 
                type_registry:dict=custom_rpc_type_registry, 
                type_registry_preset=None, 
                cache_region=None, 
                runtime_config=None, 
                use_remote_preset=False,
                ws_options=None, 
                auto_discover=True, 
                auto_reconnect=True, 
                verbose:bool=False,
                *args, 
                **kwargs):

        '''
        A specialized class in interfacing with a Substrate node.

        Parameters
       A specialized class in interfacing with a Substrate node.

        Parameters
        url : the URL to the substrate node, either in format <https://127.0.0.1:9933> or wss://127.0.0.1:9944
        
        ss58_format : The address type which account IDs will be SS58-encoded to Substrate addresses. Defaults to 42, for Kusama the address type is 2
        
        type_registry : A dict containing the custom type registry in format: {'types': {'customType': 'u32'},..}
        
        type_registry_preset : The name of the predefined type registry shipped with the SCALE-codec, e.g. kusama
        
        cache_region : a Dogpile cache region as a central store for the metadata cache
        
        use_remote_preset : When True preset is downloaded from Github master, otherwise use files from local installed scalecodec package
        
        ws_options : dict of options to pass to the websocket-client create_connection function
        : dict of options to pass to the websocket-client create_connection function
                
        '''

        from substrateinterface import SubstrateInterface
        
        if network == None:
            network = self.config.network

            
        self.network = network
        
        url = c.choice(self.urls(network=network))

        if not url.startswith('ws://'):
            url = 'ws://' + url

    
        self.url = url
        

        self.substrate= SubstrateInterface(
                                    url=url, 
                                    websocket=websocket, 
                                    ss58_format=ss58_format, 
                                    type_registry=type_registry, 
                                    type_registry_preset=type_registry_preset, 
                                    cache_region=cache_region, 
                                    runtime_config=runtime_config, 
                                    ws_options=ws_options, 
                                    auto_discover=auto_discover, 
                                    auto_reconnect=auto_reconnect, 
                                    *args,
                                    **kwargs)
        c.print(f'Connected to {network}: {url}...')
        
    def __repr__(self) -> str:
        return f'<Subspace: network={self.network}>'
    def __str__(self) -> str:
        return f'<Subspace: network={self.network}>'
    
    

    def verify(self, 
               auth,
               max_staleness=100,
               ensure_registered=True,):
        key = c.module('key')(ss58_address=auth['address'])
        verified =  key.verify(auth['data'], bytes.fromhex(auth['signature']), bytes.fromhex(auth['public_key']))
        if not verified:
            return {'verified': False, 'error': 'Signature is invalid.'}
        if auth['address'] != key.ss58_address:
            return {'verified': False, 'error': 'Signature address does not match.'}
        
        data = c.jload(auth['data'])
        
        if data['timestamp'] < c.time() - max_staleness:
            return {'verified': False, 'error': 'Signature is stale.', 'timestamp': data['timestamp'], 'now': c.time()}
        if not self.is_registered(key,netuid= data['netuid']) and ensure_registered:
            return {'verified': False, 'error': 'Key is not registered.'}
        return {'verified': True, 'error': None}
    
    @classmethod
    def cj(cls, *args, remote = True, sleep_interval:str = 100, **kwargs):
        if remote:
            c.print('Remote voting...')
            kwargs['remote'] = False
            return cls.remote_fn('cj', args=args, kwargs=kwargs)
        self = cls()
        while True:
            c.print(f'Sleeping for {sleep_interval} seconds...')
            c.print('Voting...')
            c.sleep(sleep_interval)
            self.vote_pool(*args, **kwargs)

    def shortyaddy(self, address, first_chars=4):
        return address[:first_chars] + '...' 
    def auto_unstake(self, search=None, netuid = None, network = None,  controller=None):
        my_staketo = self.my_staketo(netuid=netuid, network=network)
        controller = c.get_key(controller)
        address2key = c.address2key()
        controller_key_name = address2key.get(controller.ss58_address)
        for key, staketo_vec in my_staketo.items():
            key_name = address2key.get(key)

            if search != None and search not in key:
                continue
            c.print(f'Unstaking {key_name}', color='yellow')
            for module_key, amount in staketo_vec:
                module_key_name = address2key.get(module_key, module_key)
                c.print(f'Unstaking {amount} from {module_key_name} to {controller_key_name}', color='white')
                if amount > 0:
                    self.unstake(key=key, amount=amount, module_key=module_key)

            c.print(f'Transferring {key_name} balance to {module_key_name}', color='green')
            controller_key = c.get_key(controller)
            self.transfer(key=key, amount=amount, dest=controller.ss58_address)
                
    

    def my_stake(self, search=None, netuid = None, network = None, fmt=fmt,  decimals=2, block=None):
        mystaketo = self.my_staketo(netuid=netuid, network=network, fmt=fmt, decimals=decimals, block=block)
        key2stake = {}
        for key, staketo_tuples in mystaketo.items():
            stake = sum([s for a, s in staketo_tuples])
            key2stake[key] = c.round_decimals(stake, decimals=decimals)
        if search != None:
            key2stake = {k:v for k,v in key2stake.items() if search in k}

        return key2stake
    mys =  mystake = key2stake =  my_stake

    def my_balance(self, search=None, netuid = None, network = None, fmt=fmt,  decimals=2, block=None):

        balances = self.balances(network=network, fmt=fmt, block=block)
        my_balance = {}
        key2address = c.key2address()
        for key, address in key2address.items():
            if address in balances:
                my_balance[key] = balances[address]

        if search != None:
            my_balance = {k:v for k,v in my_balance.items() if search in k}
            
        my_balance = dict(sorted(my_balance.items(), key=lambda x: x[1], reverse=True))

        return my_balance
    key2balance = myb = mybal = my_balance

    def my_staketo(self,search=None, netuid = None, network = None, fmt=fmt,  decimals=2, block=None):
        staketo = self.stake_to(netuid=netuid, network=network, block=block)
        mystaketo = {}
        key2address = c.key2address()
        for key, address in key2address.items():
            if address in staketo:
                mystaketo[key] = [[a, self.format_amount(s, fmt=fmt)] for a, s in staketo[address]]

        if search != None:
            mystaketo = {k:v for k,v in mystaketo.items() if search in k}
            
        return mystaketo
    mysto  = mystaketo = my_staketo


    def my_stakefrom(self,search=None, netuid = None, network = None, fmt=fmt,  decimals=2):
        staketo = self.stake_from(netuid=netuid, network=network)
        mystakefrom = {}
        key2address = c.key2address()
        for key, address in key2address.items():
            if address in mystakefrom:
                mystakefrom[key] = self.format_amount(mystakefrom[address])
    
        if search != None:
            mystakefrom = {k:v for k,v in mystakefrom.items() if search in k}
        return mystakefrom

    mysfr = mystakefrom = my_stakefrom

    

    def key2tokens(self, network = None, fmt=fmt, decimals=2):
        key2tokens = {}
        key2balance = self.key2balance(network=network, fmt=fmt, decimals=decimals)
        for key, balance in key2balance.items():
            if key not in key2tokens:
                key2tokens[key] = 0
            key2tokens[key] += balance
            
        for netuid in self.netuids():
            key2stake = self.key2stake(network=network, fmt=fmt, netuid=netuid, decimals=decimals)

            for key, stake in key2stake.items():
                if key not in key2tokens:
                    key2tokens[key] = 0
                key2tokens[key] += stake
            
        return key2tokens

    def network_balance(self, network = None, fmt=fmt, update=False):
        state_dict = self.state_dict(network=network, update=update)
        total_balance = 0
        for key, value in state_dict['balances'].items():
            total_balance += value
        return self.format_amount(total_balance, fmt=fmt)

    def network_stake(self, network = None, fmt=fmt, update=False):
        state_dict = self.state_dict(network=network, update=update)
        total_stake = 0
        for modules in state_dict['modules']:
            for module in modules:
                total_stake += module['stake']
        return self.format_amount(total_stake, fmt=fmt)
    

    def my_total_supply(self, network = None,fmt=fmt, decimals=2):
        return self.my_total_stake(network=network) + self.my_total_balance(network=network)

    my_tokens = my_supply = my_value = my_total_supply

    key2value = key2tokens    
    def my_total_stake(self, network = None, netuid=None, fmt=fmt, decimals=2):
        return sum(self.my_stake(network=network, netuid=netuid, fmt=fmt, decimals=decimals).values())
    def my_total_balance(self, network = None, fmt=fmt, decimals=2):
        return sum(self.my_balance(network=network, fmt=fmt, decimals=decimals).values())


    #####################
    #### Set Weights ####
    #####################
    @retry(delay=0, tries=4, backoff=0, max_delay=0)
    def vote(
        self,
        key: 'c.key' = None,
        uids: Union[torch.LongTensor, list] = None,
        weights: Union[torch.FloatTensor, list] = None,
        netuid: int = None,
        wait_for_inclusion:bool = True,
        wait_for_finalization:bool = True,
        network = None,
    ) -> bool:
        network = self.resolve_network(network)
        key = self.resolve_key(key)
        netuid = self.resolve_netuid(netuid)
        
        subnet = self.subnet( netuid = netuid )
        min_allowed_weights = subnet['min_allowed_weights']
        max_allowed_weights = subnet['max_allowed_weights']

        if uids is None:
            uids = self.uids()
    
        if len(uids) == 0:
            c.print(f'No uids to vote on.')
            return False
        if len(uids) > max_allowed_weights:
            c.print(f'Only {max_allowed_weights} uids are allowed to be voted on.')
            uids = uids[:max_allowed_weights]

        
        if len(uids) < min_allowed_weights:
            while len(uids) < min_allowed_weights:
                uid = c.choice(list(range(subnet['n'])))
                if uid not in uids:
                    uids.append(uid)
                    weights.append(0)
            
        if weights is None:
            weights = [1 for _ in uids]
        if isinstance(weights, list):
            weights = torch.tensor(weights)

        weights = weights / weights.sum()
        weights = weights * U16_MAX
        weights = weights.tolist()

        # uids = [int(uid) for uid in uids]
        uid2weight = {uid: int(weight) for uid, weight in zip(uids, weights)}
        uids = list(uid2weight.keys())
        weights = list(uid2weight.values())
        
        c.print(f'Weights: {weights} from {key}')
        
        c.print(f'Setting weights for {len(uids)} uids..., {len(weights)}')
        # First convert types.

        with self.substrate as substrate:
            call = substrate.compose_call(
                call_module='SubspaceModule',
                call_function='set_weights',
                call_params = {
                    'uids': uids,
                    'weights': weights,
                    'netuid': netuid,
                }
            )
        # Period dictates how long the extrinsic will stay as part of waiting pool
        c.print(key)
        extrinsic = substrate.create_signed_extrinsic( call = call, keypair = key, era={'period':100})

        c.print(f'Submitting extrinsic: {extrinsic}')
        response = substrate.submit_extrinsic( extrinsic, wait_for_inclusion = wait_for_inclusion,
                                              wait_for_finalization = wait_for_finalization )
        # We only wait here if we expect finalization.
        if not wait_for_finalization and not wait_for_inclusion:
            c.print(":white_heavy_check_mark: [green]Sent[/green]")
            return True
        response.process_events()
        if response.is_success:
            c.print(":white_heavy_check_mark: [green]Finalized[/green]")            
            c.print(f"Set weights:\n[bold white]  weights: {weights}\n  uids: {uids}[/bold white ]")
            return True
        else:
            c.print(":cross_mark: [red]Failed[/red]: error:{}".format(response.error_message))
            c.print(  'Set weights <red>Failed: </red>' + str(response.error_message) )
            return False

    set_weights = vote

    def get_netuid_for_subnet(self, network: str = None) -> int:
        netuid = self.subnet_namespace.get(network, None)
        return netuid

    def update(self):
        self.sync()


    @classmethod
    def up(cls):
        c.cmd('docker-compose up -d', cwd=cls.chain_path)

    @classmethod
    def enter(cls):
        c.cmd('make enter', cwd=cls.chain_path)

    def register_servers(self, search=None, **kwargs):
        for m in c.servers(network='local'):
            try:
                self.register(name=m)
            except Exception as e:
                c.print(e, color='red')
    reg_servers = register_servers
    def reged_servers(self, **kwargs):
        servers =  c.servers(network='local')
        c.print(servers)
    def register_ghosts(self, n=10, **kwargs):
        ip = c.ip()
        for i in range(n):
            self.register(name=f'ghost{i}',
                         address= ip + ':' + str(8000 + i), 
                          **kwargs)


    def register(
        self,
        name: str , # defaults to module.tage
        stake : float = 0,
        subnet: str = None,
        key : str  = None,
        address : str = None,
        wait_for_inclusion: bool = False,
        wait_for_finalization: bool = True,
        network: str = network,
        existential_balance: float = 0.1,
        replace_module: str = None, # if you want to replace a module
        sync: bool = False,

    ) -> bool:
        
        assert name != None, f"Module name must be provided"

        # resolve the subnet name
        if subnet == None:
            subnet = self.config.subnet


        network =self.resolve_network(network)
        address = c.namespace(network='local').get(name, c.default_ip)
        address = address.replace(c.default_ip,c.ip())
        key = self.resolve_key(name)

        # Validate address.
        if self.subnet_exists(subnet, network=network):
            netuid = self.get_netuid_for_subnet(subnet)
            if self.is_registered(key.ss58_address, netuid=netuid):
                c.print(f":cross_mark: [red]Module {name} already registered[/red]")
                return self.update_module(module=name, name=name, address=address , netuid=netuid, network=network)
            else:
                c.print(f":satellite: Registering {name} with address {address} replacing {replace_module}")
                if replace_module != None:
                    assert self.is_registered(replace_module, netuid=netuid), f"Module {replace_module} is not registered"
                    return self.update_module(name=replace_module, address=address, netuid=netuid, network=network)

                

        call_params = { 
                    'network': subnet.encode('utf-8'),
                    'address': address.encode('utf-8'),
                    'name': name.encode('utf-8'),
                    'stake': stake,
                } 

        with self.substrate as substrate:
            
            # create extrinsic call
            call = substrate.compose_call( 
                call_module='SubspaceModule',  
                call_function='register', 
                call_params=call_params
            )
            extrinsic = substrate.create_signed_extrinsic( call = call, keypair = key  )
            response = substrate.submit_extrinsic( extrinsic, wait_for_inclusion=wait_for_inclusion, wait_for_finalization=wait_for_finalization )
            
            # process if registration successful, try again if pow is still valid
            response.process_events()
            
        if response.is_success:
            msg = f'Registered {name} with address {address}'
            c.print(f":white_heavy_check_mark: [green]{msg}[/green]")
            return {'success': True, 'message': msg}
            # if sync:
            #     self.sync()
        else:
            msg = response.error_message
            c.print(f":cross_mark: [red]Failed[/red]: error:{response.error_message}")
            return {'success': False, 'message': response.error_message}    
        

    reg = register

    ##################
    #### Transfer ####
    ##################
    def transfer(
        self,
        key: str,
        amount: float , 
        dest: str, 
        wait_for_inclusion: bool = True,
        wait_for_finalization: bool = False,
        network : str = None,
        netuid : int = None,
    ) -> bool:
        key = c.get_key(key)
        network = self.resolve_network(network)
        dest = self.resolve_key_ss58(dest)
        # Validate destination address.
        if not is_valid_address_or_public_key( dest ):
            msg = ":cross_mark: [red]Invalid destination address[/red]:[bold white]\n  {}[/bold white]".format(dest)
            return {'success': False, 'message': msg}
        if isinstance( dest, bytes):
            # Convert bytes to hex string.
            dest = "0x" + dest.hex()


        # Check balance.
        account_balance = self.get_balance( key.ss58_address , fmt='nano' )
        c.print(f"Transferring {amount} to {dest}")
        transfer_balance = self.to_nanos(amount)

        if transfer_balance > account_balance:
            c.print(":cross_mark: [red]Insufficient balance[/red]:[bold white]\n  {}[/bold white]".format(account_balance))
            return

        dest_balance = self.get_balance( dest , fmt='j')

        with c.status(":satellite: Transferring to {}"):
            with self.substrate as substrate:
                call = substrate.compose_call(
                    call_module='Balances',
                    call_function='transfer',
                    call_params={
                        'dest': dest, 
                        'value': transfer_balance
                    }
                )

                extrinsic = substrate.create_signed_extrinsic( call = call, keypair = key )
                response = substrate.submit_extrinsic( extrinsic, wait_for_inclusion = wait_for_inclusion, wait_for_finalization = wait_for_finalization )
                # We only wait here if we expect finalization.
                if not wait_for_finalization and not wait_for_inclusion:
                    c.print(":white_heavy_check_mark: [green]Sent[/green]")
                    return True

                # Otherwise continue with finalization.
                response.process_events()
                
                if response.is_success:
                    c.print(":white_heavy_check_mark: [green]Finalized[/green]")
                    response = {
                        'success': True,
                        'from': {
                            'address': key.ss58_address,
                            'balance': self.format_amount(account_balance, fmt='j'),
                            'new_balance': self.get_balance( key.ss58_address , fmt='j')
                        } ,
                        'to': {
                            'address': dest,
                            'balance': dest_balance,
                            'new_balance': self.get_balance( dest , fmt='j'),
                        }, 
                        'block_hash': response.block_hash,

                    }

                else:
                    
                    response =  {'success': False, 'message': response.error_message}

                return response


        
        return False
    send = transfer

    def get_existential_deposit(
        self,
        block: Optional[int] = None,
        fmt = 'nano'
    ) -> Optional[Balance]:
        """ Returns the existential deposit for the chain. """
        result = self.query_constant(
            module_name='Balances',
            constant_name='ExistentialDeposit',
            block = block,
        )
        
        if result is None:
            return None
        
        return self.format_amount( result.value, fmt = fmt )
        
    #################
    #### update or replace a module ####
    #################

    def update_module(
        self,
        module: str,
        # params from here
        name: str = None,
        address: str = None,
        netuid: int = None,
        wait_for_inclusion: bool = False,
        wait_for_finalization = True,
        network : str = network,

    ) -> bool:
        self.resolve_network(network)
        key = self.resolve_key(module)
        netuid = self.resolve_netuid(netuid)  
        module_info = self.get_module(module)

        if name == None:
            name = module
    
        if address == None:
            namespace_local = c.namespace(network='local')
            address = namespace_local.get(name,  f'{c.ip()}:{c.free_port()}'  )
            address = address.replace(c.default_ip, c.ip())

        if name == module_info['name'] and address == module_info['address']:
            c.print(f"{c.emoji('check_mark')} [green] [white]{module}[/white] Module already registered and is up to date[/green]:[bold white][/bold white]")
            return {'success': False, 'message': f'{module} already registered and is up to date with your changes'}
        call_params = {
            'name': name,
            'address': address,
            'netuid': netuid,
        }

        for k in ['name', 'address']:
            if call_params[k] == module_info[k]:
                call_params[k] = ''


        with self.substrate as substrate:
            c.print(f':satellite: Updating Module: [bold white]{name}[/bold white] \n\n {call_params}')
            
            call = substrate.compose_call(
                call_module='SubspaceModule',
                call_function='update_module',
                call_params =call_params
            )
            extrinsic = substrate.create_signed_extrinsic( call = call, keypair = key)
            response = substrate.submit_extrinsic( extrinsic, wait_for_inclusion = wait_for_inclusion, wait_for_finalization = wait_for_finalization )
            if wait_for_inclusion or wait_for_finalization:
                response.process_events()
                if response.is_success:
                    msg = 'Updated Module'
                    c.print(f':white_heavy_check_mark: [green]{msg}[/green]\n  [bold white]{call_params}[/bold white]')
                    # if we rename the module, we need to move the key from the module (old name) to the new name
                    old_name = module
                    if old_name != name:
                        c.switch_key(old_name,name)
                    return {'success': True, 'msg': msg}
                else:
                    msg = response.error_message
                    c.print( f':cross_mark: error: {msg}')
                    return {'success': False, 'msg': msg}



    #################
    #### Serving ####
    #################
    def update_network (
        self,
        netuid: int = None,
        immunity_period: int = None,
        min_allowed_weights: int = None,
        max_allowed_weights: int = None,
        max_allowed_uids: int = None,
        max_immunity_ratio: int = None,
        tempo: int = None,
        name:str = None,
        founder: str = None,
        wait_for_inclusion: bool = False,
        wait_for_finalization = True,
        key: str = None,
        network = network,
        prompt: bool = False,
    ) -> bool:
            
        self.resolve_network(network)
        netuid = self.resolve_netuid(netuid)
        subnet_state = self.subnet_state( netuid=netuid )
        # infer the key if you have it
        if key == None:
            key2address = self.address2key()
            if subnet_state['founder'] not in key2address:
                return {'success': False, 'message': f"Subnet {netuid} not found in local namespace, please deploy it "}
            key = c.get_key(key2address.get(subnet_state['founder']))
            c.print(f'Using key: {key}')

        
        params = {
            'immunity_period': immunity_period,
            'min_allowed_weights': min_allowed_weights,
            'max_allowed_uids': max_allowed_uids,
            'max_allowed_weights': max_allowed_weights,
            'max_immunity_ratio': max_immunity_ratio,
            'tempo': tempo,
            'founder': founder,
            'name': name,
        }
        old_params = {}
        for k, v in params.items():
            old_params[k] = subnet_state[k]
            if v == None:
                params[k] = old_params[k]
        name = subnet_state['name']
        call_params = {'netuid': netuid, **params}

        with self.substrate as substrate:
            c.print(f':satellite: Updating Subnet:({name}, id: {netuid})')
            c.print(f'  [bold yellow]Old Params:[/bold yellow] \n', old_params)
            c.print(f'  [bold green]New Params:[/bold green] \n',params)
            call = substrate.compose_call(
                call_module='SubspaceModule',
                call_function='update_network',
                call_params =call_params
            )
            extrinsic = substrate.create_signed_extrinsic( call = call, keypair = key)
            response = substrate.submit_extrinsic( extrinsic, wait_for_inclusion = wait_for_inclusion, wait_for_finalization = wait_for_finalization )
            if wait_for_inclusion or wait_for_finalization:
                response.process_events()
                if response.is_success:
                    c.print(f':white_heavy_check_mark: [green]Updated SubNetwork ({name}, id: {netuid}) [/green]')
                    return True
                else:
                    c.print(f':cross_mark: [red]Failed to Change Subnetwork[/red] ({name}, id: {netuid}) error: {response.error_message}')
                    return False
            else:
                return True

    def get_unique_tag(self, module:str, tag:str=None, netuid:int=None, **kwargs):
        if tag == None:
            tag = ''
        name = f'{module}{tag}'
        return self.resolve_unique_server_name(name=name, netuid=netuid, **kwargs).split('::')[-1]

    def resolve_unique_server_names(self, name:str,  n:int=10,   **kwargs) -> List[str]:
        server_names = []
        for i in range(n):
            server_name = self.resolve_unique_server_name(name=name, n=n, avoid_servers=server_names, **kwargs)

            server_names += [server_name]

        return server_names

            



    def resolve_unique_server_name(self, name:str, tag:str = None, netuid:Union[str, int]=None , avoid_servers:List[str]=None , tag_seperator = '::',  **kwargs): 

        cnt = 0
        if tag == None:
            tag = ''
        name = name + tag_seperator + tag
        servers = self.servers(netuid=netuid,**kwargs)
        if avoid_servers == None:
            avoid_servers = []
        servers += avoid_servers
        new_name = name
        while new_name in servers:
            new_name = name + str(cnt)
            cnt += 1

        c.print(new_name)

        return new_name

    def resolve_module_key(self, module_key: str =None, key: str =None, netuid: int = None, name2key:dict = None):
        if module_key == None:
            key = self.resolve_key(key)
            assert key != None, "Please provide a key"
            module_key = key.ss58_address
            return module_key
        

        assert isinstance(module_key, str), "Please provide a module_key as a string"
        # is it your key
        if c.key_exists(module_key):
            module_key = c.get_key(module_key).ss58_address
        

        else:
            if name2key == None:
                name2key = self.name2key(netuid=netuid)
            if module_key in name2key:
                module_key = name2key[module_key]

        return module_key




    def transfer_stake(
            self,
            key: str ,
            new_module_key: str = None,
            module_key: str = None,
            amount: Union[Balance, float] = None, 
            netuid:int = None,
            wait_for_inclusion: bool = False,
            wait_for_finalization: bool = True,
            network:str = None,
            existential_deposit: float = 0.1,
            sync: bool = False
        ) -> bool:
        raise NotImplementedError
        # STILL UNDER DEVELOPMENT, DO NOT USE
        network = self.resolve_network(network)
        netuid = self.resolve_netuid(netuid)
        key = c.get_key(key)

        c.print(f':satellite: Staking to: [bold white]SubNetwork {netuid}[/bold white] {amount} ...')
        # Flag to indicate if we are using the wallet's own hotkey.
        old_balance = self.get_balance( key.ss58_address , fmt='j')
        name2key = self.name2key(netuid=netuid)
        module_key = self.resolve_module_key(module_key=module_key, key=key, netuid=netuid, name2key=name2key)
        new_module_key = self.resolve_module_key(module_key=new_module_key, key=key, netuid=netuid, name2key=name2key)

        if not self.is_registered( module_key, netuid=netuid):
            return {'success': False, 'message': f"Module {module_key} not registered in SubNetwork {netuid}"}
        

        old_stake = self.get_stakefrom( module_key, from_key=key.ss58_address , fmt='j', netuid=netuid)

        if amount is None:
            amount = old_balance
        amount = self.to_nanos(amount - existential_deposit)
        
        # Get current stake
        call_params={
                    'netuid': netuid,
                    'amount': int(amount),
                    'module_key': module_key
                    }
    
        c.print(call_params)

        with c.status(":satellite: Staking to: [bold white]{}[/bold white] ...".format(self.network)):

            with self.substrate as substrate:
                call = substrate.compose_call(
                call_module='SubspaceModule', 
                call_function='add_stake',
                call_params=call_params
                )
                extrinsic = substrate.create_signed_extrinsic( call = call, keypair = key )
                response = substrate.submit_extrinsic( extrinsic, 
                                                        wait_for_inclusion = wait_for_inclusion,
                                                        wait_for_finalization = wait_for_finalization )

        if response.is_success:
            c.print(":white_heavy_check_mark: [green]Sent[/green]")
            new_balance = self.get_balance(  key.ss58_address , fmt='j')
            c.print(f"Balance ({key.ss58_address}):\n  [blue]{old_balance}[/blue] :arrow_right: [green]{new_balance}[/green]")
            new_stake = self.get_stakefrom( module_key, from_key=key.ss58_address , fmt='j', netuid=netuid)
            c.print(f"Stake ({module_key}):\n  [blue]{old_stake}[/blue] :arrow_right: [green]{new_stake}[/green]")
                
        else:
            c.print(":cross_mark: [red]Stake Error: {}[/red]".format(response.error_message))


        if sync:
            self.sync()



    def stake(
            self,
            key: str ,
            amount: Union[Balance, float] = None, 
            module_key: Optional[str] = None, # defaults to key if not provided
            netuid:int = None,
            wait_for_inclusion: bool = False,
            wait_for_finalization: bool = True,
            network:str = None,
            existential_deposit: float = 0.01,
            sync: bool = False
        ) -> bool:
        network = self.resolve_network(network)
        netuid = self.resolve_netuid(netuid)
        key = c.get_key(key)

        # Flag to indicate if we are using the wallet's own hotkey.
        old_balance = self.get_balance( key.ss58_address , fmt='j')
        module_key = self.resolve_module_key(module_key=module_key, key=key, netuid=netuid)
        old_stake = self.get_stakefrom( module_key, from_key=key.ss58_address , fmt='j', netuid=netuid)
        if amount is None:
            amount = old_balance
        amount = int(self.to_nanos(amount - existential_deposit))
        
        # Get current stake
        call_params={
                    'netuid': netuid,
                    'amount': amount,
                    'module_key': module_key
                    }

        with c.status(f":satellite: Staking to: {module_key}  [bold white]{self.network}[/bold white] ..."):

            with self.substrate as substrate:

                call = substrate.compose_call( call_module='SubspaceModule', 
                                                call_function='add_stake',
                                                call_params=call_params
                                                )

                extrinsic = substrate.create_signed_extrinsic( call = call, keypair = key )
                response = substrate.submit_extrinsic( extrinsic, 
                                                        wait_for_inclusion = wait_for_inclusion,
                                                        wait_for_finalization = wait_for_finalization )

        if response.is_success:
            c.print(":white_heavy_check_mark: [green]Sent[/green]")
            new_stake = self.get_stakefrom( module_key, from_key=key.ss58_address , fmt='j', netuid=netuid)
            c.print(f"Stake ({module_key[:4]}..):\n  [blue]{old_stake}[/blue] :arrow_right: [green]{new_stake}[/green]")

            new_balance = self.get_balance(  key.ss58_address , fmt='j')
            c.print(f"Balance ({key.ss58_address}...):\n  [blue]{old_balance}[/blue] :arrow_right: [green]{new_balance}[/green]")
                
        else:
            c.print(":cross_mark: [red]Stake Error: {}[/red]".format(response.error_message))


        if sync:
            self.sync()



    def unstake(
            self,
            key : 'c.Key', 
            amount: float = None, 
            module_key : str = None,
            netuid : Union[str, int] = None,
            wait_for_inclusion:bool = True, 
            wait_for_finalization:bool = False,
            prompt: bool = False,
            network: str= None,
            sync: bool = True
        ) -> bool:
        network = self.resolve_network(network)
        key = c.get_key(key)
        netuid = self.resolve_netuid(netuid)
        

        
        module_key = key.ss58_address if module_key == None else module_key
        old_balance = self.get_balance( key.ss58_address , fmt='j')
        old_stake = self.get_staketo(key= key.ss58_address, module_key=module_key,   netuid=netuid, fmt='j',)
        
        if amount == None:
            amount = old_stake

        amount = self.to_nanos(amount)
        call_params={
            'amount': int(amount),
            'netuid': netuid,
            'module_key': module_key
            }

        with c.status(":satellite: Unstaking from chain: [white]{}[/white] ...".format(self.network)):

            with self.substrate as substrate:
                call = substrate.compose_call(
                call_module='SubspaceModule', 
                call_function='remove_stake',
                call_params=call_params
                )
                extrinsic = substrate.create_signed_extrinsic( call = call, keypair = key )
                response = substrate.submit_extrinsic( extrinsic, wait_for_inclusion = wait_for_inclusion, wait_for_finalization = wait_for_finalization )
                # We only wait here if we expect finalization.
                if not wait_for_finalization and not wait_for_inclusion:
                    return True

                response.process_events()


        if response.is_success: # If we successfully unstaked.
            new_balance = self.get_balance( key.ss58_address , fmt='j')
            new_stake = self.get_stakefrom(module_key, from_key=key.ss58_address , fmt='j') # Get stake on hotkey.

            response = {
                'success': response.is_success,
                'from': {
                    'key': key.ss58_address,
                    'balance_before': old_balance,
                    'balance_after': new_balance,
                },
                'to': {
                    'key': module_key,
                    'stake_before': old_stake,
                    'stake_after': new_stake
            }
            }


        else:
            response = { 'success': response.is_success , 'message': response.error_message}

        if sync:
            self.sync()

        c.print(":white_heavy_check_mark: [green]Finalized[/green]")


        return response
            
    ########################
    #### Standard Calls ####
    ########################

    """ Queries subspace named storage with params and block. """
    @retry(delay=2, tries=3, backoff=2, max_delay=4)
    def query_subspace( self, name: str,
                       params: Optional[List[object]] = [], 
                        block: Optional[int] = None, 

                       network=None ) -> Optional[object]:
        network = self.resolve_network(network)
        
        with self.substrate as substrate:
            return substrate.query(
                module='SubspaceModule',
                storage_function = name,
                params = params,
                block_hash = None if block == None else substrate.get_block_hash(block)
                )

    def stake_from(self, netuid = None, block=None, network=None):
        network = self.resolve_network(network)
        netuid  = self.resolve_netuid(netuid)
        return {k.value: list(map(list,v.value)) for k,v in self.query_map('StakeFrom', netuid, block=block)}
    
    def stake_to(self, netuid = None, network=None, block=None):
        network = self.resolve_network(network)
        netuid  = self.resolve_netuid(netuid)
        return {k.value: list(map(list,v.value)) for k,v in self.query_map('StakeTo', netuid, block=block)}

    """ Queries subspace map storage with params and block. """
    def query_map( self, 
                 name: str, 
                  params: list = None,
                  block: Optional[int] = None, 
                  network:str = None,
                  max_age = 60,
                  page_size=1000,
                  max_results=100000,
                  records = True
                  
                  ) -> Optional[object]:
        network = self.resolve_network(network)

        if params == None:
            params = []

        if params != None and not isinstance(params, list):
            params = [params]
        
        with self.substrate as substrate:
            block_hash = None if block == None else substrate.get_block_hash(block)
            qmap =  substrate.query_map(
                module='SubspaceModule',
                storage_function = name,
                params = params,
                page_size = page_size,
                max_results = max_results,
                block_hash =block_hash
            )

            qmap = [(k,v) for k,v  in qmap]
                
        return qmap
        
    """ Gets a constant from subspace with module_name, constant_name, and block. """
    def query_constant( self, 
                        constant_name: str, 
                       module_name: str = 'SubspaceModule', 
                       block: Optional[int] = None ,
                       network: str = None) -> Optional[object]:
        
        network = self.resolve_network(network)

        with self.substrate as substrate:
            value =  substrate.query(
                module=module_name,
                storage_function=constant_name,
                block_hash = None if block == None else substrate.get_block_hash(block)
            )
            
        return value
            
    def stale_modules(self, *args, **kwargs):
        modules = self.my_modules(*args, **kwargs)
        servers = c.servers(network='local')
        servers = c.shuffle(servers)
        return [m['name'] for m in modules if m['name'] not in servers]

    #####################################
    #### Hyper parameter calls. ####
    #####################################

    """ Returns network ImmunityPeriod hyper parameter """
    def immunity_period (self, netuid: int = None, block: Optional[int] = None, network :str = None ) -> Optional[int]:
        netuid = self.resolve_netuid( netuid )
        return self.query("ImmunityPeriod",params=netuid, block=block ).value


    """ Returns network MinAllowedWeights hyper parameter """
    def min_allowed_weights (self, netuid: int = None, block: Optional[int] = None ) -> Optional[int]:
        netuid = self.resolve_netuid( netuid )
        return self.query("MinAllowedWeights", params=[netuid], block=block).value
    """ Returns network MinAllowedWeights hyper parameter """
    def max_allowed_weights (self, netuid: int = None, block: Optional[int] = None ) -> Optional[int]:
        netuid = self.resolve_netuid( netuid )
        return self.query("MaxAllowedWeights", params=[netuid], block=block).value


    def max_immunity_ratio (self, netuid: int = None, block: Optional[int] = None ) -> Optional[int]:
        netuid = self.resolve_netuid( netuid )
        return self.query("MaxImmunityRatio", params=[netuid], block=block).value

    """ Returns network SubnetN hyper parameter """
    def n(self, network = network , netuid: int = None, block: Optional[int] = None ) -> int:
        self.resolve_network(network)
        netuid = self.resolve_netuid( netuid )
        return self.query('N', netuid, block=block ).value

    """ Returns network MaxAllowedUids hyper parameter """
    def max_allowed_uids (self, netuid: int = None, block: Optional[int] = None ) -> Optional[int]:
        netuid = self.resolve_netuid( netuid )
        return self.query('MaxAllowedUids', netuid, block=block ).value

    """ Returns network Tempo hyper parameter """
    def tempo (self, netuid: int = None, block: Optional[int] = None) -> int:
        netuid = self.resolve_netuid( netuid )
        return self.query('Tempo', params=[netuid], block=block).value

    ##########################
    #### Account functions ###
    ##########################
    
    """ Returns network Tempo hyper parameter """
    def stakes(self, netuid: int = None, block: Optional[int] = None, fmt:str='nano') -> int:
        netuid = self.resolve_netuid( netuid )
        return {k.value: self.format_amount(v.value, fmt=fmt) for k,v in self.query_map('Stake', netuid )}

    """ Returns the stake under a coldkey - hotkey pairing """
    
    
    
    @classmethod
    def resolve_key_ss58(cls, key):
        if isinstance(key, str):
            if c.key_exists( key ):
                key = c.get_key( key )
                key = key.ss58_address
        # if the key has an attribute then its a key
        if hasattr(key, 'ss58_address'):
            key = key.ss58_addrxess

        # TODO: get the key from the name

        return key


    @classmethod
    def resolve_key(cls, key, create:bool = False):
        if isinstance(key, str):
            if c.key_exists( key ):
                key = c.get_key( key )

        assert hasattr(key, 'ss58_address'), f"Invalid Key {key} as it should have ss58_address attribute."
        return key
        

    @classmethod
    def from_nano(cls,x):
        return x / (10**cls.token_decimals)
    to_token = from_nano
    @classmethod
    def to_nanos(cls,x):
        return x * (10**cls.token_decimals)
    from_token = to_nanos
    @classmethod
    def format_amount(cls, x, fmt='nano', decimals = None):
        if fmt in ['nano', 'n']:
            x =  x
        elif fmt in ['token', 'unit', 'j', 'J']:
            x = cls.to_token(x)
        
        if decimals != None:
            x = c.round_decimals(x, decimals=decimals)

        return x
    
    def get_stake( self, key_ss58: str, block: Optional[int] = None, netuid:int = None , fmt='j' ) -> Optional['Balance']:
        
        key_ss58 = self.resolve_key_ss58( key_ss58 )
        netuid = self.resolve_netuid( netuid )
        stake = self.query( 'Stake',params=[netuid, key_ss58], block=block ).value
        return self.format_amount(stake, fmt=fmt)


    def get_staked_modules(self, key : str , netuid=None, **kwargs) -> Optional['Balance']:
        modules = self.modules(netuid=netuid, **kwargs)
        key_address = self.resolve_key_ss58( key )
        staked_modules = {}
        for module in modules:
            for k,v in module['stake_from']:
                if k == key_address:
                    staked_modules[module['name']] = v

        return staked_modules
        

    def get_staketo( self, key: str, module_key=None, block: Optional[int] = None, netuid:int = None , fmt='j' , return_names = False) -> Optional['Balance']:
        
        key_address = self.resolve_key_ss58( key )
        netuid = self.resolve_netuid( netuid )
        stake_to =  [(k.value, self.format_amount(v.value, fmt=fmt)) for k, v in self.query( 'StakeTo', params=[netuid, key_address], block=block )]

        if module_key != None:
            module_key = self.resolve_key_ss58( module_key )
            stake_to : int ={ k:v for k, v in stake_to}.get(module_key, 0)
        return stake_to
    

    def get_stakers( self, key: str, block: Optional[int] = None, netuid:int = None , fmt='j' ) -> Optional['Balance']:
        stake_from = self.get_stakefrom(key=key, block=block, netuid=netuid, fmt=fmt)
        key2module = self.key2module(netuid=netuid)
        return {key2module[k]['name'] : v for k,v in stake_from}
        
    def get_stakefrom( self, key: str, from_key=None, block: Optional[int] = None, netuid:int = None, fmt='j'  ) -> Optional['Balance']:
        key2module = self.key2module(netuid=netuid)
        key = self.resolve_key_ss58( key )
        netuid = self.resolve_netuid( netuid )
        state_from =  [(k.value, self.format_amount(v.value, fmt=fmt)) for k, v in self.query( 'StakeFrom', block=block, params=[netuid, key] )]
 
        if from_key is not None:
            from_key = self.resolve_key_ss58( from_key )
            state_from ={ k:v for k, v in state_from}.get(from_key, 0)

        return state_from

    def unstake_all( self, key: str, netuid:int = None  ) -> Optional['Balance']:
        
        key = self.resolve_key( key )
        netuid = self.resolve_netuid( netuid )
        stake_to =  self.get_staketo( key, netuid=netuid )
        c.print(f"Unstaking all for [bold white]{key}[/bold white] on network [bold white]{netuid}[/bold white]. -> {stake_to}")
        for (module_key, stake_amount) in stake_to:
            self.unstake( key=key, module_key=module_key, netuid=netuid, amount=stake_amount)
       

    def stake_multiple( self, 
                        key: str, 
                        modules:list = None,
                        amounts:Union[list, float, int] = None,
                        netuid:int = None,
                        network: str = None) -> Optional['Balance']:
        self.resolve_network( network )
        key = self.resolve_key( key )
        balance = self.get_balance(key=key, fmt='j')
        if modules is None:
            modules = [m['name'] for m in self.my_modules(netuid=netuid)]  
        if amounts is None:
            amounts = [balance/len(modules)] * len(modules)
        if isinstance(amounts, (float, int)): 
            amounts = [amounts] * len(modules)
        assert len(modules) == len(amounts), f"Length of modules and amounts must be the same. Got {len(modules)} and {len(amounts)}."
        
        module2key = self.module2key(netuid=netuid)
        
        if balance < sum(amounts):
            return {'error': f"Insufficient balance. {balance} < {sum(amounts)}"}
        module2amount = {module:amount for module, amount in zip(modules, amounts)}
        c.print(f"Staking {module2amount} for [bold white]{key.ss58_address}[/bold white] on network [bold white]{netuid}[/bold white].")

        for module, amount in module2amount.items():
            module_key = module2key[module]
            self.stake( key=key, module_key=module_key, netuid=netuid, amount=amount)
       
    ###########################
    #### Global Parameters ####
    ###########################

    @property
    def block(self, network:str=None) -> int:
        return self.get_current_block(network=network)

    def total_stake (self,block: Optional[int] = None ) -> 'Balance':
        return Balance.from_nano( self.query( "TotalStake", block=block ).value )



    @classmethod
    def archived_blocks(cls, network:str=network, reverse:bool = True) -> List[int]:
        # returns a list of archived blocks 
        
        blocks =  [f.split('.B')[-1].split('.json')[0] for f in cls.glob(f'archive/{network}/state.B*')]
        blocks = [int(b) for b in blocks]
        sorted_blocks = sorted(blocks, reverse=reverse)
        return sorted_blocks

    @classmethod
    def oldest_archive_path(cls, network:str=network) -> str:
        oldest_archive_block = cls.oldest_archive_block(network=network)
        assert oldest_archive_block != None, f"No archives found for network {network}"
        return cls.resolve_path(f'state_dict/{network}/state.B{oldest_archive_block}.json')
    @classmethod
    def newest_archive_block(cls, network:str=network) -> str:
        blocks = cls.archived_blocks(network=network, reverse=True)
        return blocks[0]
    @classmethod
    def newest_archive_path(cls, network:str=network) -> str:
        oldest_archive_block = cls.newest_archive_block(network=network)
        return cls.resolve_path(f'archive/{network}/state.B{oldest_archive_block}.json')
    @classmethod
    def oldest_archive_block(cls, network:str=network) -> str:
        blocks = cls.archived_blocks(network=network, reverse=True)
        if len(blocks) == 0:
            return None
        return blocks[-1]

        
    @classmethod
    def loop(cls, 
                network = network,
                netuid:int = None,
                 interval = {'sync': 100, 'register': 1, 'vali': 100, 'update_modules': 10},
                 sleep:float=1,
                 remote:bool=True, **kwargs):
        if remote:
            kwargs = c.locals2kwargs(locals())
            kwargs['remote'] = False
            return cls.remote_fn('loop', kwargs=kwargs)

        if isinstance(interval, int):
            interval = {'sync': interval, 'register': interval}
        assert isinstance(interval, dict), f"Interval must be an int or dict. Got {interval}"
        assert all([k in interval for k in ['sync', 'register']]), f"Interval must contain keys 'sync' and 'register'. Got {interval.keys()}"

        time_since_last = {k:0 for k in interval}
        
        time_start = c.time()
        while True:
            c.sleep(sleep)
            current_time = c.time()
            time_since_last = {k:current_time - time_start for k in interval}

            # if auto_unstake:
            #     cls.auto_unstake(network=network, netuid=netuid)
            subspace = cls(network=network, netuid=netuid)

            if time_since_last['update_modules'] > interval['update_modules']:
                c.update(network='local')



            if time_since_last['sync'] > interval['sync']:
                c.print(subspace.sync(), color='green')

            if time_since_last['register'] > interval['register']:
                subspace.register_servers(network=network)
                time_since_last['register'] = current_time

            if time_since_last['vali'] > interval['vali']:
                c.check_valis(network=network)
                time_since_last['vali'] = current_time

            c.print(f"Looping {time_since_last} / {interval}", color='yellow')
    
    state_dict_cache = {}
    def state_dict(self,
                    network=network, 
                    key: Union[str, list]=None, 
                    inlcude_weights:bool=False, 
                    update:bool=False, 
                    verbose:bool=False, 
                    **kwargs):
        # cache and update are mutually exclusive 
        if  update == False:
            c.print('Loading state_dict from cache', verbose=verbose)
            state_dict = self.latest_archive(network=network)
            if len(state_dict) > 0:
                self.state_dict_cache = state_dict


        if len(self.state_dict_cache) == 0 :
            block = self.block
            netuids = self.netuids()
            state_dict = {'subnets': [self.subnet_state(netuid=netuid, network=network, block=block, cache=False) for netuid in netuids], 
                        'modules': [self.modules(netuid=netuid, network=network, include_weights=inlcude_weights, block=block, cache=False) for netuid in netuids],
                        'stake_to': [self.stake_to(network=network, block=block) for netuid in netuids],
                        'balances': self.balances(network=network, block=block),
                        'block': block,
                        'network': network,
                        }

            path = f'state_dict/{network}.block-{block}-time-{int(c.time())}'
            c.print(f'Saving state_dict to {path}', verbose=verbose)

            
            self.put(path, state_dict) # put it in storage
            self.state_dict_cache = state_dict # update it in memory

        state_dict = c.copy(self.state_dict_cache)
        if key in state_dict:
            return state_dict[key]
        if isinstance(key,list):
            return {k:state_dict[k] for k in key}
        
        return state_dict
    @classmethod
    def ls_archives(cls, network=network):
        if network == None:
            network = cls.network 
        return [f for f in cls.ls(f'state_dict') if os.path.basename(f).startswith(network)]

    
    @classmethod
    def block2archive(cls, network=network):
        paths = cls.ls_archives(network=network)

        block2archive = {int(p.split('-')[-1].split('-time')[0]):p for p in paths if p.endswith('.json') and f'{network}.block-' in p}
        return block2archive
    @classmethod
    def time2archive(cls, network=network):
        paths = cls.ls_archives(network=network)

        block2archive = {int(p.split('time-')[-1].split('.json')[0]):p for p in paths if p.endswith('.json') and f'time-' in p}
        return block2archive

    @classmethod
    def datetime2archive(cls, network=network):
        time2archive = cls.time2archive(network=network)
        datetime2archive = {c.time2datetime(time):archive for time,archive in time2archive.items()}
        # sort by datetime
        # 
        datetime2archive = {k:v for k,v in sorted(datetime2archive.items(), key=lambda x: x[0])}
        return datetime2archive



    @classmethod
    def latest_archive_path(cls, network=network):
        latest_archive_time = cls.latest_archive_time(network=network)
    
        if latest_archive_time == None:
            return None
        time2archive = cls.time2archive(network=network)
        return time2archive[latest_archive_time]

    @classmethod
    def latest_archive_time(cls, network=network):
        time2archive = cls.time2archive(network=network)
        if len(time2archive) == 0:
            return None
        latest_time = max(time2archive.keys())
        return latest_time

    @classmethod
    def latest_archive_datetime(cls, network=network):
        latest_archive_time = cls.latest_archive_time(network=network)
        assert latest_archive_time != None, f"No archives found for network {network}"
        return c.time2datetime(latest_archive_time)

    @classmethod
    def archive_staleness(self, network=network):
        return c.time() - self.latest_archive_time(network=network)

    @classmethod
    def latest_archive(cls, network=network):
        path = cls.latest_archive_path(network=network)
        if path == None:
            return {}
        return cls.get(path, {})
            
        


    
    def sync(self, network=None, remote:bool=True, local:bool=True, save:bool=True):
        network = self.resolve_network(network)
        self.state_dict(update=True, network=network)
        return {'success': True, 'message': f'Successfully saved {network} locally at block {self.block}'}

    def sync_loop(self, interval=60, network=None, remote:bool=True, local:bool=True, save:bool=True):
        while True:
            self.sync(network=network, remote=remote, local=local, save=save)
            c.sleep(interval)

    def subnet_exists(self, subnet:str, network=None) -> bool:
        subnets = self.subnets(network=network)
        return bool(subnet in subnets)

    def subnet_states(self, *args, **kwargs):

        subnet_states = []
        for netuid in self.netuids():
            subnet_state = self.subnet_state(*args,  netuid=netuid, **kwargs)
            subnet_states.append(subnet_state)
        return subnet_states


    def total_stake(self, network=network, block: Optional[int] = None, fmt='j') -> 'Balance':
        self.resolve_network(network)
        return self.format_amount(self.query_constant( "TotalStake", block=block, network=network ).value, fmt=fmt)

    def total_balance(self, network=network, block: Optional[int] = None, fmt='j') -> 'Balance':
        return sum(list(self.balances(network=network, block=block, fmt=fmt).values()))

    def total_supply(self, network=network, block: Optional[int] = None, fmt='j') -> 'Balance':
        return self.total_stake(network=network, block=block) + self.total_balance(network=network, block=block, fmt=fmt)

    mcap = market_cap = total_supply
            
    
    def subnet_state(self, 
                    netuid=netuid,
                    network = network,
                    update: bool = False,
                    block : Optional[int] = None,
                    cache:bool = False) -> list:
        
        
        if cache and not update:
            subnet_states =  self.state_dict(network=network, key='subnets', update=update )
            if len(subnet_states) > netuid:
                return subnet_states[netuid]
        subnet_stake = self.query( 'SubnetTotalStake', params=netuid , block=block).value
        subnet_emission = self.query( 'SubnetEmission', params=netuid, block=block ).value
        subnet_founder = self.query( 'Founder', params=netuid, block=block ).value
        n = self.query( 'N', params=netuid, block=block ).value
        total_stake = self.total_stake(block=block)

        subnet = {
                'name': self.netuid2subnet(netuid),
                'netuid': netuid,
                'stake': subnet_stake,
                'emission': subnet_emission,
                'n': n,
                'tempo': self.tempo( netuid = netuid , block=block),
                'immunity_period': self.immunity_period( netuid = netuid , block=block),
                'min_allowed_weights': self.min_allowed_weights( netuid = netuid, block=block ),
                'max_allowed_weights': self.max_allowed_weights( netuid = netuid , block=block),
                'max_allowed_uids': self.max_allowed_uids( netuid = netuid , block=block),
                'max_immunity_ratio': self.max_immunity_ratio( netuid = netuid , block=block),
                'ratio': subnet_stake / total_stake,
                'founder': subnet_founder
            }

        return subnet
            
    subnet = subnet_state
    

    def get_total_subnets( self, block: Optional[int] = None ) -> int:
        return self.query( 'TotalSubnets', block=block ).value      
    
    def get_emission_value_by_subnet( self, netuid: int = None, block: Optional[int] = None ) -> Optional[float]:
        netuid = self.resolve_netuid( netuid )
        return Balance.from_nano( self.query( 'EmissionValues', block=block, params=[ netuid ] ).value )



    def is_registered( self, key: str, netuid: int = None, block: Optional[int] = None) -> bool:
        netuid = self.resolve_netuid( netuid )
        try:
            return bool(self.query('Uids', block=block, params=[ netuid, key ]).value)
        except Exception as e:
            return False

    def get_uid_for_key_on_subnet( self, key_ss58: str, netuid: int, block: Optional[int] = None) -> int:
        return self.query( 'Uids', block=block, params=[ netuid, key_ss58 ] ).value  


    def total_emission( self, netuid: int = None, block: Optional[int] = None ) -> Optional[float]:
        netuid = self.resolve_netuid( netuid )
        return sum(self.emission(netuid=netuid, block=block))


    def regblock(self, netuid: int = None, block: Optional[int] = None ) -> Optional[float]:
        netuid = self.resolve_netuid( netuid )
        return {k.value:v.value for k,v  in self.query_map('RegistrationBlock',params=netuid, block=block ) }




    def age(self, netuid: int = None) -> Optional[float]:
        netuid = self.resolve_netuid( netuid )
        regblock = self.regblock(netuid=netuid)
        block = self.block
        age = {}
        for k,v in regblock.items():
            age[k] = block - v
        return age



    def in_immunity(self, netuid: int = None ) -> Optional[float]:
        netuid = self.resolve_netuid( netuid )
        subnet = self.subnet(netuid=netuid)
        age = self.age(netuid=netuid)
        in_immunity = {}
        for k,v in age.items():
            in_immunity[k] = bool(v < subnet['immunity_period'])
        return in_immunity
    def daily_emission(self, netuid: int = None, network = None, block: Optional[int] = None ) -> Optional[float]:
        self.resolve_network(network)
        netuid = self.resolve_netuid( netuid )
        subnet = self.subnet(netuid=netuid)
        return sum([s['emission'] for s in self.stats(netuid=netuid, block=block, df=False)])*self.format_amount(subnet['emission'], fmt='j') 

    def stats(self, 
              search = None,
              netuid=None,  
              df:bool=True, 
              update:bool = False, 
              cache: bool = False,
              cols: list = ['name', 'registered', 'serving',  'emission', 'dividends', 'incentive', 'stake'],
              **kwargs
              ):
        if update:
            self.sync()
            cache = False

        cache_path = f'stats/{self.tag}'
        if cache:
            stats = self.get(cache_path, [])
        else:
            stats = []

        if len(stats) == 0:
            servers = c.servers(network='local')

            # keys = self.my_keys(netuid=netuid)
            my_modules = self.my_modules(netuid=netuid, fmt='nano', cache=False)
            module2stats = {}
            for module in my_modules:
                module['registered'] = True
                module2stats[module['name']] = module

            # add the servers tht are running that arent 
            for s in servers:
                if s not in module2stats:
                    module2stats[s] = {**self.null_module, **{'name': s, 'registered': False}}

            stats = list(module2stats.values())
            for i in range(len(stats)):
                stats[i]['serving'] = bool(stats[i]['name'] in servers)
                for k in ['stake_to', 'stake_from']:
                    if k in stats[i]:
                        stats[i][k] = {k: self.format_amount(c.round_decimals(v, 2), fmt='j') for k,v in stats[i][k]}
                for k in ['balance', 'emission', 'stake']:
                    if k in stats[i]:
                        stats[i][k] = self.format_amount(stats[i][k], fmt='j')

                for k in ['incentive', 'dividends']:
                    if k in stats[i]:
                        stats[i][k] = stats[i][k] / 1e9


        if cache:
            self.put(cache_path, stats)

        df_stats =  c.df(stats)
        # sort based on registered and balance

        df_stats = df_stats[cols]
    
        if len(df_stats) > 0:
            sort_cols = ['registered', 'emission', 'stake']
            sort_cols = [c for c in sort_cols if c in df_stats.columns]
                
            df_stats.sort_values(by=sort_cols, ascending=False, inplace=True)

        # df_stats= df_stats[df_stats['registered'] == True]

        if search is not None:
            df_stats = df_stats[df_stats['name'].str.contains(search, case=True)]
        if not df:
            return df_stats.to_dict('records')
        else:
            return df_stats


    def least_useful_module(self, *args, stats=None,  **kwargs):

        if stats == None:
            stats = self.stats(*args, df=False, **kwargs)
        min_stake = 1e10
        min_module = None
        for s in stats:
            if s['emission'] <= min_stake:
                min_stake = s['emission']
                min_module = s['name']
            if min_stake == 0:
                break
        c.print(f"Least useful module is {min_module} with {min_stake} emission.")
        return min_module
    
    def check_servers(self, search=None,  netuid=None):
        cols = ['name', 'registered', 'serving', 'address']
        for m in c.stats(search=search, netuid=netuid, cols=cols, df=False):
            if m['serving'] == False and m['registered'] == True:
                ip = m['address'].split(':')[0]
                port = int(m['address'].split(':')[-1])
                c.serve(m['name'], port=port)
            if m['serving'] == True and m['registered'] == False:
                self.register(m['name'])
                
    def key_stats(self, 
                key : str , 
                 netuid=netuid, 
                 network = network,
                 fmt='j',
                **kwargs):
        
        self.resolve_network(network)
        netuid = self.resolve_netuid(netuid)
        key_address = self.resolve_key_ss58(key)
        key_stats = {}
        key_stats['staketo'] =  self.get_staketo(key_address ,netuid=netuid, fmt=fmt)
        key_stats['total_stake'] = sum([v for k,v in key_stats['staketo']])
        key_stats['registered'] = self.is_registered(key_address, netuid=netuid)
        key_stats['balance'] = self.get_balance(key_address, fmt=fmt)
        key_stats['addresss'] = key_address
        return key_stats

        
    

        

    def get_current_block(self, network=None) -> int:
        r""" Returns the current block number on the chain.
        Returns:
            block_number (int):
                Current chain blocknumber.
        """     
        network = self.resolve_network(network)   
        with self.substrate as substrate:
            return substrate.get_block_number(None)


    def get_balance(self, key: str , block: int = None, fmt='j', network=None) -> Balance:
        r""" Returns the token balance for the passed ss58_address address
        Args:
            address (Substrate address format, default = 42):
                ss58 chain address.
        Return:
            balance (bittensor.utils.balance.Balance):
                account balance
        """
        network = self.resolve_network(network)
        key_ss58 = self.resolve_key_ss58( key )
        
        try:
            @retry(delay=2, tries=3, backoff=2, max_delay=4)
            def make_substrate_call_with_retry():
                with self.substrate as substrate:
                    return substrate.query(
                        module='System',
                        storage_function='Account',
                        params=[key_ss58],
                        block_hash = None if block == None else substrate.get_block_hash( block )
                    )
            result = make_substrate_call_with_retry()
        except scalecodec.exceptions.RemainingScaleBytesNotEmptyException:
            c.critical("Your key it legacy formatted, you need to run btcli stake --ammount 0 to reformat it." )

        return  self.format_amount(result.value['data']['free'] , fmt=fmt)

    balance =  get_balance


    def get_balances(self,fmt:str = 'n', network = None, block: int = None, ) -> Dict[str, Balance]:
        
        network = self.resolve_network(network)
        @retry(delay=2, tries=3, backoff=2, max_delay=4)
        def make_substrate_call_with_retry():
            with self.substrate as substrate:
                return substrate.query_map(
                    module='System',
                    storage_function='Account',
                    block_hash = None if block == None else substrate.get_block_hash( block )
                )
        result = make_substrate_call_with_retry()
        return_dict = {}
        for r in result:
            bal = self.format_amount(int( r[1]['data']['free'].value ), fmt=fmt)
            return_dict[r[0].value] = bal
        return return_dict
    
    balances = get_balances
    
    def resolve_network(self, network: Optional[int] = None) -> int:
        if  not hasattr(self, 'substrate'):
            self.set_network(network)

        if network == None:
            network = self.network
        
        return network
    
    def resolve_subnet(self, subnet: Optional[int] = None) -> int:
        if isinstance(subnet, int):
            assert subnet in self.netuids()
            subnet = self.netuid2subnet(netuid=subnet)
        subnets = self.subnets()
        assert subnet in subnets, f"Subnet {subnet} not found in {subnets} for chain {self.chain}"
        return subnet

    @staticmethod
    def _null_module() -> ModuleInfo:
        module = ModuleInfo(
            uid = 0,
            netuid = 0,
            active =  0,
            stake = '0',
            rank = 0,
            emission = 0,
            incentive = 0,
            dividends = 0,
            last_update = 0,
            weights = [],
            bonds = [],
            is_null = True,
            key = "000000000000000000000000000000000000000000000000",
        )
        return module


    def subnets(self, **kwargs) -> Dict[int, str]:
        subnets = [s['name'] for s in self.subnet_states(**kwargs)]
        return subnets
    
    def netuids(self) -> Dict[int, str]:
        return sorted(list(self.subnet_namespace.values()))

    @property
    def subnet_namespace(self, network=network ) -> Dict[str, str]:
        records = self.query_map('SubnetNamespace')
        return {k.value:v.value for k,v in records}

    
    @property
    def subnet_reverse_namespace(self ) -> Dict[str, str]:
        
        return {v:k for k,v in self.subnet_namespace.items()}
    
    def netuid2subnet(self, netuid = None):
        subnet_reverse_namespace = self.subnet_reverse_namespace
        if netuid != None:
            return subnet_reverse_namespace.get(netuid, None)
        return subnet_reverse_namespace
    def subnet2netuid(self,subnet:str = None):
        subnet2netuid = self.subnet_namespace
        if subnet != None:
            return subnet2netuid.get(subnet, None)
        return subnet2netuid
        

    def resolve_netuid(self, netuid: int = None, namespace:dict=None) -> int:
        '''
        Resolves a netuid to a subnet name.
        '''
        if netuid == None:
            # If the netuid is not specified, use the default.
            netuid = self.netuid

        if isinstance(netuid, str):
            # If the netuid is a subnet name, resolve it to a netuid.
            if namespace == None:
                namespace = self.subnet_namespace
            assert netuid in namespace, f"Subnet {netuid} not found in {namespace} for chain {self.chain}"
            netuid = namespacenetuid
        elif isinstance(netuid, int):
            # If the netuid is an integer, ensure it is valid.
            assert netuid in self.netuids(), f"Netuid {netuid} not found in {self.netuids()} for chain {self.chain}"
            
        assert isinstance(netuid, int), "netuid must be an integer"
        return netuid
    
    resolve_net = resolve_subnet = resolve_netuid


    def key2name(self, key: str = None, netuid: int = None) -> str:
        modules = self.keys()
        key2name =  { m['key']: m['name']for m in modules}
        if key != None:
            return key2name[key]
            
        
    def name2key(self, prefix:str=None,  netuid: int = None, network=network) -> Dict[str, str]:
        # netuid = self.resolve_netuid(netuid)
        self.resolve_network(network)
        names = self.names(netuid=netuid)
        keys = self.keys(netuid=netuid)

        name2key =  { n: k for n, k in zip(names, keys)}
        if prefix != None:
            name2key = {k:v for k,v in name2key.items() if k.startswith(prefix)}
            
        return name2key
        
    def is_unique_name(self, name: str, netuid=None):
        return bool(name not in self.namespace(netuid=netuid))

        
    def servers(self, name=None, **kwargs) -> Dict[str, str]:
        servers = list(self.namespace( **kwargs).keys())

        if name != None:
            servers = [s for s in servers if name in s]
        return servers
        
        
    
    
    def name2uid(self, name: str = None, netuid: int = None) -> int:
        
        name2uid = { m['name']: m['uid'] for m in self.modules(netuid=netuid) }
        if name != None:
            return name2uid[name]
        return name2uid

    
    def name2inc(self, name: str = None, netuid: int = netuid, nonzero_only:bool=True) -> int:
        name2uid = self.name2uid(name=name, netuid=netuid)
        incentives = self.incentive(netuid=netuid)
        name2inc = { k: incentives[uid] for k,uid in name2uid.items() }

        if name != None:
            return name2inc[name]
        
        name2inc = dict(sorted(name2inc.items(), key=lambda x: x[1], reverse=True))


        return name2inc


    def top_valis(self, netuid: int = netuid, n:int = 10, **kwargs) -> Dict[str, str]:
        name2div = self.name2div(name=None, netuid=netuid, **kwargs)
        name2div = dict(sorted(name2div.items(), key=lambda x: x[1], reverse=True))
        return list(name2div.keys())[:n]

    def name2div(self, name: str = None, netuid: int = netuid, nonzero_only: bool = True) -> int:
        name2uid = self.name2uid(name=name, netuid=netuid)
        dividends = self.dividends(netuid=netuid)
        name2div = { k: dividends[uid] for k,uid in name2uid.items() }
    
        if nonzero_only:
            name2div = {k:v for k,v in name2div.items() if v != 0}

        name2div = dict(sorted(name2div.items(), key=lambda x: x[1], reverse=True))
        if name != None:
            return name2div[name]
        return name2div

    @property
    def block_time(self):
        return self.config.block_time


    def get_block(self, network=None, block_hash=None): 
        self.resolve_network(network)
        return self.substrate.get_block( block_hash=block_hash)

    def seconds_per_epoch(self, netuid=None, network=None):
        self.resolve_network(network)
        netuid =self.resolve_netuid(netuid)
        return self.block_time * self.subnet_state(netuid=netuid)['tempo']

    
    def get_module(self, name:str = None, key=None, netuid=None, **kwargs) -> ModuleInfo:
        if key != None:
            module = self.key2module(key=key, netuid=netuid, **kwargs)
        if name != None:
            module = self.name2module(name=name, netuid=netuid, **kwargs)
            
        return module

    @property
    def null_module(self):
        return {'name': None, 'key': None, 'uid': None, 'address': None, 'stake': 0, 'balance': 0, 'emission': 0, 'incentive': 0, 'dividends': 0, 'stake_to': {}, 'stake_from': {}, 'weight': []}
        
        
    def name2module(self, name:str = None, netuid: int = None, **kwargs) -> ModuleInfo:
        modules = self.modules(netuid=netuid, **kwargs)
        name2module = { m['name']: m for m in modules }
        default = {}
        if name != None:
            return name2module.get(name, self.null_module)
        return name2module
        
        
        
        
        
    def key2module(self, key: str = None, netuid: int = None, default: dict =None, **kwargs) -> Dict[str, str]:
        modules = self.modules(netuid=netuid, **kwargs)
        key2module =  { m['key']: m for m in modules }
        
        if key != None:
            key_ss58 = self.resolve_key_ss58(key)
            return  key2module.get(key_ss58, default if default != None else {})
        return key2module
        
    def module2key(self, module: str = None, **kwargs) -> Dict[str, str]:
        modules = self.modules(**kwargs)
        module2key =  { m['name']: m['key'] for m in modules }
        
        if module != None:
            return module2key[module]
        return module2key
    

    def module2stake(self,*args, **kwargs) -> Dict[str, str]:
        
        module2stake =  { m['name']: m['stake'] for m in self.modules(*args, **kwargs) }
        
        return module2stake
        

    
    
    def server_exists(self, module:str, netuid: int = None, **kwargs) -> bool:
        return bool(module in self.namespace(netuid=netuid, **kwargs))

    def default_module_info(self, **kwargs):
    
        
        module= {
                    'uid': -1,
                    'address': '0.0.0.0:1234',
                    'name': 'NA',
                    'key': 'NA',
                    'emission': 0,
                    'incentive': 0,
                    'dividends': 0,
                    'stake': 0,
                    'balance': 0,
                    
                }

        for k,v in kwargs.items():
            module[k] = v
        
        
        return module    
    # @c.timeit
    def modules(self,
                network = network,
                netuid: int = netuid,
                block: Optional[int] = None,
                fmt='nano', 
                keys = None,
                update: bool = False,
                include_weights = False,
                cache = False,
                df = False,
                ) -> Dict[str, ModuleInfo]:
        


        modules = []
        if cache and not update :
            if netuid == None: 
                netuid = 0
            modules = self.state_dict(key='modules', network=network, update=update)[netuid]
    

        if len(modules) == 0:
            network = self.resolve_network(network)
            netuid = self.resolve_netuid(netuid)

            keys = ['uid2key', 'addresses', 'names', 'emission', 'incentive', 'dividends', 'regblock', 'last_update', 'stake_from']

            if include_weights:
                keys += ['weights']


            async def get_key_data(key, netuid, block):
                c.print('starting', key)
                results =  getattr(self, key)(netuid=netuid, block=block)
                c.print('finshing', key)
                return results
            
            futures = [get_key_data(key, netuid, block) for key in keys]
            
            values = c.gather(futures)

            state = dict(zip(keys, values))


            # weights are heavy, so only include them if necessary      
            if include_weights:
                weights = self.weights(netuid=netuid, block=block)
            
            for uid, key in state['uid2key'].items():

                module= {
                    'uid': uid,
                    'address': state['addresses'][uid],
                    'name': state['names'][uid],
                    'key': key,
                    'emission': state['emission'][uid],
                    'incentive': state['incentive'][uid],
                    'dividends': state['dividends'][uid],
                    'stake_from': state['stake_from'].get(key, []),
                    'regblock': state['regblock'].get(uid, 0),
                    'last_update': state['last_update'][uid],
                }
                module['stake'] = sum([v for k,v in module['stake_from']])
                
                if include_weights:
                    if hasattr(state['weights'][uid], 'value'):
                        
                        module['weight'] = state['weights'][uid].value
                    elif isinstance(state['weights'][uid], list):
                        module['weight'] =state['weights'][uid]
                    else: 
                        raise Exception(f"Invalid weight for module {uid}")

                modules.append(module)
            


        if len(modules) > 0:
            keys = list(modules[0].keys())
            if isinstance(keys, str):
                keys = [keys]
            keys = list(set(keys))
            for i, module in enumerate(modules):
                modules[i] ={k: module[k] for k in keys}
 

                for k in ['emission']:
                    module[k] = self.format_amount(module[k], fmt=fmt)

                for k in ['incentive', 'dividends']:
                    if module[k] > 1:
                        module[k] = module[k] / (U16_MAX)
                module['stake_from']= [(k, self.format_amount(v, fmt=fmt))  for k, v in module['stake_from']]
                modules[i] = module

        if df:
            modules = c.df(modules)

        return modules
        
    

    def my_modules(self,search=None, *args, **kwargs):
        my_modules = []
        address2key = c.address2key()
        for module in self.modules(*args, **kwargs):
            if search != None and search not in module['name']:
                continue
            if module['key'] in address2key:
                my_modules += [module]
            
        return my_modules

    def my_servers(self, search=None,  **kwargs):
        servers = [m['name'] for m in self.my_modules(**kwargs)]
        if search != None:
            servers = [s for s in servers if search in s]
        return servers
    
    def my_modules_names(self, *args, **kwargs):
        my_modules = self.my_modules(*args, **kwargs)
        return [m['name'] for m in my_modules]

    def my_module_keys(self, *args,  **kwargs):
        modules = self.my_modules(*args, **kwargs)
        return [m['key'] for m in modules]

    def my_keys(self, *args, mode='all' , **kwargs):

        modules = self.my_modules(*args,**kwargs)
        address2module = {m['key']: m for m in modules}
        address2balances = self.balances()
        keys = []
        address2key = c.address2key()
        for address, key in address2key.items():
            
            if mode == 'live' and (address in address2module):
                keys += [key]
            elif mode == 'dead' and (address not in address2module and address in address2balances):
                keys += [key]
            elif mode == 'all' and (address in address2module or address in address2balances):
                keys += [key]
            
        return keys

    @classmethod
    def kill_chain(cls, chain=chain):
        cls.kill_nodes(chain=chain)
        cls.refresh_chain_info(chain=chain)

    @classmethod
    def refresh_chain_info(cls, chain=chain):
        cls.putc(f'chain_info.{chain}', {'nodes': {}, 'boot_nodes': []})
    @classmethod
    def kill_nodes(cls, chain=chain, verbose=True):
        for node_path in cls.live_nodes(chain=chain):
            if verbose:
                c.print(f'killing {node_path}',color='red')
            c.pm2_kill(node_path)

        return cls.live_nodes(chain=chain)
    
    def query(self, name,  params, block=None,  network: str = network,):
        if not isinstance(params, list):
            params = [params]
        self.resolve_network(network)
        with self.substrate as substrate:
            value =  substrate.query(
                module='SubspaceModule',
                storage_function = name,
                block_hash = None if block == None else substrate.get_block_hash(block), 
                params = params
            )
            
        return value
        

        
    
    @classmethod
    def test_chain(cls, chain:str = chain, verbose:bool=True, snap:bool=False ):

        cls.cmd('cargo test', cwd=cls.chain_path, verbose=verbose)
        cls.build_spec(chain, snap=snap)    
        

    @classmethod
    def gen_key(cls, *args, **kwargs):
        return c.module('key').gen(*args, **kwargs)
    

    def keys(self, netuid = None, **kwargs):
        return list(self.uid2key(netuid=netuid, **kwargs).values())
    def uids(self, netuid = None, **kwargs):
        return list(self.uid2key(netuid=netuid, **kwargs).keys())

    def uid2key(self, uid=None, netuid = None, **kwargs):
        netuid = self.resolve_netuid(netuid)
        uid2key = {v[0].value: v[1].value for v in self.query_map('Keys', params=[netuid], **kwargs)}
        # sort by uid
        if uid != None:
            return uid2key[uid]
        uids = list(uid2key.keys())
        uid2key = {uid: uid2key[uid] for uid in sorted(uids)}
        return uid2key

      
    def names(self, netuid: int = None, **kwargs) -> List[str]:
        netuid = self.resolve_netuid(netuid)
        names = {v[0].value: v[1].value for v in self.query_map('Names', params=[netuid], **kwargs)}
        names = list({k: names[k] for k in sorted(names)}.values())
        return names

    def addresses(self, netuid: int = None, **kwargs) -> List[str]:
        netuid = self.resolve_netuid(netuid)
        names = {v[0].value: v[1].value for v in self.query_map('Address', params=[netuid], **kwargs)}
        names = list({k: names[k] for k in sorted(names)}.values())
        return names

    def namespace(self, netuid: int = netuid, network=network, update:bool = False,**kwargs) -> Dict[str, str]:
        cache_path = f'namespace/{network}.{netuid}'
        if update:
            namespace = {}
        else:
            namespace = self.get(cache_path, default={}, **kwargs)
        if len(namespace) == 0:
            self.resolve_network(network)
            names = self.names(netuid=netuid, **kwargs)
            addresses = self.addresses(netuid=netuid, **kwargs)
            namespace = dict(zip(names, addresses))
            self.put(cache_path, namespace)
        return namespace
    

    
    def registered_keys(self, netuid = None, **kwargs):
        keys = self.keys(netuid=netuid, **kwargs)
        address2key = c.address2key()
        registered_keys = []
        for k_addr in keys:
            if k_addr in address2key:
                registered_keys += [address2key[k_addr]]
        return registered_keys

    def registered_servers(self, netuid = None, network = network,  **kwargs):
        netuid = self.resolve_netuid(netuid)
        network = self.resolve_network(network)
        servers = c.servers(network='local')
        registered_keys = []
        for s in servers:
            if self.is_registered(s, netuid=netuid):
                registered_keys += [s]
        return registered_keys
    reged = reged_servers = registered_servers

    def unregistered_servers(self, netuid = None, network = network,  **kwargs):
        netuid = self.resolve_netuid(netuid)
        network = self.resolve_network(network)
        network = self.resolve_network(network)
        servers = c.servers(network='local')
        unregistered_keys = []
        for s in servers:
            if not self.is_registered(s, netuid=netuid):
                unregistered_keys += [s]
        return unregistered_keys

    
    def check_reged(self, netuid = None, network = network,  **kwargs):
        reged = self.reged(netuid=netuid, network=network, **kwargs)
        jobs = []
        for module in reged:
            job = c.call(module=module, fn='info',  network='subspace', netuid=netuid, return_future=True)
            jobs += [job]

        results = dict(zip(reged, c.gather(jobs)))

        return results 


    
    unreged = unreged_servers = unregistered_servers
                
    def most_valuable_key(self, netuid = None, **kwargs):
        modules = self.my_modules(netuid=netuid, **kwargs)
        most_valuable_value = 0
        most_valuable_key = None
        address2key = c.address2key()
        for m in modules:
            value = m['stake'] + m['balance']
            if value > most_valuable_value:
                most_valuable_value  = value
                most_valuable_key = address2key[m['key']]
        return most_valuable_key

    def most_staketo_key(self, key, netuid = None,  **kwargs):
        staketo = self.get_staketo(key, netuid=netuid, **kwargs)
        most_stake = 0
        most_stake_key = None
        for k, v in staketo:
            if v > most_stake:
                most_stake = v
                most_stake_key = k
        return {'key': most_stake_key, 'stake': most_stake}

    reged = registered_keys
    
    def weights(self, netuid = None, **kwargs) -> list:
        netuid = self.resolve_netuid(netuid)
        subnet_weights =  self.query_map('Weights', netuid, **kwargs)
        weights = {uid.value:list(map(list, w.value)) for uid, w in subnet_weights if w != None and uid != None}
        uids = self.uids(netuid=netuid, **kwargs)
        weights = {uid: weights[uid] if uid in weights else [] for uid in uids}

        return {uid: w for uid, w in weights.items()}
            
        
    def regprefix(self, prefix, netuid = None, network=None, **kwargs):
        network = self.resolve_network(network)
        netuid = self.resolve_netuid(netuid)
        c.servers(network=network, prefix=prefix)
        
    
    def emission(self, netuid = netuid, network=None, **kwargs):
        return [v.value for v in self.query('Emission', params=[netuid], network=network, **kwargs)]
        
    def nonzero_emission(self, netuid = netuid, network=None, **kwargs):
        emission = self.emission(netuid=netuid, network=network, **kwargs)
        nonzero_emission =[e for e in emission if e > 0]
        return len(nonzero_emission)

    def incentive(self, netuid = netuid, block=None,   network=network, **kwargs):
        return [v.value for v in self.query('Incentive', params=netuid, network=network, block=block, **kwargs)]
        
    def trust(self, netuid = netuid, network=None, **kwargs):
        return [v.value for v in self.query('Trust', params=netuid, network=network, **kwargs)]
    def last_update(self, netuid = netuid, block=None,   network=network, **kwargs):
        return [v.value for v in self.query('LastUpdate', params=[netuid], network=network, block=block, **kwargs)]
        
    def dividends(self, netuid = netuid, network=None, **kwargs):
        return [v.value for v in self.query('Dividends', params=netuid, network=network,  **kwargs)]

    def registration_blocks(self, netuid: int = None, network:str=  None, **kwargs):
        network = self.resolve_network(network)
        netuid = self.resolve_netuid(netuid)
        
        registration_blocks = self.query_map('RegistrationBlock', netuid, **kwargs)
        registration_blocks = {k.value:v.value for k, v in registration_blocks if k != None and v != None}
        # filter based on key of registration_blocks
        registration_blocks = {uid:regblock for uid, regblock in sorted(list(registration_blocks.items()), key=lambda v: v[0])}
        registration_blocks =  list(registration_blocks.values())
        return registration_blocks



    def key2uid(self, network:str=  None,netuid: int = None, **kwargs):
        return {v:k for k,v in self.uid2key(network=network, netuid=netuid, **kwargs).items()}


    @classmethod
    def get_node_id(cls,  node='alice',
                    chain=chain, 
                    max_trials=10, 
                    sleep_interval=1,
                     mode=mode, 
                     verbose=True
                     ):
        node2path = cls.node2path(chain=chain)
        node_path = node2path[node]
        node_id = None
        node_logs = ''
        indicator = 'Local node identity is: '

        while indicator not in node_logs and max_trials > 0:
            if mode == 'docker':
                node_path = node2path[node]
                node_logs = c.module('docker').logs(node_path)
            elif mode == 'local':
                node_logs = c.logs(node_path, start_line = 0 , end_line=400, mode='local')
            else:
                raise Exception(f'Invalid mode {mode}')

            if indicator in node_logs:
                break
            max_trials -= 1
            c.sleep(sleep_interval)
        for line in node_logs.split('\n'):
            # c.print(line)
            if 'Local node identity is: ' in line:
                node_id = line.split('Local node identity is: ')[1].strip()
                break

        if node_id == None:
            raise Exception(f'Could not find node_id for {node} on {chain}')

        return node_id
        
        
    @classmethod
    def node_help(cls, mode=mode):
        chain_release_path = cls.chain_release_path(mode=mode)
        cmd = f'{chain_release_path} --help'
        if mode == 'docker':
            cmd = f'docker run subspace {cmd}'
        elif mode == 'local':
            cmd = f'{cmd}'

        c.cmd(cmd, verbose=True)  

 

    def get_archive_blockchain_archives(self, netuid=netuid, network:str=network, **kwargs) -> List[str]:

        datetime2archive =  self.datetime2archive(network=network, **kwargs) 
        break_points = []
        last_block = 10e9
        blockchain_id = 0
        get_archive_blockchain_ids = []
        for dt, archive_path in enumerate(datetime2archive):
            
            archive_block = int(archive_path.split('block-')[-1].split('-')[0])
            if archive_block < last_block :
                break_points += [archive_block]
                blockchain_id += 1
            last_block = archive_block
            get_archive_blockchain_ids += [{'blockchain_id': blockchain_id, 'archive_path': archive_path, 'block': archive_block}]

            c.print(archive_block, archive_path)

        return get_archive_blockchain_ids



    def get_archive_blockchain_info(self, netuid=netuid, network:str=network, **kwargs) -> List[str]:

        datetime2archive =  self.datetime2archive(network=network, **kwargs) 
        break_points = []
        last_block = 10e9
        blockchain_id = 0
        get_archive_blockchain_info = []
        for i, (dt, archive_path) in enumerate(datetime2archive.items()):
            c.print(archive_path)
            archive_block = int(archive_path.split('block-')[-1].split('-time')[0])
            
            c.print(archive_block < last_block, archive_block, last_block)
            if archive_block < last_block :
                break_points += [archive_block]
                blockchain_id += 1
                blockchain_info = {'blockchain_id': blockchain_id, 'archive_path': archive_path, 'block': archive_block, 'earliest_block': archive_block}
                get_archive_blockchain_info.append(blockchain_info)
                c.print(archive_block, archive_path)
            last_block = archive_block
            if len(break_points) == 0:
                continue


        return get_archive_blockchain_info


    


            

    @classmethod
    def most_recent_archives(cls,):
        archives = cls.search_archives()
        return archives
    
    @classmethod
    def num_archives(cls, *args, **kwargs):
        return len(cls.datetime2archive(*args, **kwargs))

    @classmethod
    def search_archives(cls, 
                    lookback_hours : int = 10,
                    end_time :str = 'now', 
                    start_time: Optional[Union[int, str]] = None, 
                    netuid=0, 
                    n = 1000,
                    **kwargs):


        if end_time == 'now':
            end_time = c.time()
        elif isinstance(end_time, str):
            c.print(end_time)
            
            end_time = c.datetime2time(end_time)
        elif isinstance(end_time, int):
            pass
        else:
            raise Exception(f'Invalid end_time {end_time}')
            end_time = c.time2datetime(end_time)



        if start_time == None:
            start_time = end_time - lookback_hours*3600
            start_time = c.time2datetime(start_time)

        if isinstance(start_time, int) or isinstance(start_time, float):
            start_time = c.time2datetime(start_time)
        
        if isinstance(end_time, int) or isinstance(end_time, float):
            end_time = c.time2datetime(end_time)
        

        assert end_time > start_time, f'end_time {end_time} must be greater than start_time {start_time}'
        datetime2archive = cls.datetime2archive()
        datetime2archive= {k: v for k,v in datetime2archive.items() if k >= start_time and k <= end_time}
        c.print(len(datetime2archive))
        factor = len(datetime2archive)//n
        if factor == 0:
            factor = 1
        archives = []

        c.print('Searching archives from', start_time, 'to', end_time)

        cnt = 0
        for i, (archive_dt, archive_path) in enumerate(datetime2archive.items()):
            if i % factor != 0:
                continue
            archive_block = int(archive_path.split('block-')[-1].split('-time')[0])
            archive = c.get(archive_path)
            total_balances = sum([b for b in archive['balances'].values()])
            # st.write(archive['modules']netuid[:3])
            total_stake = sum([sum([_[1]for _ in m['stake_from']]) for m in archive['modules'][netuid]])
            subnet = archive['subnets'][netuid]
            row = {
                    'block': archive_block,  
                    'total_stake': total_stake*1e-9,
                    'total_balance': total_balances*1e-9, 
                    'market_cap': (total_stake+total_balances)*1e-9 , 
                    'dt': archive_dt, 
                    'block': archive['block'], 
                    'path': archive_path, 
                    'mcap_per_block': 0,
                }
            
            if len(archives) > 0:
                denominator = ((row['block']//subnet['tempo']) - (archives[-1]['block']//subnet['tempo']))*subnet['tempo']
                if denominator > 0:
                    row['mcap_per_block'] = (row['market_cap'] - archives[-1]['market_cap'])/denominator

            archives += [row]
            
        return archives

    @classmethod
    def archive_history(cls, *args, 
                     network=network, 
                     netuid= 0 , update=True,  **kwargs):
        path = f'history/{network}.{netuid}.json'

        archive_history = []
        if not update:
            archive_history = cls.get(path, [])
        if len(archive_history) == 0:
            archive_history =  cls.search_archives(*args,network=network, netuid=netuid, **kwargs)
            cls.put(path, archive_history)
            
        
        return archive_history
        

        

        
        
        

    @classmethod
    def dashboard(cls):
        import streamlit as st
        block = 7014
        netuid = 0
        c.module('subspace.dashboard').dashboard()
        


    @classmethod
    def st_search_archives(cls,
                        start_time = '2023-09-08 04:00:00', 
                        end_time = '2023-09-08 04:30:00'):
        start_time = st.text_input('start_time', start_time)
        end_time = st.text_input('end_time', end_time)
        df = cls.search_archives(end_time=end_time, start_time=start_time)

        
        st.write(df)

    
    @classmethod
    def build_snapshot(cls, 
              path : str  = None,
             network : str =network,
             subnet_params : List[str] =  ['name', 'tempo', 'immunity_period', 'min_allowed_weights', 'max_allowed_weights', 'max_allowed_uids', 'max_immunity_ratio', 'founder'],
            module_params : List[str] = ['key', 'name', 'address'],
            save: bool = True, 
            min_balance:int = 100000,
            verbose: bool = False,
             **kwargs):
        path = path if path != None else cls.latest_archive_path(network=network)
        state = cls.get(path)
        
        snap = {
                        'subnets' : [[s[p] for p in subnet_params] for s in state['subnets']],
                        'modules' : [[[m[p] for p in module_params] for m in modules ] for modules in state['modules']],
                        'balances': {k:v for k,v in state['balances'].items() if v > min_balance},
                        'stake_to': [[[staking_key, stake_to] for staking_key,stake_to in state['stake_to'][i].items()] for i in range(len(state['subnets']))],
                        'block': state['block'],
                        }
                        
        # add weights if not already in module params
        if 'weights' not in module_params:
            snap['modules'] = [[m + c.copy([[]]) for m in modules] for modules in snap['modules']]
        
        # save snapshot into subspace/snapshots/{network}.json
        if save:
            snap_dir = f'{cls.chain_path}/snapshots'
            c.mkdir(snap_dir)
            snap_path = f'{snap_dir}/{network}.json'
            c.print('Saving snapshot to', snap_path, verbose=verbose)
            c.put_json(snap_path, snap)
        # c.print(snap['modules'][0][0])
        
        return {'success': True, 'msg': f'Saved snapshot to {snap_path} from {path}'}    
    
    
    
    @classmethod
    def check(cls, netuid=0):
        self = cls()

        # c.print(len(self.modules()))
        c.print(len(self.query_map('Keys', netuid)), 'keys')
        c.print(len(self.query_map('Names', netuid)), 'names')
        c.print(len(self.query_map('Address', netuid)), 'address')
        c.print(len(self.incentive()), 'incentive')
        c.print(len(self.uids()), 'uids')
        c.print(len(self.stakes()), 'stake')
        c.print(len(self.query_map('Emission')[0][1].value), 'emission')
        c.print(len(self.query_map('Weights', netuid)), 'weights')

    def vote_pool(self, netuid=None, network=None):
        my_modules = self.my_modules(netuid=netuid, network=network, names_only=True)
        for m in my_modules:
            c.vote(m, netuid=netuid, network=network)
        return {'success': True, 'msg': f'Voted for all modules {my_modules}'}


    
    @classmethod
    def snapshots(cls):
        return list(cls.snapshot_map().keys())

    @classmethod
    def snapshot_map(cls):
        return {l.split('/')[-1].split('.')[0]: l for l in c.ls(f'{cls.chain_path}/snapshots')}
        
    @classmethod
    def get_snapshot(cls, chain=chain):
        return c.get_json(cls.snapshot_map()[chain])

    def update_snapshot(cls, chain=chain):
        snapshot = cls.get_snapshot(chain=chain)
        version = snapshot.get('version', 0)
        if version == 0:
            # version 0 does not have weights
            max_allowed_weights = 100
            snapshot['subnets'] = [[*s[:4], max_allowed_weights ,*s[4:]] for s in snapshot['subnets']]
    @classmethod
    def install_rust(cls, sudo=True):
        c.cmd(f'chmod +x scripts/install_rust_env.sh',  cwd=cls.chain_path, sudo=sudo)

    @classmethod
    def build(cls, chain:str = chain, 
             build_spec:bool=True, 
             build_runtime:bool=True,
             build_snapshot:bool=False,  
             verbose:bool=True, 
             mode = mode

             ):

            
        if build_runtime:
            cls.build_runtime(verbose=verbose , mode=mode)

        if build_snapshot:
            cls.build_snapshot(chain=chain, verbose=verbose)

        if build_spec:
            cls.build_spec(chain=chain, verbose=verbose, mode=mode)


    @classmethod
    def prune_node_keys(cls, max_valis:int=6, chain=chain):

        keys = c.keys(f'subspace.node.{chain}.vali')
        rm_keys = []
        for key in keys:
            if int(key.split('.')[-2].split('_')[-1]) > max_valis:
                rm_keys += [key]
        for key in rm_keys:
            c.rm_key(key)
        return rm_keys
        
        
    @classmethod
    def add_node_keys(cls,  valis:int=24, nonvalis:int=16, chain:str=chain, refresh:bool=False ):
        for i in range(valis):
            cls.add_node_key(node=i,  mode='vali', chain=chain, refresh=refresh)
        for i in range(nonvalis):
            cls.add_node_key(node=i,  mode='nonvali' , chain=chain, refresh=refresh)

    def num_vali_keys(self, chain=chain):
        return len(self.vali_node_keys(chain=chain))

    @classmethod
    def num_node_keys(cls, mode='all', chain=chain):
        if mode == 'vali':
            keys = cls.vali_node_keys(chain=chain)
        elif mode == 'nonvali':
            keys = cls.nonvali_node_keys(chain=chain)
        elif mode == 'all':
            keys = cls.node_keys(chain=chain)
        else:
            raise ValueError(f'Unknown mode {mode}, must be one of vali, nonvali, all')

        return len(keys)

    node_key_prefix = 'subspace.node'
    
    @classmethod
    def rm_node_keys(cls,chain=chain):
        for key in cls.node_key_paths(chain=chain):
            c.print(f'removing node key {key}')
            c.rm_key(key)
        return {'success':True, 'message':'removed all node keys', 'chain':chain, 'keys_left':cls.node_keys(chain=chain)}
    
    @classmethod
    def vali_node_key2address(cls,chain=chain):
        key2address =  c.key2address(f'{cls.node_key_prefix}.{chain}')
        return key2address
    @classmethod
    def resolve_node_key_path(cls, node='alice', mode='vali',chain=chain, tag_seperator='_'):
        return f'{cls.node_key_prefix}.{chain}.{mode}{tag_seperator}{node}'

    @classmethod
    def random_node_key(cls, mode='vali', chain=chain):
        return c.choice(cls.node_keys(mode=mode, chain=chain))

    @classmethod
    def resolve_node_key(cls, node=None, mode='vali', chain=chain):
        if node == None:
            cls.vali_node_keys(chain)
        
        return 

    @classmethod
    def get_node_key(cls, node='alice', chain=chain, mode='vali'):
        if not cls.node_exists(node=node, chain=chain, mode=mode):
            cls.add_node_key(node=node, vali=vali, chain=chain)
        
        key_path = cls.resolve_node_key_path(node=node, mode=mode, chain=chain)
        keys = c.keys(key_path)
        return keys
    
    @classmethod
    def node_key_paths(cls, node='alice', chain=chain, mode='all'):
        if mode == 'all':
            return c.keys(f'{cls.node_key_prefix}.{chain}') 
        elif mode in ['nonvali', 'vali']:
            return c.keys(f'{cls.node_key_prefix}.{chain}.{mode}')
    

    @classmethod
    def node_keys(cls,chain=chain, mode = 'all'):
        vali_node_keys = {}
        for key_name in c.keys(f'{cls.node_key_prefix}.{chain}'):
            name = key_name.split('.')[-2]
            role = key_name.split('.')[-1]
            key = c.get_key(key_name)
            if name not in vali_node_keys:
                vali_node_keys[name] = { }
            vali_node_keys[name][role] =  key.ss58_address
        return vali_node_keys

    @classmethod
    def node_key_info_map(cls,chain=chain, mode = 'all'):
        keys = cls.node_keys(chain=chain, mode=mode)
        return {k:c.key_info(k) for k in keys}

    @classmethod
    def nodes(cls, mode='all', chain=chain):
        nodes = list(cls.node_keys(chain=chain).keys())
        if mode == 'vali':
            nodes = [n for n in nodes if n.startswith('vali')]
        elif mode == 'nonvali':
            nodes = [n for n in nodes if n.startswith('nonvali')]
        elif mode == 'all':
            pass
        else:
            raise ValueError(f'Unknown mode {mode}, must be one of vali, nonvali, all')

        return nodes

    @classmethod
    def vali_nodes(cls, chain=chain):
        return cls.nodes(mode='vali', chain=chain)

    @classmethod
    def nonvali_nodes(cls, chain=chain):
        return cls.nodes(mode='nonvali', chain=chain)

    @classmethod
    def vali_node_keys(cls,chain=chain):
        return {k:v for k,v in  cls.node_keys(chain=chain).items() if k.startswith('vali')}
    
    @classmethod
    def nonvali_node_keys(self,chain=chain):
        return {k:v for k,v in  self.node_keys(chain=chain).items() if k.startswith('nonvali')}
    

    @classmethod
    def node_key_exists(cls, node='alice', chain=chain):
        return len(cls.node_key_paths(node=node, chain=chain)) > 0

    @classmethod
    def add_node_key(cls,
                     node:str,
                     mode: str = 'nonvali',
                     chain = chain,
                     tag_seperator = '_', 
                     refresh: bool = False,
                     ):
        '''
        adds a node key
        '''
        cmds = []

        assert mode in ['vali', 'nonvali'], f'Unknown mode {mode}, must be one of vali, nonvali'
        node = str(node)

        c.print(f'adding node key {node} for chain {chain}')

        node = c.copy(f'{mode}{tag_seperator}{node}')


        chain_path = cls.chain_release_path(mode='local')

        for key_type in ['gran', 'aura']:

            if key_type == 'gran':
                schema = 'Ed25519'
            elif key_type == 'aura':
                schema = 'Sr25519'

            key_path = f'{cls.node_key_prefix}.{chain}.{node}.{key_type}'

            key = c.get_key(key_path,crypto_type=schema, refresh=refresh)

            base_path = cls.resolve_base_path(node=node, chain=chain)

            
            cmd  = f'''{chain_path} key insert --base-path {base_path} --chain {chain} --scheme {schema} --suri "{key.mnemonic}" --key-type {key_type}'''
            
            cmds.append(cmd)

        for cmd in cmds:
            # c.print(cmd)
            # volumes = f'-v {base_path}:{base_path}'
            # c.cmd(f'docker run {volumes} subspace {cmd} ', verbose=True)
            c.cmd(cmd, verbose=True, cwd=cls.chain_path)

        return {'success':True, 'node':node, 'chain':chain, 'keys':cls.get_node_key(node=node, chain=chain, mode=mode)}



    @classmethod   
    def purge_chain(cls,
                    base_path:str = None,
                    chain:str = chain,
                    node:str = 'alice',
                    sudo = False):
        if base_path == None:
            base_path = cls.resolve_base_path(node=node, chain=chain)
        
        return c.rm(base_path+'/chains/commune/db')
    
    


    @classmethod
    def chain_target_path(self, chain:str = chain):
        return f'{self.chain_path}/target/release/node-subspace'

    @classmethod
    def build_runtime(cls, verbose:bool=True, mode=mode):
        if mode == 'docker':
            c.module('docker').build(cls.chain_name)
        elif mode == 'local':
            c.cmd('cargo build --release --locked', cwd=cls.chain_path, verbose=verbose)
        else:
            raise ValueError(f'Unknown mode {mode}, must be one of docker, local')

    @classmethod
    def chain_release_path(cls, mode='local'):

        if mode == 'docker':
            chain_path = f'/subspace'
        elif mode == 'local':
            chain_path = cls.chain_path
        else:
            raise ValueError(f'Unknown mode {mode}, must be one of docker, local')
        path =   f'{chain_path}/target/release/node-subspace'
        return path

    @classmethod
    def resolve_base_path(cls, node='alice', chain=chain):
        return cls.resolve_path(f'nodes/{chain}/{node}')
    
    @classmethod
    def resolve_node_keystore_path(cls, node='alice', chain=chain):
        path =  cls.resolve_base_path(node=node, chain=chain) + f'/chains/commune/keystore'
        if not c.exists(path):
            c.mkdir(path)
        return path

    @classmethod
    def build_spec(cls,
                   chain = chain,
                   disable_default_bootnode: bool = True,
                   snap:bool = False,
                   verbose:bool = True,
                   vali_node_keys:dict = None,
                   mode = mode,
                   ):

        if snap:
            cls.snap()

        chain_spec_path = cls.chain_spec_path(chain)
        chain_release_path = cls.chain_release_path(mode=mode)

        cmd = f'{chain_release_path} build-spec --chain {chain}'
        
        if disable_default_bootnode:
            cmd += ' --disable-default-bootnode'  
        cmd += f' > {chain_spec_path}'
        
        # chain_spec_path_dir = os.path.dirname(chain_spec_path)
        c.print(cmd)
        if mode == 'docker':
            volumes = f'-v {cls.spec_path}:{cls.spec_path}'
            c.cmd(f'docker run {volumes} subspace bash -c "{cmd}"')
        elif mode == 'local':
            c.cmd(f'bash -c "{cmd}"', cwd=cls.chain_path, verbose=True)    


        # ADD THE VALI NODE KEYS

        if vali_node_keys == None:
            vali_node_keys = cls.vali_node_keys(chain=chain)
        spec = c.get_json(chain_spec_path)
        spec['genesis']['runtime']['aura']['authorities'] = [k['aura'] for k in vali_node_keys.values()]
        spec['genesis']['runtime']['grandpa']['authorities'] = [[k['gran'],1] for k in vali_node_keys.values()]
        c.put_json(chain_spec_path, spec)
        resp = {'spec_path': chain_spec_path, 'spec': spec}
        return {'success':True, 'message':'built spec', 'chain':chain}


    @classmethod
    def chain_specs(cls):
        return c.ls(f'{cls.spec_path}/')
    
    @classmethod
    def chain2spec(cls, chain = None):
        chain2spec = {os.path.basename(spec).replace('.json', ''): spec for spec in cls.specs()}
        if chain != None: 
            return chain2spec[chain]
        return chain2spec
    
    specs = chain_specs
    @classmethod
    def get_spec(cls, chain:str=chain):
        chain = cls.chain_spec_path(chain)
        
        return c.get_json(chain)

    @classmethod
    def spec_exists(cls, chain):
        return c.exists(f'{cls.spec_path}/{chain}.json')



    @classmethod
    def chain_spec_path(cls, chain = None):
        if chain == None:
            chain = cls.network
        return cls.spec_path + f'/{chain}.json'
        
    @classmethod
    def new_chain_spec(self, 
                       chain,
                       base_chain:str = chain, 
                       balances : 'List[str, int]' = None,
                       aura_authorities: 'List[str, int]' = None,
                       grandpa_authorities: 'List[str, int]' = None,
                       ):
        base_spec =  self.get_spec(base_chain)
        new_chain_path = f'{self.spec_path}/{chain}.json'
        
        if balances != None:
            base_spec['balances'] = balances
        if aura_authorities != None:
            base_spec['balances'] = aura_authorities
        c.put_json( new_chain_path, base_spec)
        
        return base_spec
    
    new_chain = new_chain_spec

    @classmethod
    def rm_chain(self, chain):
        return c.rm(self.chain_spec_path(chain))
    
    @classmethod
    def insert_node_key(cls,
                   node='node01',
                   chain = 'jaketensor_raw.json',
                   suri = 'verify kiss say rigid promote level blue oblige window brave rough duty',
                   key_type = 'gran',
                   scheme = 'Sr25519',
                   password_interactive = False,
                   ):
        
        chain_spec_path = cls.chain_spec_path(chain)
        node_path = f'/tmp/{node}'
        
        if key_type == 'aura':
            schmea = 'Sr25519'
        elif key_type == 'gran':
            schmea = 'Ed25519'
        
        if not c.exists(node_path):
            c.mkdir(node_path)

        cmd = f'{cls.chain_release_path()} key insert --base-path {node_path}'
        cmd += f' --suri "{suri}"'
        cmd += f' --scheme {scheme}'
        cmd += f' --chain {chain_spec_path}'

        key_types = ['aura', 'gran']

        assert key_type in key_types, f'key_type ({key_type})must be in {key_types}'
        cmd += f' --key-type {key_type}'
        if password_interactive:
            cmd += ' --password-interactive'
        
        c.print(cmd, color='green')
        return c.cmd(cmd, cwd=cls.chain_path, verbose=True)
    
    @classmethod
    def insert_node_keys(cls,
                   aura_suri : str, 
                   grandpa_suri :str,
                    node='node01',
                   password_interactive = False,
                   ):
        '''
        Insert aura and gran keys for a node
        '''
        cls.insert_node_key(node=node, key_type='aura',  suri=aura_suri)
        cls.insert_node_key(node=node, key_type='gran', suri=grandpa_suri)
       
        return c.cmd(cmd, cwd=cls.chain_path, verbose=True)
    
    
    @classmethod
    def live_nodes(cls, chain=chain, mode=mode):
        prefix = f'{cls.node_prefix()}.{chain}'
        if mode == 'local':
            nodes =  c.pm2ls(prefix)
        else:
            nodes =  c.module('docker').ps(prefix)

        return nodes
    @classmethod
    def node2path(cls, chain=chain, mode = mode):
        prefix = f'{cls.node_prefix()}.{chain}'
        if mode == 'docker':
            path = prefix
            nodes =  c.module('docker').ps(path)
            return {n.split('.')[-1]: n for n in nodes}
        elif mode == 'local':
        
            nodes =  c.pm2ls(f'{prefix}')
            return {n.split('.')[-1]: n for n in nodes}
    @classmethod
    def nonvalis(cls, chain=chain):
        chain_info = cls.chain_info(chain=chain)
        return [node_info['node'] for node_info in chain_info['nodes'].values() if node_info['validator'] == False]

    @classmethod
    def valis(cls, chain=chain):
        chain_info = cls.chain_info(chain=chain)
        c.print(chain_info.keys())
        return [node_info['node'] for node_info in chain_info['nodes'].values() if node_info['validator'] == True]

    @classmethod
    def num_valis(cls, chain=chain):
        return len(cls.vali_nodes(chain=chain))


    @classmethod
    def node_prefix(cls, chain=chain):
        return f'{cls.module_path()}.node'
    


    @classmethod
    def chain_info(cls, chain=chain, default:dict=None ): 
        default = {} if default == None else default
        return cls.getc(f'chain_info.{chain}', default)


    @classmethod
    def node_info(cls, node='alice', chain=chain): 
        return cls.getc(f'chain_info.{chain}.{node}')

    @classmethod
    def has_node(cls, node='alice', chain=chain):
        return node in cls.nodes(chain=chain)

    @classmethod
    def is_vali_node(cls, node='alice', chain=chain):
        node_info = cls.node_info(node=node, chain=chain)
        if node_info == None:
            return False
        assert 'validator' in node_info, f'node_info for {node} on {chain} does not have a validator key'
        return node_info['validator']

    @classmethod
    def rm_node(cls, node='bobby',  chain=chain): 
        cls.rmc(f'chain_info.{chain}.{node}')
        return {'success':True, 'msg': f'removed node_info for {node} on {chain}'}


    @classmethod
    def rm_nodes(cls, node='bobby',  chain=chain): 
        cls.rmc(f'chain_info.{chain}.{node}')
        return {'success':True, 'msg': f'removed node_info for {node} on {chain}'}


    @classmethod
    def get_boot_nodes(cls, chain=chain):
        return cls.getc('chain_info.{chain}.boot_nodes')

    @classmethod
    def start_nodes(self, node='node', n=10, chain=chain, **kwargs):
        nodes = self.nodes(chain=chain)
        for node in nodes:
            self.start_node(node=node, chain=chain, **kwargs)




    @classmethod
    def start_node(cls,
                 node : str,
                 chain:int = network,
                 port:int=None,
                 rpc_port:int=None,
                 ws_port:int=None,
                 telemetry_url:str = 'wss://telemetry.gpolkadot.io/submit/0',
                 purge_chain:bool = True,
                 refresh:bool = False,
                 verbose:bool = False,
                 boot_nodes = None,
                 node_key = None,
                 mode :str = mode,
                 rpc_cors = 'all',
                 validator:bool = False,
                 
                 ):

        ip = c.ip()

        node_info = c.locals2kwargs(locals())

        cmd = cls.chain_release_path()

        free_ports = c.free_ports(n=3)

        if port == None:
            node_info['port'] = port = free_ports[0]
            
        if rpc_port == None:
            node_info['rpc_port'] = rpc_port = free_ports[1]
        if ws_port == None:
            node_info['ws_port'] = ws_port = free_ports[2]
        # resolve base path
        base_path = cls.resolve_base_path(node=node, chain=chain)
        
        # purge chain
        if purge_chain:
            cls.purge_chain(base_path=base_path)
            
        cmd_kwargs = f' --base-path {base_path}'

        chain_spec_path = cls.chain_spec_path(chain)
        cmd_kwargs += f' --chain {chain_spec_path}'
    
            
        if validator :
            cmd_kwargs += ' --validator'
        else:
            cmd_kwargs += ' --ws-external --rpc-external'
        cmd_kwargs += f' --port {port} --rpc-port {rpc_port} --ws-port {ws_port}'
        
        chain_info = cls.getc(f'chain_info.{chain}', {})
        boot_nodes = chain_info.get('boot_nodes', [])
        chain_info['nodes'] = chain_info.get('nodes', {})
        chain_info['nodes'][node] = node_info
        boot_nodes = chain_info['boot_nodes'] = chain_info.get('boot_nodes', [])
        
        # add the node to the boot nodes
        if len(boot_nodes) > 0:
            node_info['boot_nodes'] = c.choice(boot_nodes) # choose a random boot node (at we chose one)
            cmd_kwargs += f" --bootnodes {node_info['boot_nodes']}"
    
        if node_key != None:
            cmd_kwargs += f' --node-key {node_key}'
            
        cmd_kwargs += f' --rpc-cors={rpc_cors}'

        name = f'{cls.node_prefix()}.{chain}.{node}'

        c.print(f'Starting node {node} for chain {chain} with name {name} and cmd_kwargs {cmd_kwargs}')

        if mode == 'local':
            # 
            cmd = c.pm2_start(path=cls.chain_release_path(mode=mode), 
                            name=name,
                            cmd_kwargs=cmd_kwargs,
                            refresh=refresh,
                            verbose=verbose)
            
        elif mode == 'docker':

            # run the docker image
            volumes = f'-v {base_path}:{base_path} -v {cls.spec_path}:/subspace/specs'
            net = '--net host'
            c.cmd('docker run -d --name  {name} {net} {volumes} subspace bash -c "{cmd}"', verbose=verbose)
        else: 
            raise Exception(f'unknown mode {mode}')
        
        if validator:
            # ensure you add the node to the chain_info if it is a bootnode
            node_id = cls.get_node_id(node=node, chain=chain, mode=mode)
            chain_info['boot_nodes'] +=  [f'/ip4/{ip}/tcp/{node_info["port"]}/p2p/{node_id}']
        chain_info['nodes'][node] = node_info
        cls.putc(f'chain_info.{chain}', chain_info)


        return {'success':True, 'msg': f'Node {node} is not a validator, so it will not be added to the chain'}
       
    @classmethod
    def node_exists(cls, node:str, chain:str=chain, mode:str='nonvali'):
        return node in cls.nodes(chain=chain, mode=mode)
        

    @classmethod
    def release_exists(cls):
        return c.exists(cls.chain_release_path())

    kill_chain = kill_nodes
    
    @classmethod
    def start_chain(cls, 
                    chain:str=chain, 
                    n_valis:int = 8,
                    n_nonvalis:int = 16,
                    verbose:bool = False,
                    purge_chain:bool = True,
                    refresh: bool = True,
                    trials:int = 3,
                    reuse_ports: bool = False, 
                    port_keys: list = ['port', 'rpc_port', 'ws_port'],
                    ):

        # KILL THE CHAIN
        if refresh:
            c.print(f'KILLING THE CHAIN ({chain})', color='red')
            cls.kill_chain(chain=chain)


        ## VALIDATOR NODES
        vali_node_keys  = cls.vali_node_keys(chain=chain)
        vali_nodes = list(cls.vali_node_keys(chain=chain).keys())
        if n_valis != -1:
            vali_nodes = vali_nodes[:n_valis]
        vali_node_keys = {k: vali_node_keys[k] for k in vali_nodes}
        assert len(vali_nodes) >= 2, 'There must be at least 2 vali nodes'
        # BUILD THE CHAIN SPEC AFTER SELECTING THE VALIDATOR NODES
        cls.build_spec(chain=chain, verbose=verbose, vali_node_keys=vali_node_keys)

        ## NON VALIDATOR NODES
        nonvali_node_keys = cls.nonvali_node_keys(chain=chain)
        nonvali_nodes = list(cls.nonvali_node_keys(chain=chain).keys())
        if n_nonvalis != -1:
            nonvali_nodes = nonvali_nodes[:n_valis]
        nonvali_node_keys = {k: nonvali_node_keys[k] for k in nonvali_nodes}

        # refresh the chain info in the config

        
        existing_node_ports = {'vali': [], 'nonvali': []}
        
        if reuse_ports: 
            node_infos = cls.getc(f'chain_info.{chain}.nodes')
            for node, node_info in node_infos.items():
                k = 'vali' if node_info['validator'] else 'nonvali'
                existing_node_ports[k].append([node_info[pk] for pk in port_keys])

        if refresh:
            # refresh the chain info in the config
            cls.putc(f'chain_info.{chain}', {'nodes': {}, 'boot_nodes': [], 'url': []})

        avoid_ports = []

        # START THE VALIDATOR NODES
        for node in (vali_nodes + nonvali_nodes):
            c.print(f'Starting node {node} for chain {chain}')
            name = f'{cls.node_prefix()}.{chain}.{node}'

            # BUILD THE KWARGS TO CREATE A NODE
            
            node_kwargs = {
                            'chain':chain, 
                            'node':node, 
                            'verbose':verbose,
                            'purge_chain': purge_chain,
                            'validator':  bool(node in vali_nodes),
                            }

            # get the ports for (port, rpc_port, ws_port)
            # if we are reusing ports, then pop the first ports from the existing_node_ports
            node_ports= []
            node_type = 'vali' if node_kwargs['validator'] else 'nonvali'
            if len(existing_node_ports[node_type]) > 0:
                node_ports = existing_node_ports[node_type].pop(0)
            else:
                node_ports = c.free_ports(n=3, avoid_ports=avoid_ports)
            assert  len(node_ports) == 3, f'node_ports must be of length 3, not {len(node_ports)}'

            for k, port in zip(port_keys, node_ports):
                avoid_ports.append(port)
                node_kwargs[k] = port


            fails = 0
            while trials > fails:
                try:
                    cls.start_node(**node_kwargs, refresh=refresh)
                    break
                except Exception as e:
                    c.print(f'Error starting node {node} for chain {chain}, {e}', color='red')
                    fails += 1
                    raise e
                    continue

       
    @classmethod
    def node2url(cls, network:str = network) -> str:
        assert isinstance(network, str), f'network must be a string, not {type(network)}'
        nodes =  cls.getc(f'chain_info.{network}.nodes', {})
        nodes = {k:v for k,v in nodes.items() if v['validator'] == False}
        
        assert len(nodes) > 0, f'No url found for {network}'

        node2url = {}
        for k_n, v_n in nodes.items():
            node2url[k_n] = v_n['ip'] + ':' + str(v_n['ws_port'])
        return node2url

    @classmethod
    def urls(cls, network: str = network) -> str:
        return list(cls.node2url(network=network).values())


    @classmethod
    def test_node_urls(cls, network: str = network) -> str:
        urls = cls.urls(network=network)
        for url in urls:
            c.print(f'Testing {url}...')
            c.test_url(url)
        c.print('All nodes are up and running!')


    def storage_functions(self, network=network, block_hash = None):
        self.resolve_network(network)
        return self.substrate.get_metadata_storage_functions( block_hash=block_hash)
    storage_fns = storage_functions
        

    def storage_names(self, network=network, block_hash = None):
        self.resolve_network(network)
        return [f['storage_name'] for f in self.substrate.get_metadata_storage_functions( block_hash=block_hash)]


    def stake_spread_top_valis(self):
        top_valis = self.top_valis()
        name2key = self.name2key()
        for vali in top_valis:
            key = name2key[vali]

    def ensure_stake(self, min_balance:int = 100, network:str='main', netuid:int=0):
        my_balance = self.my_balance(network=network, netuid=netuid)
        return my_balance



    def stake_spread(self, key:str, modules:list='vali', ratio = 1.0, max_n=30):
        name2key = self.name2key()
        if modules == None:
            modules = self.top_valis()
<<<<<<< HEAD
        elif isinstance(modules, str):
            modules = [k for k in name2key if k.startswith(modules)]
=======
        if isinstance(modules, str):
            modules = {k:v for k,v in name2key.items() if k.startswith(modules)}
>>>>>>> 0f91d3c5

        modules = modules[:max_n]

        name2key = {k:name2key[k] for k in modules if k in name2key}


        module_names = list(name2key.keys())
        module_keys = list(name2key.values())
        n = len(name2key)

        # get the balance, of the key
        balance = self.get_balance(key)
        assert balance > 0, f'balance must be greater than 0, not {balance}'
        assert ratio <= 1.0, f'ratio must be less than or equal to 1.0, not {ratio}'
        assert ratio > 0.0, f'ratio must be greater than or equal to 0.0, not {ratio}'

        balance = int(balance * ratio)
        assert balance > 0, f'balance must be greater than 0, not {balance}'
        stake_per_module = int(balance/n)


        c.print(f'staking {stake_per_module} per module for ({module_names}) modules')
        for module_name, module_key in name2key.items():
            c.print(f'Staking {stake_per_module} for {module_name}')
            c.stake(key=key, module_key=module_key, amount=stake_per_module)
    

    @classmethod
    def unstake_many(cls, modules:list ='vali', key=None, remove_staketo:bool = False):
        if isinstance(modules, str):
            modules = c.my_modules(modules, fmt='j')
        assert balance > 0, f'balance must be greater than 0, not {balance}'
        module_names = [m['name'] for m in modules]
        c.print(f'staking {stake_per_module} per module for ({module_names}) modules')
        for m in modules:
            for module_key, module_stake in m['stake_to']:
                # if the module_key is the same as the module we are unstaking, then unstake it
                if remove_staketo or m['key'] ==  module_key:
                    c.unstake(key=m['key'], module_key=module_key)
        

    @classmethod
    def test(cls):
        s = c.module('subspace')()
        n = s.n()
        assert isinstance(n, int)
        assert n > 0

        market_cap = s.mcap()
        assert isinstance(market_cap, float), market_cap

        name2key = s.name2key()
        assert isinstance(name2key, dict)
        assert len(name2key) == n

        stats = s.stats(df=False)
        c.print(stats)
        assert isinstance(stats, list) 
    @classmethod
    def install_telemetry(cls):
        c.cmd('docker build -t parity/substrate-telemetry-backend .', sudo=True)


    # @c.timeit
    @classmethod
    def modules(cls,
                network = 'main',
                netuid: int = 0,
                block: int = None, # defaults to latest block
                fmt: str='nano', 
                keys : List[str] = ['name', 'key', 'emission', 'incentive', 'dividends', 'stake_from', 'stake_to', 'regblock', 'last_update', 'weights'],
                update: bool = False,
                include_weights = False,
                cache = True,
                df = False,
                ) -> Dict[str, ModuleInfo]:
        
        def get_attr(attr:str, network:str, netuid:int, block:int):
            s = c.module('subspace')(network=network)
            color = c.random_color()
            c.print('Getting -> ',attr, color=color)
            return getattr(s, attr)(netuid=netuid, block=block)


        pool = c.module('thread.pool')()
        for attr in keys:
            pool.submit(fn=get_attr, kwargs={'attr':attr, 'network':network, 'netuid':netuid, 'block':block})

        
        return modules
       <|MERGE_RESOLUTION|>--- conflicted
+++ resolved
@@ -3495,13 +3495,8 @@
         name2key = self.name2key()
         if modules == None:
             modules = self.top_valis()
-<<<<<<< HEAD
-        elif isinstance(modules, str):
-            modules = [k for k in name2key if k.startswith(modules)]
-=======
         if isinstance(modules, str):
             modules = {k:v for k,v in name2key.items() if k.startswith(modules)}
->>>>>>> 0f91d3c5
 
         modules = modules[:max_n]
 
