
import torch
import scalecodec
from retry import retry
from typing import List, Dict, Union, Optional, Tuple
from substrateinterface import SubstrateInterface
import commune as c
from typing import List, Dict, Union, Optional, Tuple
from commune.utils.network import ip_to_int, int_to_ip
from rich.prompt import Confirm
from commune.modules.subspace.balance import Balance
from commune.modules.subspace.utils import (U16_NORMALIZED_FLOAT,
                                    U64_MAX,
                                    NANOPERTOKEN, 
                                    U16_MAX, 
                                    is_valid_address_or_public_key, 
                                    )
from commune.modules.subspace.chain_data import (ModuleInfo, custom_rpc_type_registry)

import streamlit as st
import json
from loguru import logger
import os
logger = logger.opt(colors=True)



class Subspace(c.Module):
    """
    Handles interactions with the subspace chain.
    """
    fmt = 'j'
    whitelist = []
    chain_name = 'subspace'
    default_config = c.get_config(chain_name, to_munch=False)
    token_decimals = default_config['token_decimals']
    network = default_config['network']
    chain = network
    chain_path = c.libpath + '/subspace'
    spec_path = f"{chain_path}/specs"
    netuid = default_config['netuid']
    image = 'vivonasg/subspace:latest'
    mode = 'docker'
    
    def __init__( 
        self, 
        config = None,
        **kwargs,
    ):
        config = self.set_config(config=config,kwargs=kwargs)
        if config.loop:
            c.thread(self.loop)

    def set_network(self, 
                network:str = None,
                url : str = None,
                websocket:str=None, 
                ss58_format:int=42, 
                type_registry:dict=custom_rpc_type_registry, 
                type_registry_preset=None, 
                cache_region=None, 
                runtime_config=None, 
                use_remote_preset=False,
                ws_options=None, 
                auto_discover=True, 
                auto_reconnect=True, 
                verbose:bool=False,
                max_trials:int = 1,
                **kwargs):

        '''
        A specialized class in interfacing with a Substrate node.

        Parameters
       A specialized class in interfacing with a Substrate node.

        Parameters
        url : the URL to the substrate node, either in format <https://127.0.0.1:9933> or wss://127.0.0.1:9944
        
        ss58_format : The address type which account IDs will be SS58-encoded to Substrate addresses. Defaults to 42, for Kusama the address type is 2
        
        type_registry : A dict containing the custom type registry in format: {'types': {'customType': 'u32'},..}
        
        type_registry_preset : The name of the predefined type registry shipped with the SCALE-codec, e.g. kusama
        
        cache_region : a Dogpile cache region as a central store for the metadata cache
        
        use_remote_preset : When True preset is downloaded from Github master, otherwise use files from local installed scalecodec package
        
        ws_options : dict of options to pass to the websocket-client create_connection function
        : dict of options to pass to the websocket-client create_connection function
                
        '''

        from substrateinterface import SubstrateInterface
        
        if network == None:
            network = self.config.network

        trials = 0
        while trials < max_trials :
            trials += 1
            url = self.resolve_node_url(url=url, chain=network, local=self.config.local)
            c.print()
            kwargs.update(url=url, 
                        websocket=websocket, 
                        ss58_format=ss58_format, 
                        type_registry=type_registry, 
                        type_registry_preset=type_registry_preset, 
                        cache_region=cache_region, 
                        runtime_config=runtime_config, 
                        ws_options=ws_options, 
                        auto_discover=auto_discover, 
                        auto_reconnect=auto_reconnect)
            try:
                self.substrate= SubstrateInterface(**kwargs)
                break
            except Exception as e:
                c.print(f'Failed to connect to {url} with error: {e}')
                self.config.local = False
                url = None
                
        c.print(f'Connecting to {url}...')
        self.url = url
        self.network = network
        response = {'success': True, 'message': f'Connected to {url}', 'network': network, 'url': url}

        return response
    def __repr__(self) -> str:
        return f'<Subspace: network={self.network}>'
    def __str__(self) -> str:
        return f'<Subspace: network={self.network}>'
    
    

    def verify(self, 
               auth,
               max_staleness=100,
               ensure_registered=True,):
        key = c.module('key')(ss58_address=auth['address'])
        verified =  key.verify(auth['data'], bytes.fromhex(auth['signature']), bytes.fromhex(auth['public_key']))
        if not verified:
            return {'verified': False, 'error': 'Signature is invalid.'}
        if auth['address'] != key.ss58_address:
            return {'verified': False, 'error': 'Signature address does not match.'}
        
        data = c.jload(auth['data'])
        
        if data['timestamp'] < c.time() - max_staleness:
            return {'verified': False, 'error': 'Signature is stale.', 'timestamp': data['timestamp'], 'now': c.time()}
        if not self.is_registered(key,netuid= data['netuid']) and ensure_registered:
            return {'verified': False, 'error': 'Key is not registered.'}
        return {'verified': True, 'error': None}
    
    @classmethod
    def cj(cls, *args, remote = True, sleep_interval:str = 100, **kwargs):
        if remote:
            c.print('Remote voting...')
            kwargs['remote'] = False
            return cls.remote_fn('cj', args=args, kwargs=kwargs)
        self = cls()
        while True:
            c.print(f'Sleeping for {sleep_interval} seconds...')
            c.print('Voting...')
            c.sleep(sleep_interval)
            self.vote_pool(*args, **kwargs)

    def shortyaddy(self, address, first_chars=4):
        return address[:first_chars] + '...' 


    def auto_unstake(self, search=None, netuid = 1, network = 'main',  controller=None):
        my_staketo = self.my_staketo(netuid=netuid, network=network)
        controller = c.get_key(controller)
        address2key = c.address2key()
        controller_key_name = address2key.get(controller.ss58_address)
        for key, staketo_vec in my_staketo.items():
            key_name = address2key.get(key)

            if search != None and search not in key:
                continue
            c.print(f'Unstaking {key_name}', color='yellow')
            for module_key, amount in staketo_vec:
                module_key_name = address2key.get(module_key, module_key)
                c.print(f'Unstaking {amount} from {module_key_name} to {controller_key_name}', color='white')
                if amount > 0:
                    self.unstake(key=key, amount=amount, module_key=module_key)

            c.print(f'Transferring {key_name} balance to {module_key_name}', color='green')
            controller_key = c.get_key(controller)
            self.transfer(key=key, amount=amount, dest=controller.ss58_address)
                
    

    def my_stake(self, search=None, netuid = None, network = None, fmt=fmt,  decimals=2, block=None):
        mystaketo = self.my_staketo(netuid=netuid, network=network, fmt=fmt, decimals=decimals, block=block)
        key2stake = {}
        for key, staketo_tuples in mystaketo.items():
            stake = sum([s for a, s in staketo_tuples])
            key2stake[key] = c.round_decimals(stake, decimals=decimals)
        if search != None:
            key2stake = {k:v for k,v in key2stake.items() if search in k}

        return key2stake
    mys =  mystake = key2stake =  my_stake

    def my_balance(self, search:str=None, netuid:int = 0, network:str = 'main', fmt=fmt,  decimals=2, block=None, min_value:int = 0):

        balances = self.balances(network=network, fmt=fmt, block=block)
        my_balance = {}
        key2address = c.key2address()
        for key, address in key2address.items():
            if address in balances:
                my_balance[key] = balances[address]

        if search != None:
            my_balance = {k:v for k,v in my_balance.items() if search in k}
            
        my_balance = dict(sorted(my_balance.items(), key=lambda x: x[1], reverse=True))

        if min_value > 0:
            my_balance = {k:v for k,v in my_balance.items() if v > min_value}

        return my_balance
        
    key2balance = myb = mybal = my_balance

    def my_staketo(self,search=None, netuid = None, network = None, fmt=fmt,  decimals=2, block=None):
        staketo = self.stake_to(netuid=netuid, network=network, block=block)
        mystaketo = {}
        key2address = c.key2address()
        for key, address in key2address.items():
            if address in staketo:
                mystaketo[key] = [[a, self.format_amount(s, fmt=fmt)] for a, s in staketo[address]]

        if search != None:
            mystaketo = {k:v for k,v in mystaketo.items() if search in k}
            
        return mystaketo
    my_stake_to = my_staketo


    def my_stakefrom(self, 
                    search:str=None, 
                    netuid:int = None, 
                    network:str = None, 
                    fmt:str=fmt,  
                    decimals:int=2):
        staketo = self.stake_from(netuid=netuid, network=network)
        mystakefrom = {}
        key2address = c.key2address()
        for key, address in key2address.items():
            if address in mystakefrom:
                mystakefrom[key] = self.format_amount(mystakefrom[address])
    
        if search != None:
            mystakefrom = {k:v for k,v in mystakefrom.items() if search in k}
        return mystakefrom

    my_stake_from = my_stakefrom

    

    def key2tokens(self, network = None, fmt=fmt, decimals=2):
        key2tokens = {}
        key2balance = self.key2balance(network=network, fmt=fmt, decimals=decimals)
        for key, balance in key2balance.items():
            if key not in key2tokens:
                key2tokens[key] = 0
            key2tokens[key] += balance
            
        for netuid in self.netuids():
            key2stake = self.key2stake(network=network, fmt=fmt, netuid=netuid, decimals=decimals)

            for key, stake in key2stake.items():
                if key not in key2tokens:
                    key2tokens[key] = 0
                key2tokens[key] += stake
            
        return key2tokens

    def network_balance(self, network = None, fmt=fmt, update=False):
        state_dict = self.state_dict(network=network, update=update)
        total_balance = 0
        for key, value in state_dict['balances'].items():
            total_balance += value
        return self.format_amount(total_balance, fmt=fmt)

    def network_stake(self, network = None, fmt=fmt, update=False):
        state_dict = self.state_dict(network=network, update=update)
        total_stake = 0
        for modules in state_dict['modules']:
            for module in modules:
                total_stake += module['stake']
        return self.format_amount(total_stake, fmt=fmt)
    

    def my_total_supply(self, network = None,fmt=fmt, decimals=2):
        return self.my_total_stake(network=network) + self.my_total_balance(network=network)

    my_tokens = my_supply = my_value = my_total_supply

    key2value = key2tokens    
    def my_total_stake(self, network = None, netuid=None, fmt=fmt, decimals=2):
        return sum(self.my_stake(network=network, netuid=netuid, fmt=fmt, decimals=decimals).values())
    def my_total_balance(self, network = None, fmt=fmt, decimals=2):
        return sum(self.my_balance(network=network, fmt=fmt, decimals=decimals).values())


    #####################
    #### Set Weights ####
    #####################
    @retry(delay=0, tries=4, backoff=0, max_delay=0)
    def vote(
        self,
        key: 'c.key' = None,
        uids: Union[torch.LongTensor, list] = None,
        weights: Union[torch.FloatTensor, list] = None,
        netuid: int = None,
        wait_for_inclusion:bool = True,
        wait_for_finalization:bool = True,
        network = None,
    ) -> bool:
        network = self.resolve_network(network)
        key = self.resolve_key(key)
        netuid = self.resolve_netuid(netuid)
        
        subnet = self.subnet( netuid = netuid )
        min_allowed_weights = subnet['min_allowed_weights']
        max_allowed_weights = subnet['max_allowed_weights']

        if uids is None:
            uids = self.uids()
    
        if len(uids) == 0:
            c.print(f'No uids to vote on.')
            return False
        if len(uids) > max_allowed_weights:
            c.print(f'Only {max_allowed_weights} uids are allowed to be voted on.')
            uids = uids[:max_allowed_weights]

        
        if len(uids) < min_allowed_weights:
            while len(uids) < min_allowed_weights:
                uid = c.choice(list(range(subnet['n'])))
                if uid not in uids:
                    uids.append(uid)
                    weights.append(0)
            
        if weights is None:
            weights = [1 for _ in uids]
        if isinstance(weights, list):
            weights = torch.tensor(weights)

        weights = weights / weights.sum()
        weights = weights * U16_MAX
        weights = weights.tolist()

        # uids = [int(uid) for uid in uids]
        uid2weight = {uid: int(weight) for uid, weight in zip(uids, weights)}
        uids = list(uid2weight.keys())
        weights = list(uid2weight.values())
        
        c.print(f'Weights: {weights} from {key}')
        
        c.print(f'Setting weights for {len(uids)} uids..., {len(weights)}')
        # First convert types.

        with self.substrate as substrate:
            call = substrate.compose_call(
                call_module='SubspaceModule',
                call_function='set_weights',
                call_params = {
                    'uids': uids,
                    'weights': weights,
                    'netuid': netuid,
                }
            )
        # Period dictates how long the extrinsic will stay as part of waiting pool
        c.print(key)
        extrinsic = substrate.create_signed_extrinsic( call = call, keypair = key, era={'period':100})

        c.print(f'Submitting extrinsic: {extrinsic}')
        response = substrate.submit_extrinsic( extrinsic, wait_for_inclusion = wait_for_inclusion,
                                              wait_for_finalization = wait_for_finalization )
        # We only wait here if we expect finalization.
        if not wait_for_finalization and not wait_for_inclusion:
            c.print(":white_heavy_check_mark: [green]Sent[/green]")
            return True
        response.process_events()
        if response.is_success:
            c.print(":white_heavy_check_mark: [green]Finalized[/green]")            
            c.print(f"Set weights:\n[bold white]  weights: {weights}\n  uids: {uids}[/bold white ]")
            return True
        else:
            c.print(":cross_mark: [red]Failed[/red]: error:{}".format(response.error_message))
            c.print(  'Set weights <red>Failed: </red>' + str(response.error_message) )
            return False

    set_weights = vote

    def get_netuid_for_subnet(self, network: str = None) -> int:
        netuid = self.subnet_namespace.get(network, None)
        return netuid

    def update(self):
        self.sync()


    @classmethod
    def up(cls):
        c.cmd('docker-compose up -d', cwd=cls.chain_path)

    @classmethod
    def enter(cls):
        c.cmd('make enter', cwd=cls.chain_path)

    def register_servers(self, search=None, **kwargs):
        for m in c.servers(network='local'):
            try:
                self.register(name=m)
            except Exception as e:
                c.print(e, color='red')
    reg_servers = register_servers
    def reged_servers(self, **kwargs):
        servers =  c.servers(network='local')
        c.print(servers)
    def register_ghosts(self, n=10, **kwargs):
        ip = c.ip()
        for i in range(n):
            self.register(name=f'ghost{i}',
                         address= ip + ':' + str(8000 + i), 
                          **kwargs)


    def register(
        self,
        name: str , # defaults to module.tage
        stake : float = 0,
        subnet: str = None,
        key : str  = None,
        address : str = None,
        wait_for_inclusion: bool = False,
        wait_for_finalization: bool = True,
        network: str = network,
        existential_balance: float = 0.1,
        replace_module: str = None, # if you want to replace a module
        sync: bool = False,

    ) -> bool:
        
        assert name != None, f"Module name must be provided"

        # resolve the subnet name
        if subnet == None:
            subnet = self.config.subnet


        network =self.resolve_network(network)
        address = c.namespace(network='local').get(name, c.default_ip)
        address = address.replace(c.default_ip,c.ip())
        key = self.resolve_key(name)

        # Validate address.
        if self.subnet_exists(subnet, network=network):
            netuid = self.get_netuid_for_subnet(subnet)
            if self.is_registered(key.ss58_address, netuid=netuid):
                c.print(f":cross_mark: [red]Module {name} already registered[/red]")
                return self.update_module(module=name, name=name, address=address , netuid=netuid, network=network)
            else:
                c.print(f":satellite: Registering {name} with address {address} replacing {replace_module}")
                if replace_module != None:
                    assert self.is_registered(replace_module, netuid=netuid), f"Module {replace_module} is not registered"
                    return self.update_module(name=replace_module, address=address, netuid=netuid, network=network)

                

        call_params = { 
                    'network': subnet.encode('utf-8'),
                    'address': address.encode('utf-8'),
                    'name': name.encode('utf-8'),
                    'stake': stake,
                } 

        with self.substrate as substrate:
            
            # create extrinsic call
            call = substrate.compose_call( 
                call_module='SubspaceModule',  
                call_function='register', 
                call_params=call_params
            )
            extrinsic = substrate.create_signed_extrinsic( call = call, keypair = key  )
            response = substrate.submit_extrinsic( extrinsic, wait_for_inclusion=wait_for_inclusion, wait_for_finalization=wait_for_finalization )
            
            # process if registration successful, try again if pow is still valid
            response.process_events()
            
        if response.is_success:
            msg = f'Registered {name} with address {address}'
            c.print(f":white_heavy_check_mark: [green]{msg}[/green]")
            return {'success': True, 'message': msg}
            # if sync:
            #     self.sync()
        else:
            msg = response.error_message
            c.print(f":cross_mark: [red]Failed[/red]: error:{response.error_message}")
            return {'success': False, 'message': response.error_message}    
        

    reg = register

    ##################
    #### Transfer ####
    ##################
    def transfer(
        self,
        key: str,
        amount: float , 
        dest: str, 
        wait_for_inclusion: bool = True,
        wait_for_finalization: bool = False,
        network : str = None,
        netuid : int = None,
    ) -> bool:
        key = c.get_key(key)
        network = self.resolve_network(network)
        dest = self.resolve_key_ss58(dest)
        # Validate destination address.
        if not is_valid_address_or_public_key( dest ):
            msg = ":cross_mark: [red]Invalid destination address[/red]:[bold white]\n  {}[/bold white]".format(dest)
            return {'success': False, 'message': msg}
        if isinstance( dest, bytes):
            # Convert bytes to hex string.
            dest = "0x" + dest.hex()


        # Check balance.
        account_balance = self.get_balance( key.ss58_address , fmt='j' )

        if amount > account_balance:
            c.print(":cross_mark: [red]Insufficient balance[/red]:[bold white]\n  {}[/bold white]".format(account_balance))
            return
        amount = self.to_nanos(amount)
        dest_balance = self.get_balance( dest , fmt='j')

        with c.status(f"Transferring {amount} from {key.ss58_address[:5]}... to {dest[:5]}..."):
            with self.substrate as substrate:
                call = substrate.compose_call(
                    call_module='Balances',
                    call_function='transfer',
                    call_params={
                        'dest': dest, 
                        'value': amount
                    }
                )
                extrinsic = substrate.create_signed_extrinsic( call = call, keypair = key )
                response = substrate.submit_extrinsic( extrinsic, wait_for_inclusion = wait_for_inclusion, wait_for_finalization = wait_for_finalization )
                # We only wait here if we expect finalization.
                if not wait_for_finalization and not wait_for_inclusion:
                    c.print(":white_heavy_check_mark: [green]Sent[/green]")
                    return True

        # Otherwise continue with finalization.
        response.process_events()
            
        if response.is_success:
            c.print(":white_heavy_check_mark: [green]Finalized[/green]")
            response = {
                'success': True,
                'from': {
                    'address': key.ss58_address,
                    'balance': self.format_amount(account_balance, fmt='j'),
                    'new_balance': self.get_balance( key.ss58_address , fmt='j')
                } ,
                'to': {
                    'address': dest,
                    'balance': dest_balance,
                    'new_balance': self.get_balance( dest , fmt='j'),
                }, 
                'block_hash': response.block_hash,

            }

        else:
            
            response =  {'success': False, 'message': response.error_message}

        return response


    send = transfer

    def get_existential_deposit(
        self,
        block: Optional[int] = None,
        fmt = 'nano'
    ) -> Optional[Balance]:
        """ Returns the existential deposit for the chain. """
        result = self.query_constant(
            module_name='Balances',
            constant_name='ExistentialDeposit',
            block = block,
        )
        
        if result is None:
            return None
        
        return self.format_amount( result.value, fmt = fmt )
        
    #################
    #### update or replace a module ####
    #################

    def update_module(
        self,
        module: str,
        # params from here
        name: str = None,
        address: str = None,
        netuid: int = None,
        wait_for_inclusion: bool = False,
        wait_for_finalization = True,
        network : str = network,

    ) -> bool:
        self.resolve_network(network)
        key = self.resolve_key(module)
        netuid = self.resolve_netuid(netuid)  
        module_info = self.get_module(module)

        if name == None:
            name = module
    
        if address == None:
            namespace_local = c.namespace(network='local')
            address = namespace_local.get(name,  f'{c.ip()}:{c.free_port()}'  )
            address = address.replace(c.default_ip, c.ip())
        # Validate that the module is already registered with the same address
        if name == module_info['name'] and address == module_info['address']:
            c.print(f"{c.emoji('check_mark')} [green] [white]{module}[/white] Module already registered and is up to date[/green]:[bold white][/bold white]")
            return {'success': False, 'message': f'{module} already registered and is up to date with your changes'}
        call_params = {
            'name': name,
            'address': address,
            'netuid': netuid,
        }

        for k in ['name', 'address']:
            if call_params[k] == module_info[k]:
                call_params[k] = ''


        with self.substrate as substrate:
            c.print(f':satellite: Updating Module: [bold white]{name}[/bold white] \n\n {call_params}')
            
            call = substrate.compose_call(
                call_module='SubspaceModule',
                call_function='update_module',
                call_params =call_params
            )
            extrinsic = substrate.create_signed_extrinsic( call = call, keypair = key)
            response = substrate.submit_extrinsic( extrinsic, wait_for_inclusion = wait_for_inclusion, wait_for_finalization = wait_for_finalization )
            
            if wait_for_inclusion or wait_for_finalization:
                response.process_events()
                if response.is_success:
                    msg = f':white_heavy_check_mark: [green]{msg}[/green]\n  [bold white]{call_params}[/bold white]'
                    c.print(msg)
                    if module != name:
                        # we need to switch the keys to avoid confusion if you rename the module 
                        # this is to ensure the key is always the same as the module name on the network
                        c.switch_key(old_name,name)
                    return {'success': True, 'msg': msg}
                else:
                    msg = response.error_message
                    c.print( f':cross_mark: error: {msg}')
                    return {'success': False, 'msg': msg}





    #################
    #### Serving ####
    #################
    def update_network (
        self,
        netuid: int = None,
        immunity_period: int = None,
        min_allowed_weights: int = None,
        max_allowed_weights: int = None,
        max_allowed_uids: int = None,
        max_immunity_ratio: int = None,
        tempo: int = None,
        name:str = None,
        founder: str = None,
        wait_for_inclusion: bool = False,
        wait_for_finalization = True,
        key: str = None,
        network = network,
        prompt: bool = False,
    ) -> bool:
            
        self.resolve_network(network)
        netuid = self.resolve_netuid(netuid)
        subnet_state = self.subnet( netuid=netuid )
        # infer the key if you have it
        if key == None:
            key2address = self.address2key()
            if subnet_state['founder'] not in key2address:
                return {'success': False, 'message': f"Subnet {netuid} not found in local namespace, please deploy it "}
            key = c.get_key(key2address.get(subnet_state['founder']))
            c.print(f'Using key: {key}')

        
        params = {
            'immunity_period': immunity_period,
            'min_allowed_weights': min_allowed_weights,
            'max_allowed_uids': max_allowed_uids,
            'max_allowed_weights': max_allowed_weights,
            'max_immunity_ratio': max_immunity_ratio,
            'tempo': tempo,
            'founder': founder,
            'name': name,
        }
        old_params = {}
        for k, v in params.items():
            old_params[k] = subnet_state[k]
            if v == None:
                params[k] = old_params[k]
        name = subnet_state['name']
        call_params = {'netuid': netuid, **params}

        with self.substrate as substrate:
            c.print(f':satellite: Updating Subnet:({name}, id: {netuid})')
            c.print(f'  [bold yellow]Old Params:[/bold yellow] \n', old_params)
            c.print(f'  [bold green]New Params:[/bold green] \n',params)
            call = substrate.compose_call(
                call_module='SubspaceModule',
                call_function='update_network',
                call_params =call_params
            )
            extrinsic = substrate.create_signed_extrinsic( call = call, keypair = key)
            response = substrate.submit_extrinsic( extrinsic, wait_for_inclusion = wait_for_inclusion, wait_for_finalization = wait_for_finalization )
            if wait_for_inclusion or wait_for_finalization:
                response.process_events()
                if response.is_success:
                    c.print(f':white_heavy_check_mark: [green]Updated SubNetwork ({name}, id: {netuid}) [/green]')
                    return True
                else:
                    c.print(f':cross_mark: [red]Failed to Change Subnetwork[/red] ({name}, id: {netuid}) error: {response.error_message}')
                    return False
            else:
                return True

    def get_unique_tag(self, module:str, tag:str=None, netuid:int=None, **kwargs):
        if tag == None:
            tag = ''
        name = f'{module}{tag}'
        return self.resolve_unique_server_name(name=name, netuid=netuid, **kwargs).split('::')[-1]

    def resolve_unique_server_names(self, name:str,  n:int=10,   **kwargs) -> List[str]:
        server_names = []
        for i in range(n):
            server_name = self.resolve_unique_server_name(name=name, n=n, avoid_servers=server_names, **kwargs)

            server_names += [server_name]

        return server_names

            



    def resolve_unique_server_name(self, name:str, tag:str = None, netuid:Union[str, int]=None , avoid_servers:List[str]=None , tag_seperator = '::',  **kwargs): 

        cnt = 0
        if tag == None:
            tag = ''
        name = name + tag_seperator + tag
        servers = self.servers(netuid=netuid,**kwargs)
        if avoid_servers == None:
            avoid_servers = []
        servers += avoid_servers
        new_name = name
        while new_name in servers:
            new_name = name + str(cnt)
            cnt += 1

        c.print(new_name)

        return new_name

    def resolve_module_key(self, module_key: str =None, key: str =None, netuid: int = None, name2key:dict = None):
        if module_key == None:
            key = self.resolve_key(key)
            assert key != None, "Please provide a key"
            module_key = key.ss58_address
            return module_key
        

        assert isinstance(module_key, str), "Please provide a module_key as a string"
        # is it your key, or is it a key on the network? (it can be both)
        if c.key_exists(module_key):
            # your key exists locally
            module_key = c.get_key(module_key).ss58_address
        else:
            # the name matches a key in the subspace namespace
            if name2key == None:
                name2key = self.name2key(netuid=netuid)
            if module_key in name2key:
                module_key = name2key[module_key]

        assert c.is_valid_ss58_address(module_key), f"Module key {module_key} is not a valid ss58 address"
        return module_key

    def transfer_stake(
            self,
            key: str ,
            new_module_key: str = None,
            module_key: str = None,
            amount: Union[Balance, float] = None, 
            netuid:int = None,
            wait_for_inclusion: bool = False,
            wait_for_finalization: bool = True,
            network:str = None,
            existential_deposit: float = 0.1,
            sync: bool = False
        ) -> bool:
        raise NotImplementedError
        # STILL UNDER DEVELOPMENT, DO NOT USE
        network = self.resolve_network(network)
        netuid = self.resolve_netuid(netuid)
        key = c.get_key(key)

        c.print(f':satellite: Staking to: [bold white]SubNetwork {netuid}[/bold white] {amount} ...')
        # Flag to indicate if we are using the wallet's own hotkey.
        old_balance = self.get_balance( key.ss58_address , fmt='j')
        name2key = self.name2key(netuid=netuid)
        module_key = self.resolve_module_key(module_key=module_key, key=key, netuid=netuid, name2key=name2key)
        new_module_key = self.resolve_module_key(module_key=new_module_key, key=key, netuid=netuid, name2key=name2key)

        if not self.is_registered( module_key, netuid=netuid):
            return {'success': False, 'message': f"Module {module_key} not registered in SubNetwork {netuid}"}
        

        old_stake = self.get_stakefrom( module_key, from_key=key.ss58_address , fmt='j', netuid=netuid)

        if amount is None:
            amount = old_balance
        amount = self.to_nanos(amount - existential_deposit)
        
        # Get current stake
        call_params={
                    'netuid': netuid,
                    'amount': int(amount),
                    'module_key': module_key
                    }
    
        c.print(call_params)

        with c.status(":satellite: Staking to: [bold white]{}[/bold white] ...".format(self.network)):

            with self.substrate as substrate:
                call = substrate.compose_call(
                call_module='SubspaceModule', 
                call_function='add_stake',
                call_params=call_params
                )
                extrinsic = substrate.create_signed_extrinsic( call = call, keypair = key )
                response = substrate.submit_extrinsic( extrinsic, 
                                                        wait_for_inclusion = wait_for_inclusion,
                                                        wait_for_finalization = wait_for_finalization )

        if response.is_success:
            c.print(":white_heavy_check_mark: [green]Sent[/green]")
            new_balance = self.get_balance(  key.ss58_address , fmt='j')
            c.print(f"Balance ({key.ss58_address}):\n  [blue]{old_balance}[/blue] :arrow_right: [green]{new_balance}[/green]")
            new_stake = self.get_stakefrom( module_key, from_key=key.ss58_address , fmt='j', netuid=netuid)
            c.print(f"Stake ({module_key}):\n  [blue]{old_stake}[/blue] :arrow_right: [green]{new_stake}[/green]")
                
        else:
            c.print(":cross_mark: [red]Stake Error: {}[/red]".format(response.error_message))


        if sync:
            self.sync()



    def stake(
            self,
            key: str ,
            amount: Union[Balance, float] = None, 
            module_key: Optional[str] = None, # defaults to key if not provided
            netuid:int = None,
            wait_for_inclusion: bool = False,
            wait_for_finalization: bool = True,
            network:str = None,
            existential_deposit: float = 0.01,
            sync: bool = False
        ) -> bool:
        network = self.resolve_network(network)
        netuid = self.resolve_netuid(netuid)
        key = c.get_key(key)

        # Flag to indicate if we are using the wallet's own hotkey.
        old_balance = self.get_balance( key.ss58_address , fmt='j')
        module_key = self.resolve_module_key(module_key=module_key, key=key, netuid=netuid)
        old_stake = self.get_stakefrom( module_key, from_key=key.ss58_address , fmt='j', netuid=netuid)
        if amount is None:
            amount = old_balance
        amount = int(self.to_nanos(amount - existential_deposit))
        
        # Get current stake
        call_params={
                    'netuid': netuid,
                    'amount': amount,
                    'module_key': module_key
                    }

        with c.status(f":satellite: Staking to: {module_key}  [bold white]{self.network}[/bold white] ..."):

            with self.substrate as substrate:

                call = substrate.compose_call( call_module='SubspaceModule', 
                                                call_function='add_stake',
                                                call_params=call_params
                                                )

                extrinsic = substrate.create_signed_extrinsic( call = call, keypair = key )
                response = substrate.submit_extrinsic( extrinsic, 
                                                        wait_for_inclusion = wait_for_inclusion,
                                                        wait_for_finalization = wait_for_finalization )

        if response.is_success:
            c.print(":white_heavy_check_mark: [green]Sent[/green]")
            new_stake = self.get_stakefrom( module_key, from_key=key.ss58_address , fmt='j', netuid=netuid)
            c.print(f"Stake ({module_key[:4]}..):\n  [blue]{old_stake}[/blue] :arrow_right: [green]{new_stake}[/green]")

            new_balance = self.get_balance(  key.ss58_address , fmt='j')
            c.print(f"Balance ({key.ss58_address}...):\n  [blue]{old_balance}[/blue] :arrow_right: [green]{new_balance}[/green]")
                
        else:
            c.print(":cross_mark: [red]Stake Error: {}[/red]".format(response.error_message))


        if sync:
            self.sync()



    def unstake(
            self,
            key : 'c.Key', 
            amount: float = None, 
            module_key : str = None,
            netuid : Union[str, int] = None,
            wait_for_inclusion:bool = True, 
            wait_for_finalization:bool = False,
            prompt: bool = False,
            network: str= None,
        ) -> bool:
        network = self.resolve_network(network)
        key = c.get_key(key)
        netuid = self.resolve_netuid(netuid)
    
        module_key = key.ss58_address if module_key == None else module_key

        old_balance = self.get_balance( key.ss58_address , fmt='j')
        old_stake = self.get_staketo(key= key.ss58_address, module_key=module_key,   netuid=netuid, fmt='j',)
        
        if amount == None:
            amount = old_stake

        amount = self.to_nanos(amount)
        call_params={
            'amount': int(amount),
            'netuid': netuid,
            'module_key': module_key
            }

        with c.status(":satellite: Unstaking from chain: [white]{}[/white] ...".format(self.network)):

            with self.substrate as substrate:
                call = substrate.compose_call(
                call_module='SubspaceModule', 
                call_function='remove_stake',
                call_params=call_params
                )
                extrinsic = substrate.create_signed_extrinsic( call = call, keypair = key )
                response = substrate.submit_extrinsic( extrinsic, wait_for_inclusion = wait_for_inclusion, wait_for_finalization = wait_for_finalization )
                # We only wait here if we expect finalization.
                if not wait_for_finalization and not wait_for_inclusion:
                    return True

                response.process_events()


        if response.is_success: # If we successfully unstaked.
            new_balance = self.get_balance( key.ss58_address , fmt='j')
            new_stake = self.get_stakefrom(module_key, from_key=key.ss58_address , fmt='j') # Get stake on hotkey.

            response = {
                'success': response.is_success,
                'from': {
                    'key': key.ss58_address,
                    'balance_before': old_balance,
                    'balance_after': new_balance,
                },
                'to': {
                    'key': module_key,
                    'stake_before': old_stake,
                    'stake_after': new_stake
            }
            }


        else:
            response = { 'success': response.is_success , 'message': response.error_message}

        c.print(":white_heavy_check_mark: [green]Finalized[/green]")


        return response
            
    ########################
    #### Standard Calls ####
    ########################

    """ Queries subspace named storage with params and block. """
    @retry(delay=2, tries=3, backoff=2, max_delay=4)
    def query_subspace( self, name: str,
                       params: Optional[List[object]] = [], 
                        block: Optional[int] = None, 

                       network=None ) -> Optional[object]:
        network = self.resolve_network(network)
        
        with self.substrate as substrate:
            return substrate.query(
                module='SubspaceModule',
                storage_function = name,
                params = params,
                block_hash = None if block == None else substrate.get_block_hash(block)
                )

    def stake_from(self, netuid = None, block=None, network=None):
        network = self.resolve_network(network)
        netuid  = self.resolve_netuid(netuid)
        return {k.value: list(map(list,v.value)) for k,v in self.query_map('StakeFrom', netuid, block=block)}
    
    def stake_to(self, netuid = None, network=None, block=None):
        network = self.resolve_network(network)
        netuid  = self.resolve_netuid(netuid)
        return {k.value: list(map(list,v.value)) for k,v in self.query_map('StakeTo', netuid, block=block)}

    """ Queries subspace map storage with params and block. """
    def query_map( self, 
                 name: str, 
                  params: list = None,
                  block: Optional[int] = None, 
                  network:str = None,
                  max_age = 60,
                  page_size=1000,
                  max_results=100000,
                  records = True
                  
                  ) -> Optional[object]:
        network = self.resolve_network(network)

        if params == None:
            params = []

        if params != None and not isinstance(params, list):
            params = [params]
        
        with self.substrate as substrate:
            block_hash = None if block == None else substrate.get_block_hash(block)
            qmap =  substrate.query_map(
                module='SubspaceModule',
                storage_function = name,
                params = params,
                page_size = page_size,
                max_results = max_results,
                block_hash =block_hash
            )

            qmap = [(k,v) for k,v  in qmap]
                
        return qmap
        
    """ Gets a constant from subspace with module_name, constant_name, and block. """
    def query_constant( self, 
                        constant_name: str, 
                       module_name: str = 'SubspaceModule', 
                       block: Optional[int] = None ,
                       network: str = None) -> Optional[object]:
        
        network = self.resolve_network(network)

        with self.substrate as substrate:
            value =  substrate.query(
                module=module_name,
                storage_function=constant_name,
                block_hash = None if block == None else substrate.get_block_hash(block)
            )
            
        return value
            
    def stale_modules(self, *args, **kwargs):
        modules = self.my_modules(*args, **kwargs)
        servers = c.servers(network='local')
        servers = c.shuffle(servers)
        return [m['name'] for m in modules if m['name'] not in servers]

    #####################################
    #### Hyper parameter calls. ####
    #####################################

    """ Returns network ImmunityPeriod hyper parameter """
    def immunity_period (self, netuid: int = None, block: Optional[int] = None, network :str = None ) -> Optional[int]:
        netuid = self.resolve_netuid( netuid )
        return self.query("ImmunityPeriod",params=netuid, block=block ).value


    """ Returns network MinAllowedWeights hyper parameter """
    def min_allowed_weights (self, netuid: int = None, block: Optional[int] = None ) -> Optional[int]:
        netuid = self.resolve_netuid( netuid )
        return self.query("MinAllowedWeights", params=[netuid], block=block).value
    """ Returns network MinAllowedWeights hyper parameter """
    def max_allowed_weights (self, netuid: int = None, block: Optional[int] = None ) -> Optional[int]:
        netuid = self.resolve_netuid( netuid )
        return self.query("MaxAllowedWeights", params=[netuid], block=block).value


    def max_immunity_ratio (self, netuid: int = None, block: Optional[int] = None ) -> Optional[int]:
        netuid = self.resolve_netuid( netuid )
        return self.query("MaxImmunityRatio", params=[netuid], block=block).value

    """ Returns network SubnetN hyper parameter """
    def n(self, network = network , netuid: int = None, block: Optional[int] = None ) -> int:
        self.resolve_network(network)
        netuid = self.resolve_netuid( netuid )
        return self.query('N', netuid, block=block ).value

    """ Returns network MaxAllowedUids hyper parameter """
    def max_allowed_uids (self, netuid: int = None, block: Optional[int] = None ) -> Optional[int]:
        netuid = self.resolve_netuid( netuid )
        return self.query('MaxAllowedUids', netuid, block=block ).value

    """ Returns network Tempo hyper parameter """
    def tempo (self, netuid: int = None, block: Optional[int] = None) -> int:
        netuid = self.resolve_netuid( netuid )
        return self.query('Tempo', params=[netuid], block=block).value

    ##########################
    #### Account functions ###
    ##########################
    
    """ Returns network Tempo hyper parameter """
    def stakes(self, netuid: int = None, block: Optional[int] = None, fmt:str='nano') -> int:
        netuid = self.resolve_netuid( netuid )
        return {k.value: self.format_amount(v.value, fmt=fmt) for k,v in self.query_map('Stake', netuid )}

    """ Returns the stake under a coldkey - hotkey pairing """
    
    
    
    def resolve_key_ss58(self, key:str, network='main', netuid:int=0):
        if isinstance(key, str):
            if c.is_valid_ss58_address(key):
                key_address = key
            else:
                if c.key_exists( key ):
                    key = c.get_key( key )
                    key_address = key.ss58_address
                else:
                    name2key = self.name2key()
                    assert key in name2key, f"Invalid Key {key} as it should have ss58_address attribute."
                    if key in name2key:
                        key_address = name2key[key]
                    else:
   
                        raise Exception(f"Invalid Key {key} as it should have ss58_address attribute.")   
        # if the key has an attribute then its a key
        elif hasattr(key, 'ss58_address'):
            key_address = key.ss58_address
        assert c.is_valid_ss58_address(key_address), f"Invalid Key {key_address} as it should have ss58_address attribute."
        return key_address


    @classmethod
    def resolve_key(cls, key, create:bool = False):
        if isinstance(key, str):
            if c.key_exists( key ):
                key = c.get_key( key )

        assert hasattr(key, 'ss58_address'), f"Invalid Key {key} as it should have ss58_address attribute."
        return key
        

    @classmethod
    def from_nano(cls,x):
        return x / (10**cls.token_decimals)
    to_token = from_nano
    @classmethod
    def to_nanos(cls,x):
        return x * (10**cls.token_decimals)
    from_token = to_nanos
    @classmethod
    def format_amount(cls, x, fmt='nano', decimals = None):
        if fmt in ['nano', 'n']:
            x =  x
        elif fmt in ['token', 'unit', 'j', 'J']:
            x = cls.to_token(x)
        
        if decimals != None:
            x = c.round_decimals(x, decimals=decimals)

        return x
    
    def get_stake( self, key_ss58: str, block: Optional[int] = None, netuid:int = None , fmt='j' ) -> Optional['Balance']:
        
        key_ss58 = self.resolve_key_ss58( key_ss58 )
        netuid = self.resolve_netuid( netuid )
        stake = self.query( 'Stake',params=[netuid, key_ss58], block=block ).value
        return self.format_amount(stake, fmt=fmt)


    def get_staked_modules(self, key : str , netuid=None, **kwargs) -> Optional['Balance']:
        modules = self.modules(netuid=netuid, **kwargs)
        key_address = self.resolve_key_ss58( key )
        staked_modules = {}
        for module in modules:
            for k,v in module['stake_from']:
                if k == key_address:
                    staked_modules[module['name']] = v

        return staked_modules
        

    def get_staketo( self, key: str, module_key=None, block: Optional[int] = None, netuid:int = None , fmt='j' , return_names = False) -> Optional['Balance']:
        
        key_address = self.resolve_key_ss58( key )
        netuid = self.resolve_netuid( netuid )
        stake_to =  [(k.value, self.format_amount(v.value, fmt=fmt)) for k, v in self.query( 'StakeTo', params=[netuid, key_address], block=block )]

        if module_key != None:
            module_key = self.resolve_key_ss58( module_key )
            stake_to : int ={ k:v for k, v in stake_to}.get(module_key, 0)
        return stake_to
    

    def get_stakers( self, key: str, block: Optional[int] = None, netuid:int = None , fmt='j' ) -> Optional['Balance']:
        stake_from = self.get_stakefrom(key=key, block=block, netuid=netuid, fmt=fmt)
        key2module = self.key2module(netuid=netuid)
        return {key2module[k]['name'] : v for k,v in stake_from}
        
    def get_stakefrom( self, key: str, from_key=None, block: Optional[int] = None, netuid:int = None, fmt='j'  ) -> Optional['Balance']:
        key2module = self.key2module(netuid=netuid)
        key = self.resolve_key_ss58( key )
        netuid = self.resolve_netuid( netuid )
        state_from =  [(k.value, self.format_amount(v.value, fmt=fmt)) for k, v in self.query( 'StakeFrom', block=block, params=[netuid, key] )]
 
        if from_key is not None:
            from_key = self.resolve_key_ss58( from_key )
            state_from ={ k:v for k, v in state_from}.get(from_key, 0)

        return state_from
    get_stake_from = get_stakefrom
    def unstake_all( self, key: str, netuid:int = None  ) -> Optional['Balance']:
        
        key = self.resolve_key( key )
        netuid = self.resolve_netuid( netuid )
        stake_to =  self.get_staketo( key, netuid=netuid )
        c.print(f"Unstaking all for [bold white]{key}[/bold white] on network [bold white]{netuid}[/bold white]. -> {stake_to}")
        for (module_key, stake_amount) in stake_to:
            self.unstake( key=key, module_key=module_key, netuid=netuid, amount=stake_amount)
       

    def stake_multiple( self, 
                        key: str, 
                        modules:list = None,
                        amounts:Union[list, float, int] = None,
                        netuid:int = None,
                        network: str = None) -> Optional['Balance']:
        self.resolve_network( network )
        key = self.resolve_key( key )
        balance = self.get_balance(key=key, fmt='j')
        if modules is None:
            modules = [m['name'] for m in self.my_modules(netuid=netuid)]  
        if amounts is None:
            amounts = [balance/len(modules)] * len(modules)
        if isinstance(amounts, (float, int)): 
            amounts = [amounts] * len(modules)
        assert len(modules) == len(amounts), f"Length of modules and amounts must be the same. Got {len(modules)} and {len(amounts)}."
        
        module2key = self.module2key(netuid=netuid)
        
        if balance < sum(amounts):
            return {'error': f"Insufficient balance. {balance} < {sum(amounts)}"}
        module2amount = {module:amount for module, amount in zip(modules, amounts)}
        c.print(f"Staking {module2amount} for [bold white]{key.ss58_address}[/bold white] on network [bold white]{netuid}[/bold white].")

        for module, amount in module2amount.items():
            module_key = module2key[module]
            self.stake( key=key, module_key=module_key, netuid=netuid, amount=amount)
       
    ###########################
    #### Global Parameters ####
    ###########################

    @property
    def block(self, network:str=None, trials=100) -> int:
        return self.get_block(network=network)
   

    def total_stake (self,block: Optional[int] = None ) -> 'Balance':
        return Balance.from_nano( self.query( "TotalStake", block=block ).value )



    @classmethod
    def archived_blocks(cls, network:str=network, reverse:bool = True) -> List[int]:
        # returns a list of archived blocks 
        
        blocks =  [f.split('.B')[-1].split('.json')[0] for f in cls.glob(f'archive/{network}/state.B*')]
        blocks = [int(b) for b in blocks]
        sorted_blocks = sorted(blocks, reverse=reverse)
        return sorted_blocks

    @classmethod
    def oldest_archive_path(cls, network:str=network) -> str:
        oldest_archive_block = cls.oldest_archive_block(network=network)
        assert oldest_archive_block != None, f"No archives found for network {network}"
        return cls.resolve_path(f'state_dict/{network}/state.B{oldest_archive_block}.json')
    @classmethod
    def newest_archive_block(cls, network:str=network) -> str:
        blocks = cls.archived_blocks(network=network, reverse=True)
        return blocks[0]
    @classmethod
    def newest_archive_path(cls, network:str=network) -> str:
        oldest_archive_block = cls.newest_archive_block(network=network)
        return cls.resolve_path(f'archive/{network}/state.B{oldest_archive_block}.json')
    @classmethod
    def oldest_archive_block(cls, network:str=network) -> str:
        blocks = cls.archived_blocks(network=network, reverse=True)
        if len(blocks) == 0:
            return None
        return blocks[-1]

        
    @classmethod
    def loop(cls, 
                network = network,
                netuid:int = 0,
                 interval = {'sync': 100, 'register': None, 'vali': 100, 'update_modules': 100},
                 modules = ['model'], 
                 sleep:float=1,
                 remote:bool=True, **kwargs):
        if remote:
            kwargs = c.locals2kwargs(locals())
            kwargs['remote'] = False
            return cls.remote_fn('loop', kwargs=kwargs)

        if isinstance(interval, int):
            interval = {'sync': interval, 'register': interval}
        assert isinstance(interval, dict), f"Interval must be an int or dict. Got {interval}"
        assert all([k in interval for k in ['sync', 'register']]), f"Interval must contain keys 'sync' and 'register'. Got {interval.keys()}"

        time_since_last = {k:0 for k in interval}
        
        time_start = c.time()
        while True:
            c.sleep(sleep)
            current_time = c.time()
            time_since_last = {k:current_time - time_start for k in interval}

            # if auto_unstake:
            #     cls.auto_unstake(network=network, netuid=netuid)
            subspace = cls(network=network, netuid=netuid)

            if time_since_last['update_modules'] > interval['update_modules']:
                c.update(network='local')



            if interval['sync'] != None and time_since_last['sync'] > interval['sync']:
                c.print(subspace.sync(), color='green')

            if interval['register'] != None and time_since_last['register'] > interval['register']:
                for m in modules:
                    c.print(f"Registering servers with {m} in it on {network}", color='yellow')
                    subspace.register_servers(m ,network=network, netuid=netuid)
                time_since_last['register'] = current_time

            if interval['vali'] != None and time_since_last['vali'] > interval['vali']:
                c.check_valis(network=network)
                time_since_last['vali'] = current_time

            c.print(f"Looping {time_since_last} / {interval}", color='yellow')
    
    state_dict_cache = {}
    def state_dict(self,
                    network=network, 
                    key: Union[str, list]=None, 
                    inlcude_weights:bool=False, 
                    update:bool=False, 
                    verbose:bool=False, 
                    netuids: List[int] = [0],
                    **kwargs):
        # cache and update are mutually exclusive 
        if  update == False:
            c.print('Loading state_dict from cache', verbose=verbose)
            state_dict = self.latest_archive(network=network)
            if len(state_dict) > 0:
                self.state_dict_cache = state_dict


        if len(self.state_dict_cache) == 0 :
            block = self.block
            netuids = self.netuids() if netuids == None else netuids
            state_dict = {'subnets': [self.subnet(netuid=netuid, network=network, block=block, update=True) for netuid in netuids], 
                        'modules': [self.modules(netuid=netuid, network=network, include_weights=inlcude_weights, block=block, update=True) for netuid in netuids],
                        'stake_to': [self.stake_to(network=network, block=block) for netuid in netuids],
                        'balances': self.balances(network=network, block=block),
                        'block': block,
                        'network': network,
                        }

            path = f'state_dict/{network}.block-{block}-time-{int(c.time())}'
            c.print(f'Saving state_dict to {path}', verbose=verbose)

            
            self.put(path, state_dict) # put it in storage
            self.state_dict_cache = state_dict # update it in memory

        state_dict = c.copy(self.state_dict_cache)
        if key in state_dict:
            return state_dict[key]
        if isinstance(key,list):
            return {k:state_dict[k] for k in key}
        
        return state_dict
    @classmethod
    def ls_archives(cls, network=network):
        if network == None:
            network = cls.network 
        return [f for f in cls.ls(f'state_dict') if os.path.basename(f).startswith(network)]

    
    @classmethod
    def block2archive(cls, network=network):
        paths = cls.ls_archives(network=network)

        block2archive = {int(p.split('-')[-1].split('-time')[0]):p for p in paths if p.endswith('.json') and f'{network}.block-' in p}
        return block2archive
    @classmethod
    def time2archive(cls, network=network):
        paths = cls.ls_archives(network=network)

        block2archive = {int(p.split('time-')[-1].split('.json')[0]):p for p in paths if p.endswith('.json') and f'time-' in p}
        return block2archive

    @classmethod
    def datetime2archive(cls, network=network):
        time2archive = cls.time2archive(network=network)
        datetime2archive = {c.time2datetime(time):archive for time,archive in time2archive.items()}
        # sort by datetime
        # 
        datetime2archive = {k:v for k,v in sorted(datetime2archive.items(), key=lambda x: x[0])}
        return datetime2archive



    @classmethod
    def latest_archive_path(cls, network=network):
        latest_archive_time = cls.latest_archive_time(network=network)
    
        if latest_archive_time == None:
            return None
        time2archive = cls.time2archive(network=network)
        return time2archive[latest_archive_time]

    @classmethod
    def latest_archive_time(cls, network=network):
        time2archive = cls.time2archive(network=network)
        if len(time2archive) == 0:
            return None
        latest_time = max(time2archive.keys())
        return latest_time

    @classmethod
    def latest_archive_datetime(cls, network=network):
        latest_archive_time = cls.latest_archive_time(network=network)
        assert latest_archive_time != None, f"No archives found for network {network}"
        return c.time2datetime(latest_archive_time)

    @classmethod
    def archive_staleness(self, network=network):
        return c.time() - self.latest_archive_time(network=network)

    @classmethod
    def latest_archive(cls, network=network):
        path = cls.latest_archive_path(network=network)
        if path == None:
            return {}
        return cls.get(path, {})
            
        


    
    def sync(self, network=None, remote:bool=True, local:bool=True, save:bool=True):
        network = self.resolve_network(network)
        self.state_dict(update=True, network=network)
        return {'success': True, 'message': f'Successfully saved {network} locally at block {self.block}'}

    def sync_loop(self, interval=60, network=None, remote:bool=True, local:bool=True, save:bool=True):
        while True:
            self.sync(network=network, remote=remote, local=local, save=save)
            c.sleep(interval)

    def subnet_exists(self, subnet:str, network=None) -> bool:
        subnets = self.subnets(network=network)
        return bool(subnet in subnets)

    def subnet_states(self, *args, **kwargs):

        subnet_states = []
        for netuid in self.netuids():
            subnet_state = self.subnet(*args,  netuid=netuid, **kwargs)
            subnet_states.append(subnet_state)
        return subnet_states


    def total_stake(self, network=network, block: Optional[int] = None, fmt='j') -> 'Balance':
        self.resolve_network(network)
        return self.format_amount(self.query_constant( "TotalStake", block=block, network=network ).value, fmt=fmt)

    def total_balance(self, network=network, block: Optional[int] = None, fmt='j') -> 'Balance':
        return sum(list(self.balances(network=network, block=block, fmt=fmt).values()))

    def total_supply(self, network=network, block: Optional[int] = None, fmt='j') -> 'Balance':
        return self.total_stake(network=network, block=block) + self.total_balance(network=network, block=block, fmt=fmt)

    mcap = market_cap = total_supply
            
    
    def subnet_state(self, 
                    netuid=netuid,
                    network = network,
                    update: bool = False,
                    block : Optional[int] = None,
                    cache:bool = False) -> list:
        
        
        if cache and not update:
            subnet_states =  self.state_dict(network=network, key='subnets', update=update )
            if len(subnet_states) > netuid:
                return subnet_states[netuid]
        subnet_stake = self.query( 'SubnetTotalStake', params=netuid , block=block).value
        subnet_emission = self.query( 'SubnetEmission', params=netuid, block=block ).value
        subnet_founder = self.query( 'Founder', params=netuid, block=block ).value
        n = self.query( 'N', params=netuid, block=block ).value
        total_stake = self.total_stake(block=block)

        subnet = {
                'name': self.netuid2subnet(netuid),
                'netuid': netuid,
                'stake': subnet_stake,
                'emission': subnet_emission,
                'n': n,
                'tempo': self.tempo( netuid = netuid , block=block),
                'immunity_period': self.immunity_period( netuid = netuid , block=block),
                'min_allowed_weights': self.min_allowed_weights( netuid = netuid, block=block ),
                'max_allowed_weights': self.max_allowed_weights( netuid = netuid , block=block),
                'max_allowed_uids': self.max_allowed_uids( netuid = netuid , block=block),
                'max_immunity_ratio': self.max_immunity_ratio( netuid = netuid , block=block),
                'ratio': subnet_stake / total_stake,
                'founder': subnet_founder
            }

        return subnet
            
    subnet = subnet_state
    

    def get_total_subnets( self, block: Optional[int] = None ) -> int:
        return self.query( 'TotalSubnets', block=block ).value      
    
    def get_emission_value_by_subnet( self, netuid: int = None, block: Optional[int] = None ) -> Optional[float]:
        netuid = self.resolve_netuid( netuid )
        return Balance.from_nano( self.query( 'EmissionValues', block=block, params=[ netuid ] ).value )



    def is_registered( self, key: str, netuid: int = None, block: Optional[int] = None) -> bool:
        netuid = self.resolve_netuid( netuid )
        try:
            return bool(self.query('Uids', block=block, params=[ netuid, key ]).value)
        except Exception as e:
            return False

    def get_uid_for_key_on_subnet( self, key_ss58: str, netuid: int, block: Optional[int] = None) -> int:
        return self.query( 'Uids', block=block, params=[ netuid, key_ss58 ] ).value  


    def total_emission( self, netuid: int = None, block: Optional[int] = None ) -> Optional[float]:
        netuid = self.resolve_netuid( netuid )
        return sum(self.emission(netuid=netuid, block=block))


    def regblock(self, netuid: int = None, block: Optional[int] = None ) -> Optional[float]:
        netuid = self.resolve_netuid( netuid )
        return {k.value:v.value for k,v  in self.query_map('RegistrationBlock',params=netuid, block=block ) }




    def age(self, netuid: int = None) -> Optional[float]:
        netuid = self.resolve_netuid( netuid )
        regblock = self.regblock(netuid=netuid)
        block = self.block
        age = {}
        for k,v in regblock.items():
            age[k] = block - v
        return age



    def in_immunity(self, netuid: int = None ) -> Optional[float]:
        netuid = self.resolve_netuid( netuid )
        subnet = self.subnet(netuid=netuid)
        age = self.age(netuid=netuid)
        in_immunity = {}
        for k,v in age.items():
            in_immunity[k] = bool(v < subnet['immunity_period'])
        return in_immunity
    def daily_emission(self, netuid: int = None, network = None, block: Optional[int] = None ) -> Optional[float]:
        self.resolve_network(network)
        netuid = self.resolve_netuid( netuid )
        subnet = self.subnet(netuid=netuid)
        return sum([s['emission'] for s in self.stats(netuid=netuid, block=block, df=False)])*self.format_amount(subnet['emission'], fmt='j') 

    def vali_stats(self, netuid: int = None, network = None, block: Optional[int] = None ) -> Optional[float]:
        self.resolve_network(network)
        netuid = self.resolve_netuid( netuid )
        key2uid = self.key2uid(netuid=netuid)
        names = self.names(netuid=netuid)

        vali_stats = []
        dividends = self.dividends(netuid=netuid, block=block)
        emissions = self.emission(netuid=netuid, block=block)
        
    def stats(self, 
              search = None,
              netuid=0,  
              network = network,
              df:bool=True, 
              update:bool = True, 
              local: bool = True,
              cols : list = ['name', 'registered', 'serving',  'emission', 'dividends', 'incentive', 'stake', 'stake_from'],
              fmt : str = 'j',
              **kwargs
              ):
        cache_path = f'stats/{network}_net{netuid}.json'

        if update:
            stats = []
        else:
            stats = self.get(cache_path, [])
            
    

        ip = c.ip()

        modules = self.modules(netuid=netuid, fmt=fmt, update=update, network=network, **kwargs)
        for i, m in enumerate(modules):

            if local and ip not in m['address']:
                continue
            # sum the stake_from
            m['stake_from'] = sum([v for k,v in m['stake_from']][1:])
            m['registered'] = True

            # we want to round these values to make them look nice
            for k in ['emission', 'dividends', 'incentive', 'stake', 'stake_from']:
                m[k] = c.round(m[k], sig=4)

            stats.append(c.copy(m))


        if update:
            self.put(cache_path, stats)

        servers = c.servers(network='local')
        for i in range(len(stats)):
            stats[i]['serving'] = bool(stats[i]['name'] in servers)
            

        
        df_stats =  c.df(stats)

        if len(stats) == 0:
            return df_stats
        df_stats = df_stats[cols]
        sort_cols = ['registered', 'emission', 'stake']
        sort_cols = [c for c in sort_cols if c in df_stats.columns]  
        df_stats.sort_values(by=sort_cols, ascending=False, inplace=True)

        if search is not None:
            df_stats = df_stats[df_stats['name'].str.contains(search, case=True)]
        if not df:
            return df_stats.to_dict('records')
        else:
            return df_stats


    def least_useful_module(self, *args, stats=None,  **kwargs):

        if stats == None:
            stats = self.stats(*args, df=False, **kwargs)
        min_stake = 1e10
        min_module = None
        for s in stats:
            if s['emission'] <= min_stake:
                min_stake = s['emission']
                min_module = s['name']
            if min_stake == 0:
                break
        c.print(f"Least useful module is {min_module} with {min_stake} emission.")
        return min_module
    
    def check_servers(self, search=None,  netuid=None):
        cols = ['name', 'registered', 'serving', 'address']
        for m in c.stats(search=search, netuid=netuid, cols=cols, df=False):
            if m['serving'] == False and m['registered'] == True:
                ip = m['address'].split(':')[0]
                port = int(m['address'].split(':')[-1])
                c.serve(m['name'], port=port)
            if m['serving'] == True and m['registered'] == False:
                self.register(m['name'])
                
    def key_stats(self, 
                key : str , 
                 netuid=netuid, 
                 network = network,
                 fmt='j',
                **kwargs):
        
        self.resolve_network(network)
        netuid = self.resolve_netuid(netuid)
        key_address = self.resolve_key_ss58(key)
        key_stats = {}
        key_stats['staketo'] =  self.get_staketo(key_address ,netuid=netuid, fmt=fmt)
        key_stats['total_stake'] = sum([v for k,v in key_stats['staketo']])
        key_stats['registered'] = self.is_registered(key_address, netuid=netuid)
        key_stats['balance'] = self.get_balance(key_address, fmt=fmt)
        key_stats['addresss'] = key_address
        return key_stats

        
    



    def get_balance(self, key: str , block: int = None, fmt='j', network=None) -> Balance:
        r""" Returns the token balance for the passed ss58_address address
        Args:
            address (Substrate address format, default = 42):
                ss58 chain address.
        Return:
            balance (bittensor.utils.balance.Balance):
                account balance
        """
        network = self.resolve_network(network)
        key_ss58 = self.resolve_key_ss58( key )
        
        try:
            @retry(delay=2, tries=3, backoff=2, max_delay=4)
            def make_substrate_call_with_retry():
                with self.substrate as substrate:
                    return substrate.query(
                        module='System',
                        storage_function='Account',
                        params=[key_ss58],
                        block_hash = None if block == None else substrate.get_block_hash( block )
                    )
            result = make_substrate_call_with_retry()
        except scalecodec.exceptions.RemainingScaleBytesNotEmptyException:
            c.critical("Your key it legacy formatted, you need to run btcli stake --ammount 0 to reformat it." )

        return  self.format_amount(result.value['data']['free'] , fmt=fmt)

    balance =  get_balance


    def get_balances(self,fmt:str = 'n', network = None, block: int = None, ) -> Dict[str, Balance]:
        
        network = self.resolve_network(network)
        @retry(delay=2, tries=3, backoff=2, max_delay=4)
        def make_substrate_call_with_retry():
            with self.substrate as substrate:
                return substrate.query_map(
                    module='System',
                    storage_function='Account',
                    block_hash = None if block == None else substrate.get_block_hash( block )
                )
        result = make_substrate_call_with_retry()
        return_dict = {}
        for r in result:
            bal = self.format_amount(int( r[1]['data']['free'].value ), fmt=fmt)
            return_dict[r[0].value] = bal
        return return_dict
    
    balances = get_balances
    
    def resolve_network(self, network: Optional[int] = None) -> int:
        if  not hasattr(self, 'substrate'):
            self.set_network(network)

        if network == None:
            network = self.network
        
        return network
    
    def resolve_subnet(self, subnet: Optional[int] = None) -> int:
        if isinstance(subnet, int):
            assert subnet in self.netuids()
            subnet = self.netuid2subnet(netuid=subnet)
        subnets = self.subnets()
        assert subnet in subnets, f"Subnet {subnet} not found in {subnets} for chain {self.chain}"
        return subnet

    @staticmethod
    def _null_module() -> ModuleInfo:
        module = ModuleInfo(
            uid = 0,
            netuid = 0,
            active =  0,
            stake = '0',
            rank = 0,
            emission = 0,
            incentive = 0,
            dividends = 0,
            last_update = 0,
            weights = [],
            bonds = [],
            is_null = True,
            key = "000000000000000000000000000000000000000000000000",
        )
        return module


    def subnets(self, **kwargs) -> Dict[int, str]:
        subnets = [s['name'] for s in self.subnet_states(**kwargs)]
        return subnets
    
    def netuids(self) -> Dict[int, str]:
        return sorted(list(self.subnet_namespace.values()))

    @property
    def subnet_namespace(self, network=network ) -> Dict[str, str]:
        records = self.query_map('SubnetNamespace')
        return {k.value:v.value for k,v in records}

    
    @property
    def subnet_reverse_namespace(self ) -> Dict[str, str]:
        
        return {v:k for k,v in self.subnet_namespace.items()}
    
    def netuid2subnet(self, netuid = None):
        subnet_reverse_namespace = self.subnet_reverse_namespace
        if netuid != None:
            return subnet_reverse_namespace.get(netuid, None)
        return subnet_reverse_namespace
    def subnet2netuid(self,subnet:str = None):
        subnet2netuid = self.subnet_namespace
        if subnet != None:
            return subnet2netuid.get(subnet, None)
        return subnet2netuid
        

    def resolve_netuid(self, netuid: int = None, namespace:dict=None) -> int:
        '''
        Resolves a netuid to a subnet name.
        '''
        if netuid == None:
            # If the netuid is not specified, use the default.
            netuid = self.netuid

        if isinstance(netuid, str):
            # If the netuid is a subnet name, resolve it to a netuid.
            if namespace == None:
                namespace = self.subnet_namespace
            assert netuid in namespace, f"Subnet {netuid} not found in {namespace} for chain {self.chain}"
            netuid = namespacenetuid
        elif isinstance(netuid, int):
            # If the netuid is an integer, ensure it is valid.
            assert netuid in self.netuids(), f"Netuid {netuid} not found in {self.netuids()} for chain {self.chain}"
            
        assert isinstance(netuid, int), "netuid must be an integer"
        return netuid
    
    resolve_net = resolve_subnet = resolve_netuid


    def key2name(self, key: str = None, netuid: int = None) -> str:
        modules = self.keys()
        key2name =  { m['key']: m['name']for m in modules}
        if key != None:
            return key2name[key]
        
    def name2uid(self, name: str = None, netuid: int = None, network: str = None) -> int:
        modules = self.modules(netuid=netuid)
        name2uid =  { m['name']: m['uid']for m in modules}
        if name != None:
            return name2uid[name]
        return name2uid
            
        
    def name2key(self, prefix:str=None,  netuid: int = None, network=network) -> Dict[str, str]:
        # netuid = self.resolve_netuid(netuid)
        self.resolve_network(network)
        names = self.names(netuid=netuid)
        keys = self.keys(netuid=netuid)

        name2key =  { n: k for n, k in zip(names, keys)}
        if prefix != None:
            name2key = {k:v for k,v in name2key.items() if k.startswith(prefix)}
            
        return name2key
        
    def is_unique_name(self, name: str, netuid=None):
        return bool(name not in self.namespace(netuid=netuid))

    @classmethod
    def node_paths(cls, name=None, chain=chain, mode=mode) -> Dict[str, str]:
        if mode == 'docker':
            paths = c.module('docker').ps(f'subspace.node.{chain}')
        elif mode == 'local':
            paths = c.pm2ls('subspace.node')
        else:
            raise ValueError(f"Mode {mode} not recognized. Must be 'docker' or 'local'")
        return paths

    @classmethod
    def node_info(cls, node=None, chain=chain, mode=mode) -> Dict[str, str]:
        path = cls.resolve_node_path(node=node, chain=chain)
        logs = cls.node_logs(node=node, chain=chain)
        node_key = cls.get_node_key(node=node, chain=chain)
        
        return {'path': path, 'logs': logs, 'node_key': node_key }

    @classmethod
    def node_logs(cls, node=None, chain=chain, mode=mode, tail=10) -> Dict[str, str]:
        path = cls.resolve_node_path(node=node, chain=chain)
        return c.dlogs(path, tail=tail) 

    def node2logs(self, node=None, chain=chain, mode=mode, tail=10) -> Dict[str, str]:
        node_servers = self.node_servers(node=node, chain=chain, mode=mode)
    
    def name2inc(self, name: str = None, netuid: int = netuid, nonzero_only:bool=True) -> int:
        name2uid = self.name2uid(name=name, netuid=netuid)
        incentives = self.incentive(netuid=netuid)
        name2inc = { k: incentives[uid] for k,uid in name2uid.items() }

        if name != None:
            return name2inc[name]
        
        name2inc = dict(sorted(name2inc.items(), key=lambda x: x[1], reverse=True))


        return name2inc


    def top_valis(self, netuid: int = netuid, n:int = 10, **kwargs) -> Dict[str, str]:
        name2div = self.name2div(name=None, netuid=netuid, **kwargs)
        name2div = dict(sorted(name2div.items(), key=lambda x: x[1], reverse=True))
        return list(name2div.keys())[:n]

    def name2div(self, name: str = None, netuid: int = netuid, nonzero_only: bool = True) -> int:
        name2uid = self.name2uid(name=name, netuid=netuid)
        dividends = self.dividends(netuid=netuid)
        name2div = { k: dividends[uid] for k,uid in name2uid.items() }
    
        if nonzero_only:
            name2div = {k:v for k,v in name2div.items() if v != 0}

        name2div = dict(sorted(name2div.items(), key=lambda x: x[1], reverse=True))
        if name != None:
            return name2div[name]
        return name2div

    @property
    def block_time(self):
        return self.config.block_time


    def get_block(self, network=None, block_hash=None): 
        self.resolve_network(network)
        return self.substrate.get_block( block_hash=block_hash)['header']['number']

    def seconds_per_epoch(self, netuid=None, network=None):
        self.resolve_network(network)
        netuid =self.resolve_netuid(netuid)
        return self.block_time * self.subnet(netuid=netuid)['tempo']

    
    def get_module(self, name:str = None, key=None, netuid=None, **kwargs) -> ModuleInfo:
        if key != None:
            module = self.key2module(key=key, netuid=netuid, **kwargs)
        if name != None:
            module = self.name2module(name=name, netuid=netuid, **kwargs)
            
        return module

    @property
    def null_module(self):
        return {'name': None, 'key': None, 'uid': None, 'address': None, 'stake': 0, 'balance': 0, 'emission': 0, 'incentive': 0, 'dividends': 0, 'stake_to': {}, 'stake_from': {}, 'weight': []}
        
        
    def name2module(self, name:str = None, netuid: int = None, **kwargs) -> ModuleInfo:
        modules = self.modules(netuid=netuid, **kwargs)
        name2module = { m['name']: m for m in modules }
        default = {}
        if name != None:
            return name2module.get(name, self.null_module)
        return name2module
        
        
        
        
        
    def key2module(self, key: str = None, netuid: int = None, default: dict =None, **kwargs) -> Dict[str, str]:
        modules = self.modules(netuid=netuid, **kwargs)
        key2module =  { m['key']: m for m in modules }
        
        if key != None:
            key_ss58 = self.resolve_key_ss58(key)
            return  key2module.get(key_ss58, default if default != None else {})
        return key2module
        
    def module2key(self, module: str = None, **kwargs) -> Dict[str, str]:
        modules = self.modules(**kwargs)
        module2key =  { m['name']: m['key'] for m in modules }
        
        if module != None:
            return module2key[module]
        return module2key
    

    def module2stake(self,*args, **kwargs) -> Dict[str, str]:
        
        module2stake =  { m['name']: m['stake'] for m in self.modules(*args, **kwargs) }
        
        return module2stake
        

    
    
    def server_exists(self, module:str, netuid: int = None, **kwargs) -> bool:
        return bool(module in self.namespace(netuid=netuid, **kwargs))

    def default_module_info(self, **kwargs):
    
        
        module= {
                    'uid': -1,
                    'address': '0.0.0.0:1234',
                    'name': 'NA',
                    'key': 'NA',
                    'emission': 0,
                    'incentive': 0,
                    'dividends': 0,
                    'stake': 0,
                    'balance': 0,
                    
                }

        for k,v in kwargs.items():
            module[k] = v
        
        
        return module  


    @classmethod
    def get_key_data(cls, key:str, network:str='main', block:int=None, netuid:int=0):
        self = cls(network=network)

        results =  getattr(self, key)(netuid=netuid, block=block)
        c.print(f"Got {key} for netuid {netuid} at block {block}")
        return results
              
    # @c.timeit
    def modules(self,
                network = 'main',
                netuid: int = 0,
                block: Optional[int] = None,
                fmt='nano', 
                keys = None,
                update: bool = False,
                include_weights = False,
                df = False,
                max_workers:int = 10,
                timeout=200
                ) -> Dict[str, ModuleInfo]:
        

        cache_path = f'modules/{network}.{netuid}'

        modules = []
        if not update :
            modules = self.get(cache_path, [])

        if len(modules) == 0:

            network = self.resolve_network(network)
            netuid = self.resolve_netuid(netuid)
            block = self.block if block == None else block


            
            keys = ['uid2key', 'addresses', 'names', 'emission', 'incentive', 'dividends', 'regblock', 'last_update', 'stake_from']
            if include_weights:
                keys += ['weights']
            if max_workers > 1:
                executor = c.module('executor')(max_workers=max_workers)
                results = [executor.submit(self.get_key_data, kwargs=dict(key=key, netuid=netuid, block=block, network=network), timeout=timeout) for key in keys]
                results = c.wait(results)
                state = {key: result  for key, result in zip(keys, results)}
            else: 
                state = {}
                num_keys = len(keys)

                for  key in c.tqdm(keys):
                    state[key] =  getattr(self, key)(netuid=netuid, block=block)
            c.print(state['uid2key'])
            for uid, key in state['uid2key'].items():

                module= {
                    'uid': uid,
                    'address': state['addresses'][uid],
                    'name': state['names'][uid],
                    'key': key,
                    'emission': state['emission'][uid],
                    'incentive': state['incentive'][uid],
                    'dividends': state['dividends'][uid],
                    'stake_from': state['stake_from'].get(key, []),
                    'regblock': state['regblock'].get(uid, 0),
                    'last_update': state['last_update'][uid],
                }
                module['stake'] = sum([v for k,v in module['stake_from']])
                
                if include_weights:
                    if hasattr(state['weights'][uid], 'value'):
                        
                        module['weight'] = state['weights'][uid].value
                    elif isinstance(state['weights'][uid], list):
                        module['weight'] =state['weights'][uid]
                    else: 
                        raise Exception(f"Invalid weight for module {uid}")

                modules.append(module)

            self.put(cache_path, modules)
            


        if len(modules) > 0:
            keys = list(modules[0].keys())
            if isinstance(keys, str):
                keys = [keys]
            keys = list(set(keys))
            for i, module in enumerate(modules):
                modules[i] ={k: module[k] for k in keys}
 

                for k in ['emission', 'stake']:
                    module[k] = self.format_amount(module[k], fmt=fmt)

                for k in ['incentive', 'dividends']:
                    if module[k] > 1:
                        module[k] = module[k] / (U16_MAX)
                
                module['stake_from']= [(k, self.format_amount(v, fmt=fmt))  for k, v in module['stake_from']]
                modules[i] = module

        if df:
            modules = c.df(modules)

        return modules
    

    def my_modules(self,search=None, *args, **kwargs):
        my_modules = []
        address2key = c.address2key()
        for module in self.modules(*args, **kwargs):
            if search != None and search not in module['name']:
                continue
            if module['key'] in address2key:
                my_modules += [module]
            
        return my_modules

    def my_servers(self, search=None,  **kwargs):
        servers = [m['name'] for m in self.my_modules(**kwargs)]
        if search != None:
            servers = [s for s in servers if search in s]
        return servers
    
    def my_modules_names(self, *args, **kwargs):
        my_modules = self.my_modules(*args, **kwargs)
        return [m['name'] for m in my_modules]

    def my_module_keys(self, *args,  **kwargs):
        modules = self.my_modules(*args, **kwargs)
        return [m['key'] for m in modules]

    def my_keys(self, *args, mode='all' , **kwargs):

        modules = self.my_modules(*args,**kwargs)
        address2module = {m['key']: m for m in modules}
        address2balances = self.balances()
        keys = []
        address2key = c.address2key()
        for address, key in address2key.items():
            
            if mode == 'live' and (address in address2module):
                keys += [key]
            elif mode == 'dead' and (address not in address2module and address in address2balances):
                keys += [key]
            elif mode == 'all' and (address in address2module or address in address2balances):
                keys += [key]
            
        return keys

    @classmethod
    def kill_chain(cls, chain=chain, mode=mode):
        cls.kill_nodes(chain=chain, mode=mode)
        cls.refresh_chain_info(chain=chain)

    @classmethod
    def refresh_chain_info(cls, chain=chain):
        cls.putc(f'chain_info.{chain}', {'nodes': {}, 'boot_nodes': []})

    @classmethod
    def kill_node(cls, node=None, chain=chain, mode=mode):
        node_path = cls.resolve_node_path(node=node, chain=chain)
        if mode == 'docker':
            c.module('docker').kill(node_path)
        elif mode == 'local':
            c.kill(node_path)
        return {'success': True, 'message': f'killed {node} on {chain}'}

    @classmethod
    def kill_nodes(cls, chain=chain, verbose=True, mode=mode):

        kill_node_paths = []
        for node_path in cls.node_paths(chain=chain):
            if verbose:
                c.print(f'killing {node_path}',color='red')
            if mode == 'local':
                c.pm2_kill(node_path)
            elif mode == 'docker':
                c.module('docker').kill(node_path)

            kill_node_paths.append(node_path)

        return {
                'success': True, 
                'message': f'killed all nodes on {chain}', 
                'killed_nodes': kill_node_paths,
                'nodes': cls.node_paths(chain=chain)
                }

    
    def query(self, name,  params, block=None,  network: str = network,):
        if not isinstance(params, list):
            params = [params]
        self.resolve_network(network)
        with self.substrate as substrate:
            value =  substrate.query(
                module='SubspaceModule',
                storage_function = name,
                block_hash = None if block == None else substrate.get_block_hash(block), 
                params = params
            )
            
        return value
        

        
    
    @classmethod
    def test_chain(cls, chain:str = chain, verbose:bool=True, snap:bool=False ):

        cls.cmd('cargo test', cwd=cls.chain_path, verbose=verbose) 
        

    @classmethod
    def gen_key(cls, *args, **kwargs):
        return c.module('key').gen(*args, **kwargs)
    

    def keys(self, netuid = None, **kwargs):
        return list(self.uid2key(netuid=netuid, **kwargs).values())
    def uids(self, netuid = None, **kwargs):
        return list(self.uid2key(netuid=netuid, **kwargs).keys())

    def uid2key(self, uid=None, netuid = None, **kwargs):
        netuid = self.resolve_netuid(netuid)
        uid2key = {v[0].value: v[1].value for v in self.query_map('Keys', params=[netuid], **kwargs)}
        # sort by uid
        if uid != None:
            return uid2key[uid]
        uids = list(uid2key.keys())
        uid2key = {uid: uid2key[uid] for uid in sorted(uids)}
        return uid2key

    def uid2name(self, netuid: int = None, **kwargs) -> List[str]:
        netuid = self.resolve_netuid(netuid)
        names = {v[0].value: v[1].value for v in self.query_map('Names', params=[netuid], **kwargs)}
        names = {k: names[k] for k in sorted(names)}
        return names
    def names(self, netuid: int = None, **kwargs) -> List[str]:
        return list(self.uid2name(netuid=netuid, **kwargs).values())

    def addresses(self, netuid: int = None, **kwargs) -> List[str]:
        netuid = self.resolve_netuid(netuid)
        names = {v[0].value: v[1].value for v in self.query_map('Address', params=[netuid], **kwargs)}
        names = list({k: names[k] for k in sorted(names)}.values())
        return names

    def namespace(self, netuid: int = netuid, network=network, update:bool = False,**kwargs) -> Dict[str, str]:
        cache_path = f'namespace/{network}.{netuid}'
        if update:
            namespace = {}
        else:
            namespace = self.get(cache_path, default={}, **kwargs)
        if len(namespace) == 0:
            self.resolve_network(network)
            names = self.names(netuid=netuid, **kwargs)
            addresses = self.addresses(netuid=netuid, **kwargs)
            namespace = dict(zip(names, addresses))
            self.put(cache_path, namespace)
        return namespace
    

    
    def registered_keys(self, netuid = None, **kwargs):
        keys = self.keys(netuid=netuid, **kwargs)
        address2key = c.address2key()
        registered_keys = []
        for k_addr in keys:
            if k_addr in address2key:
                registered_keys += [address2key[k_addr]]
        return registered_keys

    def registered_servers(self, netuid = None, network = network,  **kwargs):
        netuid = self.resolve_netuid(netuid)
        network = self.resolve_network(network)
        servers = c.servers(network='local')
        registered_keys = []
        for s in servers:
            if self.is_registered(s, netuid=netuid):
                registered_keys += [s]
        return registered_keys
    reged = reged_servers = registered_servers

    def unregistered_servers(self, netuid = None, network = network,  **kwargs):
        netuid = self.resolve_netuid(netuid)
        network = self.resolve_network(network)
        network = self.resolve_network(network)
        servers = c.servers(network='local')
        unregistered_keys = []
        for s in servers:
            if not self.is_registered(s, netuid=netuid):
                unregistered_keys += [s]
        return unregistered_keys

    
    def check_reged(self, netuid = None, network = network,  **kwargs):
        reged = self.reged(netuid=netuid, network=network, **kwargs)
        jobs = []
        for module in reged:
            job = c.call(module=module, fn='info',  network='subspace', netuid=netuid, return_future=True)
            jobs += [job]

        results = dict(zip(reged, c.gather(jobs)))

        return results 


    
    unreged = unreged_servers = unregistered_servers
                
    def most_valuable_key(self, **kwargs):
        my_balance = self.my_balance( **kwargs)
        return  dict(sorted(my_balance.items(), key=lambda item: item[1]))

    def most_staketo_key(self, key, netuid = 0,  **kwargs):
        staketo = self.get_staketo(key, netuid=netuid, **kwargs)
        most_stake = 0
        most_stake_key = None
        for k, v in staketo:
            if v > most_stake:
                most_stake = v
                most_stake_key = k
        return {'key': most_stake_key, 'stake': most_stake}

    reged = registered_keys
    
    def weights(self, netuid = None, **kwargs) -> list:
        netuid = self.resolve_netuid(netuid)
        subnet_weights =  self.query_map('Weights', netuid, **kwargs)
        weights = {uid.value:list(map(list, w.value)) for uid, w in subnet_weights if w != None and uid != None}
        uids = self.uids(netuid=netuid, **kwargs)
        weights = {uid: weights[uid] if uid in weights else [] for uid in uids}

        return {uid: w for uid, w in weights.items()}
            
        
    def regprefix(self, prefix, netuid = None, network=None, **kwargs):
        network = self.resolve_network(network)
        netuid = self.resolve_netuid(netuid)
        c.servers(network=network, prefix=prefix)
        
    
    def emission(self, netuid = netuid, network=None, **kwargs):
        return [v.value for v in self.query('Emission', params=[netuid], network=network, **kwargs)]
        
    def nonzero_emission(self, netuid = netuid, network=None, **kwargs):
        emission = self.emission(netuid=netuid, network=network, **kwargs)
        nonzero_emission =[e for e in emission if e > 0]
        return len(nonzero_emission)

    def incentive(self, netuid = netuid, block=None,   network=network, **kwargs):
        return [v.value for v in self.query('Incentive', params=netuid, network=network, block=block, **kwargs)]
        
    def trust(self, netuid = netuid, network=None, **kwargs):
        return [v.value for v in self.query('Trust', params=netuid, network=network, **kwargs)]
    def last_update(self, netuid = netuid, block=None,   network=network, **kwargs):
        return [v.value for v in self.query('LastUpdate', params=[netuid], network=network, block=block, **kwargs)]
        
    def dividends(self, netuid = netuid, network=None, **kwargs):
        return [v.value for v in self.query('Dividends', params=netuid, network=network,  **kwargs)]

    def registration_blocks(self, netuid: int = None, network:str=  None, **kwargs):
        network = self.resolve_network(network)
        netuid = self.resolve_netuid(netuid)
        
        registration_blocks = self.query_map('RegistrationBlock', netuid, **kwargs)
        registration_blocks = {k.value:v.value for k, v in registration_blocks if k != None and v != None}
        # filter based on key of registration_blocks
        registration_blocks = {uid:regblock for uid, regblock in sorted(list(registration_blocks.items()), key=lambda v: v[0])}
        registration_blocks =  list(registration_blocks.values())
        return registration_blocks



    def key2uid(self, network:str=  None,netuid: int = None, **kwargs):
        return {v:k for k,v in self.uid2key(network=network, netuid=netuid, **kwargs).items()}


    @classmethod
    def get_node_id(cls,  node='alice',
                    chain=chain, 
                    max_trials=10, 
                    sleep_interval=1,
                     mode=mode, 
                     verbose=True
                     ):
        node2path = cls.node2path(chain=chain)
        node_path = node2path[node]
        node_id = None
        node_logs = ''
        indicator = 'Local node identity is: '

        while indicator not in node_logs and max_trials > 0:
            if mode == 'docker':
                node_path = node2path[node]
                node_logs = c.module('docker').logs(node_path, tail=400)
            elif mode == 'local':
                node_logs = c.logs(node_path, start_line = 0 , end_line=400, mode='local')
            else:
                raise Exception(f'Invalid mode {mode}')

            if indicator in node_logs:
                break
            max_trials -= 1
            c.sleep(sleep_interval)
        for line in node_logs.split('\n'):
            # c.print(line)
            if 'Local node identity is: ' in line:
                node_id = line.split('Local node identity is: ')[1].strip()
                break

        if node_id == None:
            raise Exception(f'Could not find node_id for {node} on {chain}')

        return node_id
        
        
    @classmethod
    def node_help(cls, mode=mode):
        chain_release_path = cls.chain_release_path(mode=mode)
        cmd = f'{chain_release_path} --help'
        if mode == 'docker':
            cmd = f'docker run {cls.image} {cmd}'
        elif mode == 'local':
            cmd = f'{cmd}'

        c.cmd(cmd, verbose=True)  

 

    def get_archive_blockchain_archives(self, netuid=netuid, network:str=network, **kwargs) -> List[str]:

        datetime2archive =  self.datetime2archive(network=network, **kwargs) 
        break_points = []
        last_block = 10e9
        blockchain_id = 0
        get_archive_blockchain_ids = []
        for dt, archive_path in enumerate(datetime2archive):
            
            archive_block = int(archive_path.split('block-')[-1].split('-')[0])
            if archive_block < last_block :
                break_points += [archive_block]
                blockchain_id += 1
            last_block = archive_block
            get_archive_blockchain_ids += [{'blockchain_id': blockchain_id, 'archive_path': archive_path, 'block': archive_block}]

            c.print(archive_block, archive_path)

        return get_archive_blockchain_ids



    def get_archive_blockchain_info(self, netuid=netuid, network:str=network, **kwargs) -> List[str]:

        datetime2archive =  self.datetime2archive(network=network, **kwargs) 
        break_points = []
        last_block = 10e9
        blockchain_id = 0
        get_archive_blockchain_info = []
        for i, (dt, archive_path) in enumerate(datetime2archive.items()):
            c.print(archive_path)
            archive_block = int(archive_path.split('block-')[-1].split('-time')[0])
            
            c.print(archive_block < last_block, archive_block, last_block)
            if archive_block < last_block :
                break_points += [archive_block]
                blockchain_id += 1
                blockchain_info = {'blockchain_id': blockchain_id, 'archive_path': archive_path, 'block': archive_block, 'earliest_block': archive_block}
                get_archive_blockchain_info.append(blockchain_info)
                c.print(archive_block, archive_path)
            last_block = archive_block
            if len(break_points) == 0:
                continue


        return get_archive_blockchain_info


    


            

    @classmethod
    def most_recent_archives(cls,):
        archives = cls.search_archives()
        return archives
    
    @classmethod
    def num_archives(cls, *args, **kwargs):
        return len(cls.datetime2archive(*args, **kwargs))

    @classmethod
    def search_archives(cls, 
                    lookback_hours : int = 10,
                    end_time :str = 'now', 
                    start_time: Optional[Union[int, str]] = None, 
                    netuid=0, 
                    n = 1000,
                    **kwargs):


        if end_time == 'now':
            end_time = c.time()
        elif isinstance(end_time, str):
            c.print(end_time)
            
            end_time = c.datetime2time(end_time)
        elif isinstance(end_time, int):
            pass
        else:
            raise Exception(f'Invalid end_time {end_time}')
            end_time = c.time2datetime(end_time)



        if start_time == None:
            start_time = end_time - lookback_hours*3600
            start_time = c.time2datetime(start_time)

        if isinstance(start_time, int) or isinstance(start_time, float):
            start_time = c.time2datetime(start_time)
        
        if isinstance(end_time, int) or isinstance(end_time, float):
            end_time = c.time2datetime(end_time)
        

        assert end_time > start_time, f'end_time {end_time} must be greater than start_time {start_time}'
        datetime2archive = cls.datetime2archive()
        datetime2archive= {k: v for k,v in datetime2archive.items() if k >= start_time and k <= end_time}
        c.print(len(datetime2archive))
        factor = len(datetime2archive)//n
        if factor == 0:
            factor = 1
        archives = []

        c.print('Searching archives from', start_time, 'to', end_time)

        cnt = 0
        for i, (archive_dt, archive_path) in enumerate(datetime2archive.items()):
            if i % factor != 0:
                continue
            archive_block = int(archive_path.split('block-')[-1].split('-time')[0])
            archive = c.get(archive_path)
            total_balances = sum([b for b in archive['balances'].values()])
            # st.write(archive['modules']netuid[:3])
            total_stake = sum([sum([_[1]for _ in m['stake_from']]) for m in archive['modules'][netuid]])
            subnet = archive['subnets'][netuid]
            row = {
                    'block': archive_block,  
                    'total_stake': total_stake*1e-9,
                    'total_balance': total_balances*1e-9, 
                    'market_cap': (total_stake+total_balances)*1e-9 , 
                    'dt': archive_dt, 
                    'block': archive['block'], 
                    'path': archive_path, 
                    'mcap_per_block': 0,
                }
            
            if len(archives) > 0:
                denominator = ((row['block']//subnet['tempo']) - (archives[-1]['block']//subnet['tempo']))*subnet['tempo']
                if denominator > 0:
                    row['mcap_per_block'] = (row['market_cap'] - archives[-1]['market_cap'])/denominator

            archives += [row]
            
        return archives

    @classmethod
    def archive_history(cls, *args, 
                     network=network, 
                     netuid= 0 , update=True,  **kwargs):
        path = f'history/{network}.{netuid}.json'

        archive_history = []
        if not update:
            archive_history = cls.get(path, [])
        if len(archive_history) == 0:
            archive_history =  cls.search_archives(*args,network=network, netuid=netuid, **kwargs)
            cls.put(path, archive_history)
            
        
        return archive_history
        

        

        
        
        

    @classmethod
    def dashboard(cls):
        import streamlit as st
        block = 7014
        netuid = 0
        c.module('subspace.dashboard').dashboard()
        


    @classmethod
    def st_search_archives(cls,
                        start_time = '2023-09-08 04:00:00', 
                        end_time = '2023-09-08 04:30:00'):
        start_time = st.text_input('start_time', start_time)
        end_time = st.text_input('end_time', end_time)
        df = cls.search_archives(end_time=end_time, start_time=start_time)

        
        st.write(df)

    
    snapshot_path = f'{chain_path}/snapshots'

    @classmethod
    def convert_snapshot(cls, from_version=1, to_version=2, network=network):
        
        if from_version == 1 and to_version == 2:
            factor = 1_000 / 42 # convert to new supply
            path = f'{cls.snapshot_path}/{network}.json'
            snapshot = c.get_json(path)
            snapshot['balances'] = {k: int(v*factor) for k,v in snapshot['balances'].items()}
            for netuid in range(len(snapshot['subnets'])):
                for j, (key, stake_to_list) in enumerate(snapshot['stake_to'][netuid]):
                    c.print(stake_to_list)
                    for k in range(len(stake_to_list)):
                        snapshot['stake_to'][netuid][j][1][k][1] = int(stake_to_list[k][1]*factor)
            snapshot['version'] = to_version
            c.put_json(path, snapshot)
            return {'success': True, 'msg': f'Converted snapshot from {from_version} to {to_version}'}

        else:
            raise Exception(f'Invalid conversion from {from_version} to {to_version}')
    @classmethod
    def snapshot(cls, network=network) -> dict:
        path = f'{self.snapshot_path}/{network}.json'
        return c.get_json(path)


    @classmethod
    def build_snapshot(cls, 
              path : str  = None,
             network : str =network,
             subnet_params : List[str] =  ['name', 'tempo', 'immunity_period', 'min_allowed_weights', 'max_allowed_weights', 'max_allowed_uids', 'max_immunity_ratio', 'founder'],
            module_params : List[str] = ['key', 'name', 'address'],
            save: bool = True, 
            min_balance:int = 100000,
            verbose: bool = False,
            sync: bool = True,
            version: str = 'v2',
             **kwargs):
        if sync:
            c.sync(network=network)

        path = path if path != None else cls.latest_archive_path(network=network)
        state = cls.get(path)
        
        snap = {
                        'subnets' : [[s[p] for p in subnet_params] for s in state['subnets']],
                        'modules' : [[[m[p] for p in module_params] for m in modules ] for modules in state['modules']],
                        'balances': {k:v for k,v in state['balances'].items() if v > min_balance},
                        'stake_to': [[[staking_key, stake_to] for staking_key,stake_to in state['stake_to'][i].items()] for i in range(len(state['subnets']))],
                        'block': state['block'],
                        'version': version,
                        }
                        
        # add weights if not already in module params
        if 'weights' not in module_params:
            snap['modules'] = [[m + c.copy([[]]) for m in modules] for modules in snap['modules']]

        # save snapshot into subspace/snapshots/{network}.json
        if save:
            c.mkdir(cls.snapshot_path)
            snapshot_path = f'{cls.snapshot_path}/{network}.json'
            c.print('Saving snapshot to', snapshot_path, verbose=verbose)
            c.put_json(snapshot_path, snap)
        # c.print(snap['modules'][0][0])

        date = c.time2date(int(path.split('-')[-1].split('.')[0]))
        
        return {'success': True, 'msg': f'Saved snapshot to {snapshot_path} from {path}', 'date': date}    
    
    snap = build_snapshot
    
    @classmethod
    def check(cls, netuid=0):
        self = cls()

        # c.print(len(self.modules()))
        c.print(len(self.query_map('Keys', netuid)), 'keys')
        c.print(len(self.query_map('Names', netuid)), 'names')
        c.print(len(self.query_map('Address', netuid)), 'address')
        c.print(len(self.incentive()), 'incentive')
        c.print(len(self.uids()), 'uids')
        c.print(len(self.stakes()), 'stake')
        c.print(len(self.query_map('Emission')[0][1].value), 'emission')
        c.print(len(self.query_map('Weights', netuid)), 'weights')

    def vote_pool(self, netuid=None, network=None):
        my_modules = self.my_modules(netuid=netuid, network=network, names_only=True)
        for m in my_modules:
            c.vote(m, netuid=netuid, network=network)
        return {'success': True, 'msg': f'Voted for all modules {my_modules}'}


    
    @classmethod
    def snapshots(cls):
        return list(cls.snapshot_map().keys())

    @classmethod
    def snapshot_map(cls):
        return {l.split('/')[-1].split('.')[0]: l for l in c.ls(f'{cls.chain_path}/snapshots')}
        
    
    @classmethod
    def install_rust(cls, sudo=True):
        c.cmd(f'chmod +x scripts/install_rust_env.sh',  cwd=cls.chain_path, sudo=sudo)

    @classmethod
    def build(cls, chain:str = chain, 
             build_runtime:bool=True,
             build_spec:bool=True, 
             build_snapshot:bool=False,  
             verbose:bool=True, 
             mode = mode,
             sync:bool=False,

             ):
        if build_runtime:
            cls.build_runtime(verbose=verbose , mode=mode)

        if build_snapshot or sync:
            cls.build_snapshot(chain=chain, verbose=verbose, sync=sync)

        if build_spec:
            cls.build_spec(chain=chain, verbose=verbose, mode=mode)

    @classmethod
    def build_image(cls):
        c.build_image('subspace')
        return {'success': True, 'msg': 'Built subspace image'}
    @classmethod
    def prune_node_keys(cls, max_valis:int=6, chain=chain):

        keys = c.keys(f'subspace.node.{chain}.vali')
        rm_keys = []
        for key in keys:
            if int(key.split('.')[-2].split('_')[-1]) > max_valis:
                rm_keys += [key]
        for key in rm_keys:
            c.rm_key(key)
        return rm_keys
        
        
    @classmethod
    def add_node_keys(cls, chain:str=chain, valis:int=24, nonvalis:int=16, refresh:bool=False , mode=mode):
        for i in range(valis):
            cls.add_node_key(node=i,  vali=True, chain=chain, refresh=refresh, mode=mode)
        for i in range(nonvalis):
            cls.add_node_key(node=i,  vali=False , chain=chain, refresh=refresh, mode=mode)


    node_key_prefix = 'subspace.node'
    
    @classmethod
    def rm_node_keys(cls,node, chain=chain):
        for key in cls.node_key_paths(node=node, chain=chain):
            c.print(f'removing node key {key}')
            c.rm_key(key)
        return {'success':True, 'message':'removed all node keys', 'chain':chain, 'keys_left':cls.node_keys(chain=chain)}
    
        
    @classmethod
    def resolve_node_path(cls, node:str='alice', chain=chain, vali:bool=True, tag_seperator='_'):
        node = str(node)
        if vali:
            node_type = 'vali'
        else:
            node_type = 'nonvali'
        if node_type in node:
            node = node.split(tag_seperator)[-1]

        return f'{cls.node_key_prefix}.{chain}.{node_type}{tag_seperator}{node}'

    @classmethod
    def get_node_key(cls, node='alice', chain=chain, vali=True, crease_if_not_exists:bool=True):
        if crease_if_not_exists:
            if not cls.node_exists(node=node, chain=chain, vali=vali):
                cls.add_node_key(node=node, vali=vali, chain=chain)
        return cls.node_keys(chain=chain)[node]
    
    @classmethod
    def node_key_paths(cls, node=None, chain=chain, vali: bool = True):
        node_type = 'vali' if vali else 'nonvali'
        key = f'{cls.node_key_prefix}.{chain}.{node}'
        return c.keys(key)
    

    @classmethod
    def node_keys(cls,chain=chain, vali= True):
        prefix = f'{cls.node_key_prefix}.{chain}'
        if vali:
            prefix = f'{prefix}.vali'
        else:
            prefix = f'{prefix}.nonvali'
        node_keys = {}
        for k in c.keys(prefix):
            name = k.split('.')[-2]
            key_type = k.split('.')[-1]
            if name not in node_keys:
                node_keys[name] = {}
            node_keys[name][key_type] = c.get_key(k).ss58_address


        return node_keys

    @classmethod
    def node_key(cls, name, chain=chain):
        path = cls.resolve_node_path(node=name, chain=chain)
        node_key = {}
        for key_name in c.keys(path):
            role = key_name.split('.')[-1]
            key = c.get_key(key_name)
            node_key[role] =  key.ss58_address
        return node_key


    @classmethod
    def node_key_mems(cls,node, chain=chain):
        vali_node_keys = {}
        for key_name in c.keys(f'{cls.node_key_prefix}.{chain}.{node}'):
            name = key_name.split('.')[-2]
            role = key_name.split('.')[-1]
            key = c.get_key(key_name)
            if name not in vali_node_keys:
                vali_node_keys[name] = { }
            vali_node_keys[name][role] =  key.mnemonic
        return vali_node_keys
    @classmethod
    def send_node_keys(cls, node:str, chain:str=chain, module:str=None):
        assert module != None, 'module must be specified'
        node_key_mems = cls.node_key_mems()
        for node, key_mems in node_key_mems.items():
            module.add_node_key(node=node, node_key_mems=key_mems)

    @classmethod
    def node_infos(cls, chain=chain):
        return cls.getc(f'chain_info.{chain}.nodes', {})

    @classmethod
    def nodes(cls, vali:bool=True, chain=chain):
        nodes = list(cls.node_infos(chain=chain).keys())
        if vali:
            nodes = [n for n in nodes if n.startswith('vali') if c.is_number(n.split('_')[-1])]
            nodes = sorted(nodes, key=lambda n: int(n.split('_')[-1]))
        else:
            nodes = [n for n in nodes if not n.startswith('vali')]
        return nodes

    @classmethod
    def vali_nodes(cls, chain=chain):
        return cls.nodes(vali=True, chain=chain)

    @classmethod
    def nonvali_nodes(cls, chain=chain):
        return cls.nodes(vali=False, chain=chain)

    @classmethod
    def vali_node_keys(cls,chain=chain):
        keys =  {k:v for k,v in  cls.node_keys(chain=chain).items() if k.startswith('vali')}
        keys = dict(sorted(keys.items(), key=lambda k: int(k[0].split('_')[-1])))
        return keys
    
    @classmethod
    def nonvali_node_keys(self,chain=chain):
        return {k:v for k,v in  self.node_keys(chain=chain).items() if not k.startswith('vali')}
    
    @classmethod
    def node_key_exists(cls, node='alice', chain=chain, vali: bool = True):
        path = cls.resolve_node_path(node=node, vali=vali, chain=chain)
        c.print(path)
        return len(c.keys(path+'.')) > 0

    @classmethod
    def add_node_key(cls,
                     node:str,
                     mode = mode,
                     vali: bool = True,
                     chain = chain,
                     tag_seperator = '_', 
                     key_mems:dict = {'aura': None, 'gran': None}, # pass the keys mems
                     refresh: bool = False,
                     ):
        '''
        adds a node key
        '''
        cmds = []

        node = str(node)

        c.print(f'adding node key {node} for chain {chain}')
        node_type = 'vali' if vali else 'nonvali'
        node = c.copy(f'{node_type}{tag_seperator}{node}')
        node_key_exists = cls.node_key_exists(node=node, chain=chain, vali=vali)
        if node_key_exists and not refresh:

            c.print(f'node key {node} for chain {chain} already exists')
            return {'success':False, 'msg':f'node key {node} for chain {chain} already exists'}


        chain_path = cls.chain_release_path(mode=mode)

        for key_type in ['gran', 'aura']:

            # we need to resolve the schema based on the key type
            if key_type == 'gran':
                schema = 'Ed25519'
            elif key_type == 'aura':
                schema = 'Sr25519'

            # we need to resolve the key path based on the key type
            key_path = f'{cls.node_key_prefix}.{chain}.{node}.{key_type}'

            if key_mems != None:
                assert key_type in key_mems, f'key_type {key_type} not in keys {key_mems}'
                c.add_key(key_path, mnemonic = key_mems[key_type], refresh=True)

            # we need to resolve the key based on the key path
            key = c.get_key(key_path,crypto_type=schema, refresh=refresh)

            # we need to resolve the base path based on the node and chain
            base_path = cls.resolve_base_path(node=node, chain=chain)

            cmd  = f'''{chain_path} key insert --base-path {base_path} --chain {chain} --scheme {schema} --suri "{key.mnemonic}" --key-type {key_type}'''
            # c.print(cmd)
            if mode == 'docker':
                container_base_path = base_path.replace(cls.chain_path, '/subspace')
                volumes = f'-v {container_base_path}:{base_path}'
                cmd = f'docker run {volumes} {cls.image} {cmd}'
                c.print(c.cmd(cmd, verbose=True))
            elif mode == 'local':
                c.cmd(cmd, verbose=True, cwd=cls.chain_path)
            else:
                raise ValueError(f'Unknown mode {mode}, must be one of docker, local')

        return {'success':True, 'node':node, 'chain':chain, 'keys': cls.node_keys(chain=chain)}



    @classmethod   
    def purge_chain(cls,
                    base_path:str = None,
                    chain:str = chain,
                    node:str = 'alice',
                    mode = mode,
                    sudo = False):
        if base_path == None:
            base_path = cls.resolve_base_path(node=node, chain=chain)
        path = base_path+'/chains/commune/db'
        if mode == 'docker':
            c.chown(path)

        try:
            return c.rm(path)
        except Exception as e:
            c.print(e)
            c.chown(path)
            return c.rm(path)
            
    
    


    @classmethod
    def chain_target_path(self, chain:str = chain):
        return f'{self.chain_path}/target/release/node-subspace'

    @classmethod
    def build_runtime(cls, verbose:bool=True, mode=mode):
        if mode == 'docker':
            c.module('docker').build(cls.chain_name)
        elif mode == 'local':
            c.cmd('cargo build --release --locked', cwd=cls.chain_path, verbose=verbose)
        else:
            raise ValueError(f'Unknown mode {mode}, must be one of docker, local')

    @classmethod
    def chain_release_path(cls, mode='local'):

        if mode == 'docker':
            chain_path = f'/subspace'
        elif mode == 'local':
            chain_path = cls.chain_path
        else:
            raise ValueError(f'Unknown mode {mode}, must be one of docker, local')
        path =   f'{chain_path}/target/release/node-subspace'
        return path

    @classmethod
    def resolve_base_path(cls, node='alice', chain=chain):
        return cls.resolve_path(f'nodes/{chain}/{node}')
    
    @classmethod
    def resolve_node_keystore_path(cls, node='alice', chain=chain):
        path =  cls.resolve_base_path(node=node, chain=chain) + f'/chains/commune/keystore'
        if not c.exists(path):
            c.mkdir(path)
        return path

    @classmethod
    def build_spec(cls,
                   chain = chain,
                   disable_default_bootnode: bool = True,
                   verbose:bool = True,
                   vali_node_keys:dict = None,
                   valis:int = 24,
                   mode : str = mode,
                   ):

        chain_spec_path = cls.chain_spec_path(chain)
        chain_release_path = cls.chain_release_path(mode=mode)

        cmd = f'{chain_release_path} build-spec --chain {chain}'
        
        if disable_default_bootnode:
            cmd += ' --disable-default-bootnode'  
       
        
        # chain_spec_path_dir = os.path.dirname(chain_spec_path)
        if mode == 'docker':
            container_spec_path = cls.spec_path.replace(cls.chain_path, '/subspace')
            container_snap_path = cls.snapshot_path.replace(cls.chain_path, '/subspace')
            volumes = f'-v {cls.spec_path}:{container_spec_path}'\
                         + f' -v {cls.snapshot_path}:{container_snap_path}'
            cmd = f'bash -c "docker run {volumes} {cls.image} {cmd} > {chain_spec_path}"'
            value = c.cmd(cmd, verbose=True)
        elif mode == 'local':
            cmd = f'bash -c "{cmd} > {chain_spec_path}"'
            c.print(cmd)
            c.cmd(cmd, cwd=cls.chain_path, verbose=True)  
            
              
        if vali_node_keys == None:
            vali_node_keys = cls.vali_node_keys(chain=chain)

        c.print(vali_node_keys)
        vali_nodes = list(vali_node_keys.keys())
        vali_node_keys = {k:vali_node_keys[k] for k in vali_nodes}
        spec = c.get_json(chain_spec_path)
        spec['genesis']['runtime']['aura']['authorities'] = [k['aura'] for k in vali_node_keys.values()]
        spec['genesis']['runtime']['grandpa']['authorities'] = [[k['gran'],1] for k in vali_node_keys.values()]
        c.put_json(chain_spec_path, spec)
        resp = {'spec_path': chain_spec_path, 'spec': spec}
        return {'success':True, 'message':'built spec', 'chain':chain}


    @classmethod
    def chain_specs(cls):
        return c.ls(f'{cls.spec_path}/')
    
    @classmethod
    def chain2spec(cls, chain = None):
        chain2spec = {os.path.basename(spec).replace('.json', ''): spec for spec in cls.specs()}
        if chain != None: 
            return chain2spec[chain]
        return chain2spec
    
    specs = chain_specs
    @classmethod
    def get_spec(cls, chain:str=chain):
        chain = cls.chain_spec_path(chain)
        
        return c.get_json(chain)

    @classmethod
    def spec_exists(cls, chain):
        return c.exists(f'{cls.spec_path}/{chain}.json')



    @classmethod
    def chain_spec_path(cls, chain = None):
        if chain == None:
            chain = cls.network
        return cls.spec_path + f'/{chain}.json'
        
    @classmethod
    def new_chain_spec(self, 
                       chain,
                       base_chain:str = chain, 
                       balances : 'List[str, int]' = None,
                       aura_authorities: 'List[str, int]' = None,
                       grandpa_authorities: 'List[str, int]' = None,
                       ):
        base_spec =  self.get_spec(base_chain)
        new_chain_path = f'{self.spec_path}/{chain}.json'
        
        if balances != None:
            base_spec['balances'] = balances
        if aura_authorities != None:
            base_spec['balances'] = aura_authorities
        c.put_json( new_chain_path, base_spec)
        
        return base_spec
    
    new_chain = new_chain_spec

    @classmethod
    def rm_chain(self, chain):
        return c.rm(self.chain_spec_path(chain))
    
    @classmethod
    def insert_node_key(cls,
                   node='node01',
                   chain = 'jaketensor_raw.json',
                   suri = 'verify kiss say rigid promote level blue oblige window brave rough duty',
                   key_type = 'gran',
                   scheme = 'Sr25519',
                   password_interactive = False,
                   ):
        
        chain_spec_path = cls.chain_spec_path(chain)
        node_path = f'/tmp/{node}'
        
        if key_type == 'aura':
            schmea = 'Sr25519'
        elif key_type == 'gran':
            schmea = 'Ed25519'
        
        if not c.exists(node_path):
            c.mkdir(node_path)

        cmd = f'{cls.chain_release_path()} key insert --base-path {node_path}'
        cmd += f' --suri "{suri}"'
        cmd += f' --scheme {scheme}'
        cmd += f' --chain {chain_spec_path}'

        key_types = ['aura', 'gran']

        assert key_type in key_types, f'key_type ({key_type})must be in {key_types}'
        cmd += f' --key-type {key_type}'
        if password_interactive:
            cmd += ' --password-interactive'
        
        c.print(cmd, color='green')
        return c.cmd(cmd, cwd=cls.chain_path, verbose=True)
    
    @classmethod
    def node2path(cls, chain=chain, mode = mode):
        prefix = f'{cls.node_prefix()}.{chain}'
        if mode == 'docker':
            path = prefix
            nodes =  c.module('docker').ps(path)
            return {n.split('.')[-1]: n for n in nodes}
        elif mode == 'local':
        
            nodes =  c.pm2ls(f'{prefix}')
            return {n.split('.')[-1]: n for n in nodes}
    @classmethod
    def nonvalis(cls, chain=chain):
        chain_info = cls.chain_info(chain=chain)
        return [node_info['node'] for node_info in chain_info['nodes'].values() if node_info['validator'] == False]

    @classmethod
    def valis(cls, chain=chain):
        chain_info = cls.chain_info(chain=chain)
        c.print(chain_info.keys())
        return [node_info['node'] for node_info in chain_info['nodes'].values() if node_info['validator'] == True]

    @classmethod
    def num_valis(cls, chain=chain):
        return len(cls.vali_nodes(chain=chain))


    @classmethod
    def node_prefix(cls, chain=chain):
        return f'{cls.module_path()}.node'
    


    @classmethod
    def chain_info(cls, chain=chain, default:dict=None ): 
        default = {} if default == None else default
        return cls.getc(f'chain_info.{chain}', default)


    @classmethod
    def rm_node(cls, node='bobby',  chain=chain): 
        cls.rmc(f'chain_info.{chain}.{node}')
        return {'success':True, 'msg': f'removed node_info for {node} on {chain}'}


    @classmethod
    def rm_nodes(cls, node='bobby',  chain=chain): 
        cls.rmc(f'chain_info.{chain}.{node}')
        return {'success':True, 'msg': f'removed node_info for {node} on {chain}'}


    @classmethod
    def get_boot_nodes(cls, chain=chain):
        return cls.getc('chain_info.{chain}.boot_nodes')

    @classmethod
    def pull_image(cls):
        return c.cmd(f'docker pull {cls.image}')
    
    @classmethod
    def push_image(cls, image='vivonasg/subspace'):
        c.build_image('subspace')
        c.cmd(f'docker tag subspace {image}', verbose=True)
        c.cmd(f'docker push {image}', verbose=True)
        return {'success':True, 'msg': f'pushed image {image}'}

    @classmethod
    def start_local_node(cls, node:str='alice', mode=mode, chain=chain, max_boot_nodes:int=24, **kwargs):
        cls.pull_image()
        cls.add_node_key(node=node, chain=chain, mode=mode)
        response = cls.start_node(node=node, chain=chain, mode=mode, local=True, max_boot_nodes=max_boot_nodes, **kwargs)
        node_info = response['node_info']
        cls.put(f'local_nodes/{chain}/{node}', node_info)

        return response


    @classmethod
    def start_public_nodes(cls, node:str='nonvali', n:int=20, mode=mode, chain=chain, max_boot_nodes=24, **kwargs):
        avoid_ports = []
        for i in range(n):
            node_name = f'{node}_{i}'
            free_ports = c.free_ports(n=3, avoid_ports=avoid_ports)
            avoid_ports += free_ports
            kwargs['port'] = free_ports[0]
            kwargs['rpc_port'] = free_ports[1]
            kwargs['ws_port'] = free_ports[2]

            response = cls.start_node(node=node_name , chain=chain, mode=mode, validator=False, max_boot_nodes=max_boot_nodes, **kwargs)
            node_info = response['node_info']
            c.print('started node', node_name, '--> ', response['logs'])

            cls.putc(f'chain_info.{chain}.nodes.{node_name}', node_info)
            
    @classmethod
    def local_nodes(cls, chain=chain):
        return cls.ls(f'local_nodes/{chain}')

    @classmethod
    def has_local_node(cls, chain=chain):
        return len(cls.local_nodes(chain=chain)) > 0

    @classmethod
    def resolve_node_url(self, url = None, chain=chain, local:bool = False):
        if url != None:
            return url
        
        local_node_paths = self.local_nodes(chain=chain) if local else []
        if len(local_node_paths) > 0:
            local_node_info = self.get(local_node_paths[0])
            port = local_node_info['ws_port']
            url = f'ws://0.0.0.0:{port}'
        else:
            url = c.choice(self.urls(network=chain))

        if not url.startswith('ws://'):
            url = 'ws://' + url

        return url

    @classmethod
    def start_nodes(self, node='nonvali', n=10, chain=chain, **kwargs):
        results  = []
        for i in range(n):
            results += [self.start_node(node= f'{node}_{i}', chain=chain, **kwargs)]
        return results
    @classmethod
    def start_node(cls,
                 node : str,
                 chain:int = network,
                 port:int=None,
                 rpc_port:int=None,
                 ws_port:int=None,
                 telemetry_url:str = False,
                 purge_chain:bool = True,
                 refresh:bool = False,
                 verbose:bool = False,
                 boot_nodes = None,
                 node_key = None,
                 mode :str = mode,
                 rpc_cors = 'all',
                 validator:bool = False,
                 local:bool = False,
                 ip = None,
<<<<<<< HEAD
                 max_boot_nodes:int = 24,
                 daemon : bool = True,
                 
=======
                 sync:bool = 'warp', 
                 pruning:str = 1000,
                 max_boot_nodes:int = 24,                 
>>>>>>> 3ea1e3d3
                 ):

        ip = c.ip() if ip == None else ip

        node_info = c.locals2kwargs(locals())
        chain_release_path = cls.chain_release_path()

        cmd = chain_release_path

        # get free ports (if not specified)
        free_ports = c.free_ports(n=3)

        if port == None:
            node_info['port'] = port = free_ports[0]
        if rpc_port == None:
            node_info['rpc_port'] = rpc_port = free_ports[1]
        if ws_port == None:
            node_info['ws_port'] = ws_port = free_ports[2]

        # add the node key if it does not exist
        if not cls.node_key_exists(node=node, chain=chain):
            cls.add_node_key(node=node, vali=validator, chain=chain, refresh=refresh, mode=mode)

        base_path = cls.resolve_base_path(node=node, chain=chain)
        
        # purge chain's  db if it exists and you want to start from scratch
        if purge_chain:
            cls.purge_chain(base_path=base_path)
            

        cmd_kwargs = f' --base-path {base_path}'
        cmd_kwargs += f" --pruning={pruning}"

        chain_spec_path = cls.chain_spec_path(chain)
        cmd_kwargs += f' --chain {chain_spec_path}'

        if telemetry_url != False:
<<<<<<< HEAD
            if telemetry_url == None:
                telemetry_url = cls.telemetry_url(chain=chain)
            cmd_kwargs += f' --telemetry-url {telemetry_url}'

=======
            if telemetry_url in [True]:
                telemetry_url = cls.telemetry_urls(chain=chain)['shard']
            cmd_kwargs += f" --telemetry-url '{telemetry_url}'"
>>>>>>> 3ea1e3d3

        cmd_kwargs += f" --sync {sync}"
        
        if validator :
            cmd_kwargs += ' --validator'
        else:
            cmd_kwargs += ' --ws-external --rpc-external'
        cmd_kwargs += f' --port {port} --rpc-port {rpc_port} --ws-port {ws_port}'
        
        chain_info = cls.getc(f'chain_info.{chain}', {})
        boot_nodes = chain_info.get('boot_nodes', []) if  boot_nodes == None else boot_nodes
        
        # add the node to the boot nodes
        if len(boot_nodes) > 0:
            node_info['boot_nodes'] = c.choice(boot_nodes[:max_boot_nodes]) # choose a random boot node (at we chose one)
            cmd_kwargs += f" --bootnodes {node_info['boot_nodes']}"
    
        if node_key != None:
            cmd_kwargs += f' --node-key {node_key}'
            
        cmd_kwargs += f' --rpc-cors={rpc_cors}'

        name = f'{cls.node_prefix()}.{chain}.{node}'

        c.print(f'Starting node {node} for chain {chain} with name {name} and cmd_kwargs {cmd_kwargs}')

        if mode == 'local':
            # 
            cmd = c.pm2_start(path=cls.chain_release_path(mode=mode), 
                            name=name,
                            cmd_kwargs=cmd_kwargs,
                            refresh=refresh,
                            verbose=verbose)
            
        elif mode == 'docker':
            cls.pull_image()
            docker = c.module('docker')
            if docker.exists(name):
                docker.kill(name)
            cmd = cmd + ' ' + cmd_kwargs
            container_chain_release_path = chain_release_path.replace(cls.chain_path, '/subspace')
            cmd = cmd.replace(chain_release_path, container_chain_release_path)

            # run the docker image
            container_spec_path = chain_spec_path.replace(cls.chain_path, '/subspace')
            cmd = cmd.replace(chain_spec_path, container_spec_path)

            key_path = cls.resolve_node_keystore_path(node=node, chain=chain)
            container_base_path = base_path.replace(cls.tmp_dir(), '')
            cmd = cmd.replace(base_path, container_base_path)
    
            volumes = f'-v {chain_spec_path}:{container_spec_path}'\
                         + f' -v {base_path}:{container_base_path}'
            # cmd = "ls /subspace/specs"
<<<<<<< HEAD
            cmd = 'docker run -d '  + f'--name {name} --net host {volumes} {cls.image}  bash -c "{cmd}"'
            output = c.cmd(cmd, verbose=True)
=======
            cmd = f'docker run -d --name {name} --net host {volumes} {cls.image}  bash -c "{cmd}"'
            output = c.cmd(cmd, verbose=False)
>>>>>>> 3ea1e3d3
            logs_sig = ' is already in use by container "'
            if logs_sig in output:
                container_id = output.split(logs_sig)[-1].split('"')[0]
                c.module('docker').rm(container_id)
                output = c.cmd(cmd, verbose=False)
        else: 
            raise Exception(f'unknown mode {mode}')
        response = {
            'success':True,
            'msg': f'Started node {node} for chain {chain} with name {name}',
            'node_info': node_info,
            'logs': output,
            'cmd': cmd

        }
        if validator:
            # ensure you add the node to the chain_info if it is a bootnode
            node_id = cls.get_node_id(node=node, chain=chain, mode=mode)
            response['boot_node'] =  f'/ip4/{ip}/tcp/{node_info["port"]}/p2p/{node_id}'
    
        return response
       
    @classmethod
    def node_exists(cls, node:str, chain:str=chain, vali:bool=False):
        return node in cls.nodes(chain=chain, vali=vali)

    @classmethod
    def node_running(self, node:str, chain:str=chain) -> bool:
        contianers = c.ps()
        name = f'{self.node_prefix()}.{chain}.{node}'
        return name in contianers
        

    @classmethod
    def release_exists(cls):
        return c.exists(cls.chain_release_path())

    kill_chain = kill_nodes
    @classmethod
    def rm_sudo(cls):
        cmd = f'chown -R $USER:$USER {c.cache_path()}'
        c.cmd(cmd, sudo=True)
    
    @classmethod
    def start_chain(cls, 
                    chain:str=chain, 
                    valis:int = 24,
                    nonvalis:int = 1,
                    verbose:bool = False,
                    purge_chain:bool = True,
                    refresh: bool = True,
                    trials:int = 3,
                    reuse_ports: bool = False, 
                    port_keys: list = ['port', 'rpc_port', 'ws_port'],
                    ):

        # KILL THE CHAIN
        if refresh:
            c.print(f'KILLING THE CHAIN ({chain})', color='red')
            cls.kill_chain(chain=chain)


        ## VALIDATOR NODES
        vali_node_keys  = cls.vali_node_keys(chain=chain)
        if len(vali_node_keys) <= valis:
            cls.add_node_keys(chain=chain, valis=valis, refresh=False)
            vali_node_keys  = cls.vali_node_keys(chain=chain)
        vali_nodes = list(vali_node_keys.keys())[:valis]
        vali_node_keys = {k: vali_node_keys[k] for k in vali_nodes}
        # BUILD THE CHAIN SPEC AFTER SELECTING THE VALIDATOR NODES
        cls.build_spec(chain=chain, verbose=verbose, vali_node_keys=vali_node_keys)

        ## NON VALIDATOR NODES
        nonvali_node_keys = cls.nonvali_node_keys(chain=chain)
        nonvali_nodes = list(cls.nonvali_node_keys(chain=chain).keys())[:nonvalis]
        nonvali_node_keys = {k: nonvali_node_keys[k] for k in nonvali_nodes}
        
        existing_node_ports = {'vali': [], 'nonvali': []}
        
        if reuse_ports: 
            node_infos = cls.getc(f'chain_info.{chain}.nodes')
            for node, node_info in node_infos.items():
                k = 'vali' if node_info['validator'] else 'nonvali'
                existing_node_ports[k].append([node_info[pk] for pk in port_keys])

        chain_info = {'nodes': {}, 'boot_nodes': []}

        avoid_ports = []

        # START THE VALIDATOR NODES
        for node in (vali_nodes + nonvali_nodes):
            c.print(f'Starting node {node} for chain {chain}')
            name = f'{cls.node_prefix()}.{chain}.{node}'

            # BUILD THE KWARGS TO CREATE A NODE
            
            node_kwargs = {
                            'chain':chain, 
                            'node':node, 
                            'verbose':verbose,
                            'purge_chain': purge_chain,
                            'validator':  bool(node in vali_nodes),
                            }

            # get the ports for (port, rpc_port, ws_port)
            # if we are reusing ports, then pop the first ports from the existing_node_ports
            node_ports= []

            node_type = 'vali' if node_kwargs['validator'] else 'nonvali'
            if len(existing_node_ports[node_type]) > 0:
                node_ports = existing_node_ports[node_type].pop(0)
            else:
                node_ports = c.free_ports(n=3, avoid_ports=avoid_ports)
            assert  len(node_ports) == 3, f'node_ports must be of length 3, not {len(node_ports)}'

            for k, port in zip(port_keys, node_ports):
                avoid_ports.append(port)
                node_kwargs[k] = port

            # start the node and get 
            response = cls.start_node(**node_kwargs, refresh=refresh)
            node_info = response['node_info']

            if node_kwargs['validator']:
                assert 'boot_node' in response, f'boot_node must be in response, not {response.keys()}'
                boot_node = response['boot_node']
                chain_info['boot_nodes'].append(boot_node)
            
            chain_info['nodes'][node] = node_info
            
        # save the chain info into the config at chain_info.{chain}
        cls.putc(f'chain_info.{chain}', chain_info)
               
       
    @classmethod
    def node2url(cls, network:str = network) -> str:
        assert isinstance(network, str), f'network must be a string, not {type(network)}'
        nodes =  cls.getc(f'chain_info.{network}.nodes', {})
        nodes = {k:v for k,v in nodes.items() if v['validator'] == False}
        
        assert len(nodes) > 0, f'No url found for {network}'

        node2url = {}
        for k_n, v_n in nodes.items():
            node2url[k_n] = v_n['ip'] + ':' + str(v_n['ws_port'])
        return node2url

    @classmethod
    def urls(cls, network: str = network) -> str:
        return list(cls.node2url(network=network).values())


    @classmethod
    def test_node_urls(cls, network: str = network) -> str:
        urls = cls.urls(network=network)
        for url in urls:
            c.print(f'Testing {url}...')
            c.test_url(url)
        c.print('All nodes are up and running!')


    def storage_functions(self, network=network, block_hash = None):
        self.resolve_network(network)
        return self.substrate.get_metadata_storage_functions( block_hash=block_hash)
    storage_fns = storage_functions
        

    def storage_names(self, network=network, block_hash = None):
        self.resolve_network(network)
        return [f['storage_name'] for f in self.substrate.get_metadata_storage_functions( block_hash=block_hash)]


    def stake_spread_top_valis(self):
        top_valis = self.top_valis()
        name2key = self.name2key()
        for vali in top_valis:
            key = name2key[vali]

    def ensure_stake(self, min_balance:int = 100, network:str='main', netuid:int=0):
        my_balance = self.my_balance(network=network, netuid=netuid)
        return my_balance



    def stake_spread(self, key:str, modules:list=None, ratio = 1.0, n:int=5):
        name2key = self.name2key()
        if modules == None:
            modules = self.top_valis(n=n)
        if isinstance(modules, str):
            modules = [k for k,v in name2key.items() if k.startswith(modules)]

        modules = modules[:n]

        name2key = {k:name2key[k] for k in modules if k in name2key}


        module_names = list(name2key.keys())
        module_keys = list(name2key.values())
        n = len(name2key)

        # get the balance, of the key
        balance = self.get_balance(key)
        assert balance > 0, f'balance must be greater than 0, not {balance}'
        assert ratio <= 1.0, f'ratio must be less than or equal to 1.0, not {ratio}'
        assert ratio > 0.0, f'ratio must be greater than or equal to 0.0, not {ratio}'

        balance = int(balance * ratio)
        assert balance > 0, f'balance must be greater than 0, not {balance}'
        stake_per_module = int(balance/n)


        c.print(f'staking {stake_per_module} per module for ({module_names}) modules')
        for module_name, module_key in name2key.items():
            c.stake(key=key, module_key=module_key, amount=stake_per_module)

    

    @classmethod
    def unstake_many(cls, modules:list ='vali', key=None, remove_staketo:bool = False):
        if isinstance(modules, str):
            modules = c.my_modules(modules, fmt='j')
        assert balance > 0, f'balance must be greater than 0, not {balance}'
        module_names = [m['name'] for m in modules]
        c.print(f'staking {stake_per_module} per module for ({module_names}) modules')
        for m in modules:
            for module_key, module_stake in m['stake_to']:
                # if the module_key is the same as the module we are unstaking, then unstake it
                if remove_staketo or m['key'] ==  module_key:
                    c.unstake(key=m['key'], module_key=module_key)
        

    @classmethod
    def test(cls):
        s = c.module('subspace')()
        n = s.n()
        assert isinstance(n, int)
        assert n > 0

        market_cap = s.mcap()
        assert isinstance(market_cap, float), market_cap

        name2key = s.name2key()
        assert isinstance(name2key, dict)
        assert len(name2key) == n

        stats = s.stats(df=False)
        c.print(stats)
        assert isinstance(stats, list) 

    telemetry_backend_image = 'parity/substrate-telemetry-backend'
    telemetry_frontend_image = 'parity/substrate-telemetry-frontend'
    @classmethod
    def install_telemetry(cls):
        c.cmd(f'docker build -t {cls.telemetry_image} .', sudo=False, bash=True)



    @classmethod
    def start_telemetry(cls, 
                    port:int=None, 
                    network:str='host', 
                    name='telemetry', 
                    chain=chain, 
                    trials:int=3, 
                    reuse_ports:bool=True,
                    frontend:bool = True):

        names = {'core': name, 'shard': f'{name}.shard', 'frontend': f'{name}.frontend'}
        docker = c.module('docker')
        config = cls.config()
        success = False
        cmd = {}
        output = {}
        k = f'chain_info.{chain}.telemetry_urls'
        telemetry_urls = cls.get(k, {})

        while trials > 0 and success == False:
            ports = {}
            ports['core'], ports['shard'], ports['frontend'] = c.free_ports(n=3, random_selection=True)
            if reuse_ports:
                telemetry_urls = cls.getc(k, {})
            if len(telemetry_urls) == 0:
                telemetry_urls[name] = {'shard': f"ws://{c.ip()}:{ports['shard']}/submit 0", 
                                        'feed': f"ws://{c.ip()}:{ports['core']}/feed", 
                                        'frontend': f'http://{c.ip()}:{ports["frontend"]}'}
                reuse_ports = False

            if reuse_ports:
                ports = {k:int(v.split(':')[-1].split('/')[0]) for k, v in telemetry_urls.items()}
            cmd['core'] = f"docker run  -d --network={network} --name {names['core']} \
                        --read-only \
                        {cls.telemetry_backend_image} \
                        telemetry_core -l 0.0.0.0:{ports['core']}"

            cmd['shard'] = f"docker run  -d --network={network} \
                        --name {names['shard']} \
                        --read-only \
                        {cls.telemetry_backend_image} \
                        telemetry_shard -l 0.0.0.0:{ports['shard']} -c http://0.0.0.0:{ports['core']}/shard_submit"

            cmd['frontend'] = f"docker run -d  \
                    --name {names['frontend']} \
                    -p {ports['frontend']}:8000\
                    -e SUBSTRATE_TELEMETRY_URL={telemetry_urls[name]['feed']} \
                    {cls.telemetry_frontend_image}"

            for k in cmd.keys():
                if docker.exists(names[k]):
                    docker.kill(names[k])
                output[k] = c.cmd(cmd[k])
                logs_sig = ' is already in use by container "'
                if logs_sig in output[k]:
                    container_id = output[k].split(logs_sig)[-1].split('"')[0]
                    docker.rm(container_id)
                    output[k] = c.cmd(cmd[k], verbose=True)
        
            success = bool('error' not in output['core'].lower()) and bool('error' not in output['shard'].lower())
            trials -= 1
            if success: 
                cls.putc(k, telemetry_urls)
        return {
            'success': success,
            'cmd': cmd,
            'output': output,
        }

    @classmethod
    def telemetry_urls(cls, name = 'telemetry', chain=chain):
        telemetry_urls = cls.getc(f'chain_info.{chain}.telemetry_urls', {})
        assert len(telemetry_urls) > 0, f'No telemetry urls found for {chain}, c start_telemetry'
        return telemetry_urls[name] 


    @classmethod
    def telemetry_url(cls,endpoint:str='submit', chain=chain, ):


        telemetry_urls = cls.telemetry_urls(chain=chain)
        if telemetry_urls == None:
            raise Exception(f'No telemetry urls found for {chain}')
        url = telemetry_urls[endpoint]

        if not url.startswith('ws://'):
            url = 'ws://' + url
        url = url.replace(c.ip(), '0.0.0.0')
        return url

    @classmethod
    def stop_telemetry(cls, name='telemetry'):
        return c.module('docker').kill(name)


    def telemetry_running(self):
        return c.module('docker').exists('telemetry')

    @classmethod
    def transfer_to_controller(cls, search: Optional[str]=None, controller_key:str = 'module' , min_amount=100, network='main', timeout=100):
        self = cls(network=network)
        my_balance = self.my_balance()
        if search != None:
            my_balance = {k:v for k,v in my_balance.items() if k.startswith(search) and v > min_amount}
        c.print(f'transferring {my_balance} to {controller_key}')

        executor = c.module('executor')()

        for k,v in my_balance.items():
            future = executor.submit(fn=c.transfer, kwargs={'key':k, 'dest':controller_key, 'amount':v}, timeout=timeout)
            futures += [future]

        c.print(f'waiting for {len(futures)} transfers to complete')
        # return as soon as all the futures are done
    
        c.wait(futures)<|MERGE_RESOLUTION|>--- conflicted
+++ resolved
@@ -3382,15 +3382,9 @@
                  validator:bool = False,
                  local:bool = False,
                  ip = None,
-<<<<<<< HEAD
                  max_boot_nodes:int = 24,
                  daemon : bool = True,
                  
-=======
-                 sync:bool = 'warp', 
-                 pruning:str = 1000,
-                 max_boot_nodes:int = 24,                 
->>>>>>> 3ea1e3d3
                  ):
 
         ip = c.ip() if ip == None else ip
@@ -3428,16 +3422,10 @@
         cmd_kwargs += f' --chain {chain_spec_path}'
 
         if telemetry_url != False:
-<<<<<<< HEAD
             if telemetry_url == None:
                 telemetry_url = cls.telemetry_url(chain=chain)
             cmd_kwargs += f' --telemetry-url {telemetry_url}'
 
-=======
-            if telemetry_url in [True]:
-                telemetry_url = cls.telemetry_urls(chain=chain)['shard']
-            cmd_kwargs += f" --telemetry-url '{telemetry_url}'"
->>>>>>> 3ea1e3d3
 
         cmd_kwargs += f" --sync {sync}"
         
@@ -3492,13 +3480,8 @@
             volumes = f'-v {chain_spec_path}:{container_spec_path}'\
                          + f' -v {base_path}:{container_base_path}'
             # cmd = "ls /subspace/specs"
-<<<<<<< HEAD
             cmd = 'docker run -d '  + f'--name {name} --net host {volumes} {cls.image}  bash -c "{cmd}"'
             output = c.cmd(cmd, verbose=True)
-=======
-            cmd = f'docker run -d --name {name} --net host {volumes} {cls.image}  bash -c "{cmd}"'
-            output = c.cmd(cmd, verbose=False)
->>>>>>> 3ea1e3d3
             logs_sig = ' is already in use by container "'
             if logs_sig in output:
                 container_id = output.split(logs_sig)[-1].split('"')[0]
