--- conflicted
+++ resolved
@@ -184,8 +184,6 @@
         for key, staketo_vec in my_staketo.items():
             key_name = address2key.get(key)
 
-<<<<<<< HEAD
-=======
             if search != None and search not in key:
                 continue
             c.print(f'Unstaking {key_name}', color='yellow')
@@ -202,7 +200,6 @@
     
 
     def my_stake(self, search=None, netuid = None, network = None, fmt=fmt,  decimals=2):
->>>>>>> 5e13f2215b79268cc77465302099e47ae4f3d0f3
         mystaketo = self.my_staketo(netuid=netuid, network=network, fmt=fmt, decimals=decimals)
         key2stake = {}
         for key, staketo_tuples in mystaketo.items():
