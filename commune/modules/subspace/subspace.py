--- conflicted
+++ resolved
@@ -1259,6 +1259,8 @@
         if len(blocks) == 0:
             return None
         return blocks[-1]
+
+        
     @classmethod
     def loop(cls, 
                 network = network,
@@ -1280,11 +1282,7 @@
 
             if time_since_last > interval:
                 self = cls(network=network, netuid=netuid)
-                c.print(self.sync())
-<<<<<<< HEAD
-                
-=======
->>>>>>> 9e5dc502
+                c.print(self.sync(), color='green')
                 self.register_servers()
                  
                 time_start = current_time
