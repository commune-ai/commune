--- conflicted
+++ resolved
@@ -36,7 +36,7 @@
     token_decimals = default_config['token_decimals']
     network = default_config['network']
     chain = network
-    chain_path =  f"{c.repo_path}/subspace"
+    chain_path = c.libpath + '/subspace'
     spec_path = f"{chain_path}/specs"
     netuid = default_config['netuid']
     mode = default_config['mode']
@@ -1340,11 +1340,7 @@
     def loop(cls, 
                 network = network,
                 netuid:int = None,
-<<<<<<< HEAD
-                 interval = {'sync': 100, 'register': 1, 'vali': 1000},
-=======
                  interval = {'sync': 100, 'register': 1, 'vali': 100},
->>>>>>> 133309a2
                  sleep:float=1,
                  remote:bool=True, **kwargs):
         if remote:
@@ -1373,19 +1369,12 @@
                 c.print(subspace.sync(), color='green')
 
             if time_since_last['register'] > interval['register']:
-                subspace.register_servers()
+                subspace.register_servers(network=network)
                 time_since_last['register'] = current_time
 
-<<<<<<< HEAD
-            # if time_since_last['vali'] > interval['vali']:
-            #     servers = 
-            #     # time_since_last['register'] = current_time
-
-=======
             if time_since_last['vali'] > interval['vali']:
-                c.check_valis()
+                c.check_valis(network=network)
                 time_since_last['vali'] = current_time
->>>>>>> 133309a2
 
             c.print(f"Looping {time_since_last} / {interval}", color='yellow')
     
@@ -1715,6 +1704,7 @@
                 break
         c.print(f"Least useful module is {min_module} with {min_stake} emission.")
         return min_module
+    
     def check_servers(self, search=None,  netuid=None):
         cols = ['name', 'registered', 'serving', 'address']
         for m in c.stats(search=search, netuid=netuid, cols=cols, df=False):
