--- conflicted
+++ resolved
@@ -1675,14 +1675,8 @@
         
 
     
-<<<<<<< HEAD
-        
-    def server_exists(self, module:str, netuid: int = None, namespace = None, **kwargs) -> bool:
-        namespace = self.namespace(netuid=netuid, **kwargs)
-=======
     
     def server_exists(self, module:str, netuid: int = None, **kwargs) -> bool:
->>>>>>> 28351bd9
         return bool(module in self.namespace(netuid=netuid, **kwargs))
 
     def default_module_info(self, **kwargs):
