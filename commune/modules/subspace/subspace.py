
import torch
import scalecodec
from retry import retry
from typing import List, Dict, Union, Optional, Tuple
from substrateinterface import SubstrateInterface
from typing import List, Dict, Union, Optional, Tuple
from commune.utils.network import ip_to_int, int_to_ip
from rich.prompt import Confirm
from commune.modules.subspace.balance import Balance
from commune.modules.subspace.utils import (U16_MAX,  is_valid_address_or_public_key, )
from commune.modules.subspace.chain_data import (ModuleInfo, custom_rpc_type_registry)

import streamlit as st
import json
from loguru import logger
import os
import commune as c

logger = logger.opt(colors=True)



class Subspace(c.Module):
    """
    Handles interactions with the subspace chain.
    """
    whitelist = ['modules']
    fmt = 'j'
    whitelist = []
    chain_name = 'subspace'
    git_url = 'https://github.com/commune-ai/subspace.git'
    default_config = c.get_config(chain_name, to_munch=False)
    token_decimals = default_config['token_decimals']
    network = default_config['network']
    chain = network
    libpath = chain_path = c.libpath + '/subspace'
    spec_path = f"{chain_path}/specs"
    netuid = default_config['netuid']
    image = 'vivonasg/subspace.libra-2023-12-12'
    mode = 'docker'
    telemetry_backend_image = 'parity/substrate-telemetry-backend'
    telemetry_frontend_image = 'parity/substrate-telemetry-frontend'
    node_key_prefix = 'subspace.node'

    def __init__( 
        self, 
        network: str = network,
        **kwargs,
    ):
        config = self.set_config(kwargs=locals())
        self.url = config.url

    def set_network(self, 
                network:str = network,
                url : str = None,
                websocket:str=None, 
                ss58_format:int=42, 
                type_registry:dict=None, 
                type_registry_preset='substrate-node-template',
                cache_region=None, 
                runtime_config=None, 
                ws_options=None, 
                auto_discover=True, 
                auto_reconnect=True, 
                verbose:bool=False,
                max_trials:int = 10,
                parallel_calls:bool=1,
                **kwargs):

        '''
        A specialized class in interfacing with a Substrate node.

        Parameters
       A specialized class in interfacing with a Substrate node.

        Parameters
        url : the URL to the substrate node, either in format <https://127.0.0.1:9933> or wss://127.0.0.1:9944
        
        ss58_format : The address type which account IDs will be SS58-encoded to Substrate addresses. Defaults to 42, for Kusama the address type is 2
        
        type_registry : A dict containing the custom type registry in format: {'types': {'customType': 'u32'},..}
        
        type_registry_preset : The name of the predefined type registry shipped with the SCALE-codec, e.g. kusama
        
        cache_region : a Dogpile cache region as a central store for the metadata cache
        
        use_remote_preset : When True preset is downloaded from Github master, otherwise use files from local installed scalecodec package
        
        ws_options : dict of options to pass to the websocket-client create_connection function
        : dict of options to pass to the websocket-client create_connection function
                
        '''
        from substrateinterface import SubstrateInterface
        
        if network == None:
            network = self.config.network

        trials = 0
        while trials < max_trials :
            trials += 1
            if url == None:
                url = self.resolve_node_url(url=url, chain=network, local=self.config.local)
            
            self.url = url
            url = url.replace(c.ip(), '0.0.0.0')
            c.print(f'Connecting to {url}...')
            

            kwargs.update(url=url, 
                        websocket=websocket, 
                        ss58_format=ss58_format, 
                        type_registry=type_registry, 
                        type_registry_preset=type_registry_preset, 
                        cache_region=cache_region, 
                        runtime_config=runtime_config, 
                        ws_options=ws_options, 
                        auto_discover=auto_discover, 
                        auto_reconnect=auto_reconnect)
            try:
                self.substrate= SubstrateInterface(**kwargs)
                break
            except Exception as e:
                c.print(e, url)
                url = None
        if trials == max_trials:
            c.print(f'Could not connect to {url}')
            return {'success': False, 'message': f'Could not connect to {url}'}

        return {'success': True, 'message': f'Connected to {url}', 'network': network, 'url': url}

    def __repr__(self) -> str:
        return f'<Subspace: network={self.network}, url={self.url}>'
    def __str__(self) -> str:
        return f'<Subspace: network={self.network} url={self.url}>'
    
    def shortyaddy(self, address, first_chars=4):
        return address[:first_chars] + '...' 

    def my_stake(self, search=None, netuid = None, network = None, fmt=fmt,  decimals=2, block=None, update=False):
        mystaketo = self.my_staketo(netuid=netuid, network=network, fmt=fmt, decimals=decimals, block=block, update=update)
        key2stake = {}
        for key, staketo_tuples in mystaketo.items():
            stake = sum([s for a, s in staketo_tuples])
            key2stake[key] = c.round_decimals(stake, decimals=decimals)
        if search != None:
            key2stake = {k:v for k,v in key2stake.items() if search in k}
        return key2stake
    

    def rank_modules(self,search=None, k='stake', n=10, modules=None, reverse=True, names=False, **kwargs):
        modules = self.modules(search=search, **kwargs) if modules == None else modules
        modules = sorted(modules, key=lambda x: x[k], reverse=reverse)
        if names:
            return [m['name'] for m in modules]
        if n != None:
            modules = modules[:n]
        return modules[:n]
    
    def top_modules(self,search=None, k='stake', n=10, modules=None, **kwargs):
        top_modules = self.rank_modules(search=search, k=k, n=n, modules=modules, reverse=True, **kwargs)
        return top_modules[:n]

    best = best_modules = top_modules
    
    def bottom_modules(self,search=None, k='stake', n=None, modules=None, **kwargs):
        bottom_modules = self.rank_modules(search=search, k=k, n=n, modules=modules, reverse=False, **kwargs)
        return bottom_modules[:n]
    
    worst = worst_modules = bottom_modules

    
    def rank_my_modules(self,search=None, k='stake', n=10, **kwargs):
        modules = self.my_modules(search=search, **kwargs)
        ranked_modules = self.rank_modules(modules=modules, search=search, k=k, n=n, **kwargs)
        return modules[:n]


    mys =  mystake = key2stake =  my_stake

    def my_balance(self, search:str=None, netuid:int = 0, network:str = 'main', fmt=fmt,  decimals=2, block=None, min_value:int = 0):

        balances = self.balances(network=network, fmt=fmt, block=block)
        my_balance = {}
        key2address = c.key2address()
        for key, address in key2address.items():
            if address in balances:
                my_balance[key] = balances[address]

        if search != None:
            my_balance = {k:v for k,v in my_balance.items() if search in k}
            
        my_balance = dict(sorted(my_balance.items(), key=lambda x: x[1], reverse=True))

        if min_value > 0:
            my_balance = {k:v for k,v in my_balance.items() if v > min_value}

        return my_balance
        
    key2balance = myb = mybal = my_balance

    def my_staketo(self,search=None, netuid = None, network = None, fmt=fmt,  decimals=2, block=None, update=False):
        staketo = self.stake_to(netuid=netuid, network=network, block=block, update=update)
        mystaketo = {}
        key2address = c.key2address()
        for key, address in key2address.items():
            if address in staketo:
                mystaketo[key] = [[a, self.format_amount(s, fmt=fmt)] for a, s in staketo[address]]

        if search != None:
            mystaketo = {k:v for k,v in mystaketo.items() if search in k}
            
        return mystaketo
    my_stake_to = my_staketo


    def my_stakefrom(self, 
                    search:str=None, 
                    netuid:int = None, 
                    network:str = None, 
                    fmt:str=fmt,  
                    decimals:int=2):
        staketo = self.stake_from(netuid=netuid, network=network)
        mystakefrom = {}
        key2address = c.key2address()
        for key, address in key2address.items():
            if address in mystakefrom:
                mystakefrom[key] = self.format_amount(mystakefrom[address])
    
        if search != None:
            mystakefrom = {k:v for k,v in mystakefrom.items() if search in k}
        return mystakefrom

    my_stake_from = my_stakefrom

    

    def key2tokens(self, network = None, fmt=fmt, decimals=2):
        key2tokens = {}
        key2balance = self.key2balance(network=network, fmt=fmt, decimals=decimals)
        for key, balance in key2balance.items():
            if key not in key2tokens:
                key2tokens[key] = 0
            key2tokens[key] += balance
            
        for netuid in self.netuids():
            key2stake = self.key2stake(network=network, fmt=fmt, netuid=netuid, decimals=decimals)

            for key, stake in key2stake.items():
                if key not in key2tokens:
                    key2tokens[key] = 0
                key2tokens[key] += stake
            
        return key2tokens

    def network_balance(self, network = None, fmt=fmt, update=False):
        state_dict = self.state_dict(network=network, update=update)
        total_balance = 0
        for key, value in state_dict['balances'].items():
            total_balance += value
        return self.format_amount(total_balance, fmt=fmt)

    def network_stake(self, network = None, fmt=fmt, update=False):
        state_dict = self.state_dict(network=network, update=update)
        total_stake = 0
        for modules in state_dict['modules']:
            for module in modules:
                total_stake += module['stake']
        return self.format_amount(total_stake, fmt=fmt)
    

    def my_total_supply(self, network = None,fmt=fmt, decimals=2):
        return self.my_total_stake(network=network) + self.my_total_balance(network=network)

    my_tokens = my_supply = my_value = my_total_supply

    key2value = key2tokens    
    def my_total_stake(self, network = None, netuid=None, fmt=fmt, decimals=2, update=False):
        return sum(self.my_stake(network=network, netuid=netuid, fmt=fmt, decimals=decimals, update=update).values())
    def my_total_balance(self, network = None, fmt=fmt, decimals=2, update=False):
        return sum(self.my_balance(network=network, fmt=fmt, decimals=decimals).values(), update=update)

    def names2uids(self, names: List[str] = None, **kwargs ) -> Union[torch.LongTensor, list]:
        # queries updated network state
        names = names or []
        name2uid = self.name2uid(**kwargs)
        uids = []
        for name in names:
            if name in name2uid:
                uids += [name2uid[name]]
        return uids
    def search2uids(self, search: List[str] = None, **kwargs ) -> Union[torch.LongTensor, list]:
        # queries updated network state
        name2uid = self.name2uid(search=search, **kwargs)
        uids = [uid for name, uid in name2uid.items()]
        return uids
    
    #####################
    #### Set Weights ####
    #####################

    def parity_votes(self, modules=None, netuid: int = 0, network: str = None, n=None) -> int:
        if modules == None:
            modules = self.modules(netuid=netuid, network=network)
        # sample inversely proportional to emission rate
        weights = [module['emission'] for module in modules]
        uids = [module['uid'] for module in modules]
        weights = torch.tensor(weights)
        max_weight = weights.max()
        weights = max_weight - weights
        weights = weights / weights.sum()
        # weights = weights * U16_MAX
        weights = weights.tolist()
        return {'uids': uids, 'weights': weights}
    
    def self_votes(self, search=None, netuid: int = None, network: str = None, parity=False, n=20, normalize=False, key=None) -> int:
        modules = self.my_modules(search=search, netuid=netuid, network=network)
        uids = [module['uid'] for module in modules]
        weights = [1 for _ in uids]



        if parity:
            votes = self.parity_votes(modules=modules)
        else:
            votes =  {'uids': uids, 'weights': weights}

        if n != None:
            votes['uids'] = votes['uids'][:n]
            votes['weights'] = votes['weights'][:n]

        return votes
    

    def self_vote(self, search= None, netuid: int = None, network: str = None, parity=False, n=20, timeout=100, normalize=False, key=None) -> int:
        votes = self.self_votes(netuid=netuid, network=network, parity=parity, n=n, normalize=normalize, key=key)
        if key == None:
            key = self.rank_my_modules(n=1, k='stake')[0]['name']
        kwargs={**votes, 'key': key, 'netuid': netuid, 'network': network}        
        return self.vote(**kwargs)



    def self_vote_pool(self, netuid: int = None, network: str = None, parity=False, n=20, timeout=20, normalize=False, key=None) -> int:
        keys = [m['name'] for m in self.rank_my_modules(n=n, k='stake')[:n] ]
        results = []
        for key in keys:
            kwargs = {'key': key, 'netuid': netuid, 'network': network, 'parity': parity, 'n': n, 'normalize': normalize}
            result = self.self_vote(**kwargs)
            results += [result]
        return results
    
    def vote_parity_loop(self, netuid: int = None, network: str = None, n=20, timeout=20, normalize=False, key=None) -> int:
        kwargs = {'key': key, 'netuid': netuid, 'network': network, 'parity': True, 'n': n, 'normalize': normalize}
        return self.self_vote(**kwargs)
        

    def vote(
        self,
        uids: Union[torch.LongTensor, list] = None,
        weights: Union[torch.FloatTensor, list] = None,
        netuid: int = None,
        key: 'c.key' = None,
        network = None,
        update=False,
        n = 10,
    ) -> bool:
        network = self.resolve_network(network)
        netuid = self.resolve_netuid(netuid)
        key = self.resolve_key(key)
        
        # checking if the "uids" are passed as names -> strings
        if uids != None and all(isinstance(item, str) for item in uids):
            names2uid = self.names2uids(names=uids)
            for i, name in enumerate(uids):
                if name in names2uid:
                    uids[i] = names2uid[name]
                else:
                    c.print(f'Could not find {name} in network {netuid}')
                    return False

        subnet = self.subnet( netuid = netuid )
        min_allowed_weights = subnet['min_allowed_weights']
        max_allowed_weights = subnet['max_allowed_weights']

 
        if uids is None:
            uids = self.uids()
        if weights is None:
            weights = [1 for _ in uids]

        weights = weights[:len(uids)]

        assert len(uids) == len(weights), f"Length of uids {len(uids)} must be equal to length of weights {len(weights)}"

    
        if len(uids) == 0:
            c.print(f'No uids to vote on.')
            return False

        max_allowed_weights = min(max_allowed_weights, n)
        
        if len(uids) > max_allowed_weights:
            c.print(f'Only {max_allowed_weights} uids are allowed to be voted on.')
            uids = uids[:max_allowed_weights]
            weights = weights[:max_allowed_weights]

        if len(uids) < min_allowed_weights:
            while len(uids) < min_allowed_weights:
                uid = c.choice(list(range(subnet['n'])))
                if uid not in uids:
                    uids.append(uid)
                    weights.append(0)

        weights = torch.tensor(weights)
            
        weights = weights / weights.sum()
        weights = weights * U16_MAX
        weights = weights.tolist()

        if isinstance(weights, list):
            weights = torch.tensor(weights)

        # uids = [int(uid) for uid in uids]
        uid2weight = {uid: int(weight) for uid, weight in zip(uids, weights)}
        uids = list(uid2weight.keys())
        weights = list(uid2weight.values())

        params = {'uids': uids,
                  'weights': weights, 
                  'netuid': netuid}
        
        response = self.compose_call('set_weights',params = params , key=key)
            
        if response['success']:
            return {'success': True, 'weights': weights, 'uids': uids, 'message': 'Set weights'}
        
        return response

    set_weights = vote

    def get_netuid_for_subnet(self, network: str = None) -> int:
        return {'commune': 0}.get(network, 0)



    @classmethod
    def up(cls):
        c.cmd('docker-compose up -d', cwd=cls.chain_path)

    @classmethod
    def enter(cls):
        c.cmd('make enter', cwd=cls.chain_path)

    def register_servers(self, search=None, **kwargs):
        stakes = self.stakes()
        for m in c.servers(network='local'):
            try:
                key = c.get_key(m)
                if key.ss58_address in stakes:
                    self.update_module(module=m)
                else:
                    self.register(name=m)
            except Exception as e:
                c.print(e, color='red')
    reg_servers = register_servers
    def reged_servers(self, **kwargs):
        servers =  c.servers(network='local')

    def register(
        self,
        name: str , # defaults to module.tage
        address : str = None,
        stake : float = 0,
        subnet: str = None,
        key : str  = None,
        module_key : str = None,
        network: str = network,
        update_if_registered = False,
        wait_for_inclusion: bool = True,
        wait_for_finalization: bool = True,
        existential_balance = 0.1,
        nonce=None,
        fmt = 'nano',


    ) -> bool:
        
        assert name != None, f"Module name must be provided"

        # resolve the subnet name
        if subnet == None:
            subnet = self.config.subnet

        network =self.resolve_network(network)

        if address == None:
            address = c.namespace(network='local')[name]
            address = address.replace(c.default_ip,c.ip())
        
        if module_key == None:
            info = c.connect(address).info(timeout=5)
            module_key = info['ss58_address']


        key = self.resolve_key(key)

        # Validate address.
        netuid = self.get_netuid_for_subnet(subnet)
        min_stake = self.min_stake(netuid=netuid, registration=True)


        # convert to nanos
        min_stake = min_stake + existential_balance

        if stake == None:
            stake = min_stake 
        if stake < min_stake:
            stake = min_stake

        stake = self.to_nanos(stake)

        params = { 
                    'network': subnet.encode('utf-8'),
                    'address': address.encode('utf-8'),
                    'name': name.encode('utf-8'),
                    'stake': stake,
                    'module_key': module_key,
                } 
        # create extrinsic call
        response = self.compose_call('register', params=params, key=key, wait_for_inclusion=wait_for_inclusion, wait_for_finalization=wait_for_finalization, nonce=nonce)
        c.print(response)
        if response['success']:
            response['msg'] = f'Registered {name} with {stake} stake'

        return response

    reg = register

    ##################
    #### Transfer ####
    ##################
    def transfer(
        self,
        dest: str, 
        amount: float , 
        key: str = None,
        network : str = None,
        netuid : int = None,
    ) -> bool:
        
        key = self.resolve_key(key)
        network = self.resolve_network(network)
        dest = self.resolve_key_ss58(dest)
        account_balance = self.get_balance( key.ss58_address , fmt='j' )
        if amount > account_balance:
            return {'success': False, 'message': f'Insufficient balance: {account_balance}'}

        amount = self.to_nanos(amount) # convert to nano (10^9 nanos = 1 token)
        dest_balance = self.get_balance( dest , fmt='j')

        response = self.compose_call(
            module='Balances',
            fn='transfer',
            params={
                'dest': dest, 
                'value': amount
            },
            key=key
        )

        if response['success']:
            response.update(
                {
                'from': {
                    'address': key.ss58_address,
                    'old_balance': account_balance,
                    'new_balance': self.get_balance( key.ss58_address , fmt='j')
                } ,
                'to': {
                    'address': dest,
                    'old_balance': dest_balance,
                    'new_balance': self.get_balance( dest , fmt='j'),
                }, 
                }
            )
        
        return response



    send = transfer

    def get_existential_deposit(
        self,
        block: Optional[int] = None,
        fmt = 'nano'
    ) -> Optional[Balance]:
        """ Returns the existential deposit for the chain. """
        result = self.query_constant(
            module_name='Balances',
            constant_name='ExistentialDeposit',
            block = block,
        )
        
        if result is None:
            return None
        
        return self.format_amount( result, fmt = fmt )
        
    #################
    #### update or replace a module ####
    #################


    def switch_module(self, module:str, new_module:str, n=10, timeout=20):
        stats = c.stats(module, df=False)

        namespace = c.namespace(new_module, public=True)
        servers = list(namespace.keys())[:n]
        stats = stats[:len(servers)]


        kwargs_list = []

        for m in stats:
            if module in m['name']:
                if len(servers)> 0: 
                    server = servers.pop()
                    server_address = namespace.get(server)
                    kwargs_list += [{'module': m['name'], 'name': server, 'address': server_address}]

        results = c.wait([c.submit(c.update_module, kwargs=kwargs, timeout=timeout, return_future=True) for kwargs in kwargs_list])
        
        return results
                






        


    def update_module(
        self,
        module: str, # the module you want to change
        # params from here
        name: str = None,
        address: str = None,
        delegation_fee: float = None,
        netuid: int = None,
        network : str = network,


    ) -> bool:
        self.resolve_network(network)
        key = self.resolve_key(module)
        netuid = self.resolve_netuid(netuid)  
        module_info = self.get_module(module)
        c.print(module_info,  module)
        if module_info['key'] == None:
            return {'success': False, 'msg': 'not registered'}
        
        c.print(module_info)

        if name == None:
            name = module
    
        if address == None:
            namespace_local = c.namespace(network='local')
            address = namespace_local.get(name,  f'{c.ip()}:{c.free_port()}'  )
            address = address.replace(c.default_ip, c.ip())
        # Validate that the module is already registered with the same address
        if name == module_info['name'] and address == module_info['address']:
            c.print(f"{c.emoji('check_mark')} [green] [white]{module}[/white] Module already registered and is up to date[/green]:[bold white][/bold white]")
            return {'success': False, 'message': f'{module} already registered and is up to date with your changes'}
        
        # ENSURE DELEGATE FEE IS BETWEEN 0 AND 100

        params = {
            'netuid': netuid, # defaults to module.netuid
             # PARAMS #
            'name': name, # defaults to module.tage
            'address': address, # defaults to module.tage
            'delegation_fee': delegation_fee, # defaults to module.delegate_fee
        }

        c.print()
        # remove the params that are the same as the module info
        for k in ['name', 'address']:
            if params[k] == module_info[k]:
                params[k] = ''

        for k in ['delegation_fee']:
            if params[k] == None:
                params[k] = module_info[k]

        # check delegation_bounds
        assert params[k] != None, f"Delegate fee must be provided"
        delegation_fee = params['delegation_fee']
        if delegation_fee < 1.0 and delegation_fee > 0:
            delegation_fee = delegation_fee * 100
        assert delegation_fee >= 0 and delegation_fee <= 100, f"Delegate fee must be between 0 and 100"



        reponse  = self.compose_call('update_module',params=params, key=key)

        return reponse



    #################
    #### Serving ####
    #################
    def update_subnet(
        self,
        netuid: int = None,
        key: str = None,
        network = network,
        **params,

    ) -> bool:
            
        self.resolve_network(network)
        netuid = self.resolve_netuid(netuid)
        subnet_params = self.subnet_params( netuid=netuid )
        # infer the key if you have it
        if key == None:
            key2address = self.address2key()
            if subnet_params['founder'] not in key2address:
                return {'success': False, 'message': f"Subnet {netuid} not found in local namespace, please deploy it "}
            key = c.get_key(key2address.get(subnet_params['founder']))
            c.print(f'Using key: {key}')

        # remove the params that are the same as the module info
<<<<<<< HEAD
        old_params = {}
        for k, v in params.items():
            old_params[k] = subnet_state[k]
            if v == None:
                params[k] = old_params[k]
                
        params['netuid'] = netuid

        response = self.compose_call(fn='update_subnet',params=params, key=key)
=======
        params = {**subnet_params, **params}
        params.pop('founder')
        response = self.compose_call(fn='update_subnet',params={'params':params, 'netuid': netuid}, key=key)
>>>>>>> f50398b4

        return response




    #################
    #### Serving ####
    #################
    def update_global(
        self,
        netuid: int = None,
        max_name_length: int = None,
        max_allowed_subnets : int = None,
        max_allowed_modules: int = None,
        max_registrations_per_block : int = None,
        unit_emission : int =None ,
        tx_rate_limit: int = None,
        key: str = None,
        network = network,
    ) -> bool:

        self.resolve_network(network)
        netuid = self.resolve_netuid(netuid)
        global_params = self.global_params( netuid=netuid )
        key = self.resolve_key(key)

        params = {
            'max_name_length': max_name_length,
            'max_allowed_subnets': max_allowed_subnets,
            'max_allowed_modules': max_allowed_modules,
            'max_registrations_per_block': max_registrations_per_block,
            'unit_emission': unit_emission,
            'tx_rate_limit': tx_rate_limit
        }

        # remove the params that are the same as the module info
        for k, v in params.items():
            if v == None:
                params[k] = global_params[k]
                
        # this is a sudo call
        response = self.compose_call(fn='update_global',params=params, key=key, sudo=True)

        return response



    def get_unique_tag(self, module:str, tag:str=None, netuid:int=None, **kwargs):
        if tag == None:
            tag = ''
        name = f'{module}{tag}'
        return self.resolve_unique_server_name(name=name, netuid=netuid, **kwargs).split('::')[-1]

    def resolve_unique_server_names(self, name:str,  n:int=10,   **kwargs) -> List[str]:
        server_names = []
        for i in range(n):
            server_name = self.resolve_unique_server_name(name=name, n=n, avoid_servers=server_names, **kwargs)

            server_names += [server_name]

        return server_names

            



    def resolve_unique_server_name(self, name:str, tag:str = None, netuid:Union[str, int]=None , avoid_servers:List[str]=None , tag_seperator = '::',  **kwargs): 

        cnt = 0
        if tag == None:
            tag = ''
        name = name + tag_seperator + tag
        servers = self.servers(netuid=netuid,**kwargs)
        if avoid_servers == None:
            avoid_servers = []
        servers += avoid_servers
        new_name = name
        while new_name in servers:
            new_name = name + str(cnt)
            cnt += 1

        c.print(new_name)

        return new_name

    def resolve_module_key(self, module_key: str =None, key: str =None, netuid: int = None, name2key:dict = None):
        if module_key == None:
            module_key = c.get_key(module_key)
            module_key = key.ss58_address
            return module_key
        
        # the name matches a key in the subspace namespace
        if name2key == None:
            name2key = self.name2key(netuid=netuid)
        if module_key in name2key:
            module_key = name2key[module_key]
        assert c.is_valid_ss58_address(module_key), f"Module key {module_key} is not a valid ss58 address"
        return module_key

    def transfer_stake(
            self,
            new_module_key: str ,
            module_key: str ,
            amount: Union[Balance, float] = None, 
            key: str = None,
            netuid:int = None,
            wait_for_inclusion: bool = False,
            wait_for_finalization: bool = True,
            network:str = None,
            existential_deposit: float = 0.1,
            sync: bool = False
        ) -> bool:
        # STILL UNDER DEVELOPMENT, DO NOT USE
        network = self.resolve_network(network)
        netuid = self.resolve_netuid(netuid)
        key = c.get_key(key)

        c.print(f':satellite: Staking to: [bold white]SubNetwork {netuid}[/bold white] {amount} ...')
        # Flag to indicate if we are using the wallet's own hotkey.

        name2key = self.name2key(netuid=netuid)
        module_key = self.resolve_module_key(module_key=module_key, netuid=netuid, name2key=name2key)
        new_module_key = self.resolve_module_key(module_key=new_module_key, netuid=netuid, name2key=name2key)

        assert module_key != new_module_key, f"Module key {module_key} is the same as new_module_key {new_module_key}"
        assert module_key in name2key.values(), f"Module key {module_key} not found in SubNetwork {netuid}"
        assert new_module_key in name2key.values(), f"Module key {new_module_key} not found in SubNetwork {netuid}"

        stake = self.get_stakefrom( module_key, from_key=key.ss58_address , fmt='j', netuid=netuid)

        if amount == None:
            amount = stake
        
        amount = self.to_nanos(amount - existential_deposit)
        
        # Get current stake
        params={
                    'netuid': netuid,
                    'amount': int(amount),
                    'module_key': module_key

                    }

        balance = self.get_balance( key.ss58_address , fmt='j')

        response  = self.compose_call('transfer_stake',params=params, key=key)

        if response['success']:
            new_balance = self.get_balance(key.ss58_address , fmt='j')
            new_stake = self.get_stakefrom( module_key, from_key=key.ss58_address , fmt='j', netuid=netuid)
            msg = f"Staked {amount} from {key.ss58_address} to {module_key}"
            return {'success': True, 'msg':msg, 'balance': {'old': balance, 'new': new_balance}, 'stake': {'old': stake, 'new': new_stake}}
        else:
            return  {'success': False, 'msg':response.error_message}



    def stake(
            self,
            module: Optional[str] = None, # defaults to key if not provided
            amount: Union[Balance, float] = None, 
            key: str = None,  # defaults to first key
            netuid:int = None,
            network:str = None,
            existential_deposit: float = 0.01,
        ) -> bool:
        """
        description: 
            Unstakes the specified amount from the module. 
            If no amount is specified, it unstakes all of the amount.
            If no module is specified, it unstakes from the most staked module.
        params:
            amount: float = None, # defaults to all
            module : str = None, # defaults to most staked module
            key : 'c.Key' = None,  # defaults to first key 
            netuid : Union[str, int] = 0, # defaults to module.netuid
            network: str= main, # defaults to main
        return: 
            response: dict
        
        """
        network = self.resolve_network(network)
        netuid = self.resolve_netuid(netuid)
        key = c.get_key(key)
        name2key = self.name2key(netuid=netuid)
        if module in name2key:
            module_key = name2key[module]
        else:
            module_key = module


        # Flag to indicate if we are using the wallet's own hotkey.
        old_balance = self.get_balance( key.ss58_address , fmt='j')
        old_stake = self.get_stakefrom( module, from_key=key.ss58_address , fmt='j', netuid=netuid)
        if amount is None:
            amount = old_balance

        amount = int(self.to_nanos(amount - existential_deposit))
        assert amount > 0, f"Amount must be greater than 0 and greater than existential deposit {existential_deposit}"
        
        # Get current stake
        params={
                    'netuid': netuid,
                    'amount': amount,
                    'module_key': module_key
                    }

        response = self.compose_call('add_stake',params=params, key=key)

        new_stake = self.get_stakefrom( module_key, from_key=key.ss58_address , fmt='j', netuid=netuid)
        new_balance = self.get_balance(  key.ss58_address , fmt='j')
        response.update({"message": "Stake Sent", "from": key.ss58_address, "to": module_key, "amount": amount, "balance_before": old_balance, "balance_after": new_balance, "stake_before": old_stake, "stake_after": new_stake})

        return response



    def unstake(
            self,
            amount: float =None, # defaults to all of the amount
            module : str = None, # defaults to most staked module
            key : 'c.Key' = None,  # defaults to first key
            netuid : Union[str, int] = 0, # defaults to module.netuid
            network: str= None,
        ) -> dict:
        """
        description: 
            Unstakes the specified amount from the module. 
            If no amount is specified, it unstakes all of the amount.
            If no module is specified, it unstakes from the most staked module.
        params:
            amount: float = None, # defaults to all
            module : str = None, # defaults to most staked module
            key : 'c.Key' = None,  # defaults to first key 
            netuid : Union[str, int] = 0, # defaults to module.netuid
            network: str= main, # defaults to main
        return: 
            response: dict
        
        """
        network = self.resolve_network(network)
        key = c.get_key(key)
        netuid = self.resolve_netuid(netuid)
        old_balance = self.get_balance( key.ss58_address , fmt='j')       
        # get most stake from the module
        staketo = self.get_staketo(netuid=netuid, names = False)

        module_key = None
        if module == None:
            # find the largest staked module
            max_stake = 0
            for k,v in staketo.items():
                if v > max_stake:
                    max_stake = v
                    module_key = k            
        else:
            key2name = self.key2name(netuid=netuid)
            name2key = {key2name[k]:k for k,v in staketo.items()}
            if module in name2key:
                module_key = name2key[module]
            else:
                module_key = module
        
        # we expected to switch the module to the module key
        assert c.is_valid_ss58_address(module_key), f"Module key {module_key} is not a valid ss58 address"
        assert module_key in staketo, f"Module {module_key} not found in SubNetwork {netuid}"
        stake = staketo[module_key]
        amount = amount if amount != None else stake
        # convert to nanos
        params={
            'amount': int(self.to_nanos(amount)),
            'netuid': netuid,
            'module_key': module_key
            }
        response = self.compose_call(fn='remove_stake',params=params, key=key)
        
        if response['success']: # If we successfully unstaked.
            new_balance = self.get_balance( key.ss58_address , fmt='j')
            new_stake = self.get_stakefrom(module_key, from_key=key.ss58_address , fmt='j') # Get stake on hotkey.
            return {
                'success': True,
                'from': {
                    'key': key.ss58_address,
                    'balance_before': old_balance,
                    'balance_after': new_balance,
                },
                'to': {
                    'key': module_key,
                    'stake_before': stake,
                    'stake_after': new_stake
            }
            }

        return response
            
    def stake_from(self, netuid = 0, block=None, update=False, network=network):
        return {k: list(map(list,v)) for k,v in self.query_map('StakeFrom', netuid, block=block, update=update, network=network)}
    
    def delegation_fee(self, netuid = 0, block=None, network=None, update=False):
        return {k:v for k,v in self.query_map('DelegationFee', netuid, block=block ,update=update, network=network)}
    
    def stake_to(self, netuid = None, network=None, block=None, update=False):
        network = self.resolve_network(network)
        netuid  = self.resolve_netuid(netuid)
        return {k: list(map(list,v)) for k,v in self.query_map('StakeTo', netuid, block=block, update=update)}

    """ Queries subspace map storage with params and block. """
    def query_map(self, name: str, 
                  params: list = None,
                  block: Optional[int] = None, 
                  network:str = 'main',
                  page_size=1000,
                  max_results=100000,
                  module='SubspaceModule',
                  update: bool = True
                  ) -> Optional[object]:
        
        if params == None:
            params = []
        if params == None:
            params = []
        if params != None and not isinstance(params, list):
            params = [params]
        

        path = f'cache/network.{name}.json'
        if not update:
            value = self.get(path, None)
            if value != None:
                return value
        
        network = self.resolve_network(network)

        with self.substrate as substrate:
            block_hash = None if block == None else substrate.get_block_hash(block)
            qmap =  substrate.query_map(
                module=module,
                storage_function = name,
                params = params,
                page_size = page_size,
                max_results = max_results,
                block_hash =block_hash
            )

        qmap = [[k.value,v.value] for k,v  in qmap]
        self.put(path, qmap)
                
        return qmap
        
    """ Gets a constant from subspace with module_name, constant_name, and block. """
    def query_constant( self, 
                        constant_name: str, 
                       module_name: str = 'SubspaceModule', 
                       block: Optional[int] = None ,
                       network: str = None) -> Optional[object]:
        
        network = self.resolve_network(network)

        with self.substrate as substrate:
            value =  substrate.query(
                module=module_name,
                storage_function=constant_name,
                block_hash = None if block == None else substrate.get_block_hash(block)
            )
            
        return value
            
    def stale_modules(self, *args, **kwargs):
        modules = self.my_modules(*args, **kwargs)
        servers = c.servers(network='local')
        servers = c.shuffle(servers)
        return [m['name'] for m in modules if m['name'] not in servers]

    #####################################
    #### Hyper parameter calls. ####
    #####################################

    """ Returns network ImmunityPeriod hyper parameter """
    def immunity_period (self, netuid: int = None, block: Optional[int] = None, network :str = None ) -> Optional[int]:
        netuid = self.resolve_netuid( netuid )
        return self.query("ImmunityPeriod",params=netuid, block=block )


    """ Returns network MinAllowedWeights hyper parameter """
    def min_allowed_weights (self, netuid: int = None, block: Optional[int] = None ) -> Optional[int]:
        netuid = self.resolve_netuid( netuid )
        return self.query("MinAllowedWeights", params=[netuid], block=block)
    """ Returns network MinAllowedWeights hyper parameter """
    def max_allowed_weights (self, netuid: int = None, block: Optional[int] = None, **kwargs ) -> Optional[int]:
        netuid = self.resolve_netuid( netuid )
        return self.query("MaxAllowedWeights", params=[netuid], block=block, **kwargs)

    """ Returns network SubnetN hyper parameter """
    def n(self, network = network , netuid: int = None, block: Optional[int] = None ) -> int:
        self.resolve_network(network)
        netuid = self.resolve_netuid( netuid )
        return self.query('N', params=[netuid], block=block )

    """ Returns network MaxAllowedUids hyper parameter """
    def max_allowed_uids (self, netuid: int = None, block: Optional[int] = None, **kwargs ) -> Optional[int]:
        netuid = self.resolve_netuid( netuid )
        return self.query('MaxAllowedUids', netuid, block=block , **kwargs)

    """ Returns network Tempo hyper parameter """
    def tempo (self, netuid: int = None, block: Optional[int] = None) -> int:
        netuid = self.resolve_netuid( netuid )
        return self.query('Tempo', params=[netuid], block=block)

    ##########################
    #### Account functions ###
    ##########################
    
    """ Returns network Tempo hyper parameter """
    def stakes(self, netuid: int = None, block: Optional[int] = None, fmt:str='nano', max_staleness = 100,network=None, update=False, **kwargs) -> int:
        stakes =  self.query_map('Stake', netuid , update=update, **kwargs)
        return {k: self.format_amount(v, fmt=fmt) for k,v in stakes}

    """ Returns the stake under a coldkey - hotkey pairing """
    
    
    
    def resolve_key_ss58(self, key:str, network='main', netuid:int=0):
        if key == None:
            key = c.get_key(key)

        if isinstance(key, str):
            if c.is_valid_ss58_address(key):
                return key
            else:
                if c.key_exists( key ):
                    key = c.get_key( key )
                    key_address = key.ss58_address
                else:
                    name2key = self.name2key()
                    assert key in name2key, f"Invalid Key {key} as it should have ss58_address attribute."
                    if key in name2key:
                        key_address = name2key[key]
                    else:
   
                        raise Exception(f"Invalid Key {key} as it should have ss58_address attribute.")   
        # if the key has an attribute then its a key
        elif hasattr(key, 'ss58_address'):
            key_address = key.ss58_address
        c.print(key, 'key')
        assert c.is_valid_ss58_address(key_address), f"Invalid Key {key_address} as it should have ss58_address attribute."
        return key_address


    @classmethod
    def resolve_key(cls, key, create:bool = False):
        if key == None:
            key = 'module'
        if isinstance(key, str):
            if c.key_exists( key ):
                key = c.get_key( key )
        assert hasattr(key, 'ss58_address'), f"Invalid Key {key} as it should have ss58_address attribute."
        return key
        

    @classmethod
    def from_nano(cls,x):
        return x / (10**cls.token_decimals)
    to_token = from_nano
    @classmethod
    def to_nanos(cls,x):
        """
        Converts a token amount to nanos
        """
        return x * (10**cls.token_decimals)
    from_token = to_nanos

    @classmethod
    def format_amount(cls, x, fmt='nano', decimals = None):
        if fmt in ['nano', 'n']:
            x =  x
        elif fmt in ['token', 'unit', 'j', 'J']:
            x = cls.to_token(x)
        
        if decimals != None:
            x = c.round_decimals(x, decimals=decimals)

        return x
    
    def get_stake( self, key_ss58: str, block: Optional[int] = None, netuid:int = None , fmt='j' ) -> Optional['Balance']:
        
        key_ss58 = self.resolve_key_ss58( key_ss58 )
        netuid = self.resolve_netuid( netuid )
        stake = self.query( 'Stake',params=[netuid, key_ss58], block=block )
        return self.format_amount(stake, fmt=fmt)


    def get_staked_modules(self, key : str , netuid=None, **kwargs) -> Optional['Balance']:
        modules = self.modules(netuid=netuid, **kwargs)
        key_address = self.resolve_key_ss58( key )
        staked_modules = {}
        for module in modules:
            for k,v in module['stake_from']:
                if k == key_address:
                    staked_modules[module['name']] = v

        return staked_modules
        

    def get_staketo( self, key: str = None, module_key=None, block: Optional[int] = None, netuid:int = None , fmt='j' , names:bool = True, network=None, **kwargs) -> Optional['Balance']:
        network = self.resolve_network(network)
        key_address = self.resolve_key_ss58( key )
        netuid = self.resolve_netuid( netuid )
        stake_to =  {k: self.format_amount(v, fmt=fmt) for k, v in self.query( 'StakeTo', params=[netuid, key_address], block=block, **kwargs )}

        if module_key != None:
            module_key = self.resolve_key_ss58( module_key )
            stake_to : int ={ k:v for k, v in stake_to}.get(module_key, 0)

        if names:
            key2name = self.key2name(netuid=netuid)
            stake_to = {key2name[k]:v for k,v in stake_to.items()}
        return stake_to
    
    def get_value(self, key=None):
        balance = self.get_balance(key)
        stake_to = self.get_staketo(key)
        total_stake = sum(stake_to.values())
        return balance + total_stake

    

    def get_stakers( self, key: str, block: Optional[int] = None, netuid:int = None , fmt='j' ) -> Optional['Balance']:
        stake_from = self.get_stakefrom(key=key, block=block, netuid=netuid, fmt=fmt)
        key2module = self.key2module(netuid=netuid)
        return {key2module[k]['name'] : v for k,v in stake_from}
        
    def get_stakefrom( self, key: str, from_key=None, block: Optional[int] = None, netuid:int = None, fmt='j'  ) -> Optional['Balance']:
        key = self.resolve_key_ss58( key )
        netuid = self.resolve_netuid( netuid )
        state_from =  [(k, self.format_amount(v, fmt=fmt)) for k, v in self.query( 'StakeFrom', block=block, params=[netuid, key] )]
 
        if from_key is not None:
            from_key = self.resolve_key_ss58( from_key )
            state_from ={ k:v for k, v in state_from}.get(from_key, 0)

        return state_from
    get_stake_from = get_stakefrom

    def multistake( self, 
                        modules:List[str],
                        amounts:Union[List[str], float, int],
                        key: str = None, 
                        netuid:int = 0,
                        n:str = 100,
                        network: str = None) -> Optional['Balance']:
        network = self.resolve_network( network )
        key = self.resolve_key( key )
        balance = self.get_balance(key=key, fmt='j')
        name2key = self.name2key(netuid=netuid)

        if isinstance(modules, str):
            modules = [m for m in name2key.keys() if modules in m]

        assert len(modules) > 0, f"No modules found with name {modules}"
        modules = modules[:n] # only stake to the first n modules
        # resolve module keys
        for i, module in enumerate(modules):
            if module in name2key:
                modules[i] = name2key[module]

        module_keys = modules
        if isinstance(amounts, (float, int)): 
            amounts = [amounts] * len(modules)

        for i, amount in enumerate(amounts):
            amounts[i] = self.to_nanos(amount)

        assert len(modules) == len(amounts), f"Length of modules and amounts must be the same. Got {len(modules)} and {len(amounts)}."

        params = {
            "netuid": netuid,
            "module_keys": module_keys,
            "amounts": amounts
        }

        response = self.compose_call('add_stake_multiple', params=params, key=key)

        return response
                    


    def transfer_multiple( self, 
                        destinations:List[str],
                        amounts:Union[List[str], float, int],
                        key: str = None, 
                        netuid:int = 0,
                        n:str = 10,
                        local:bool = False,
                        network: str = None) -> Optional['Balance']:
        network = self.resolve_network( network )
        key = self.resolve_key( key )
        balance = self.get_balance(key=key, fmt='j')

        # name2key = self.name2key(netuid=netuid)


        
        key2address = c.key2address()
        name2key = self.name2key(netuid=netuid)

        if isinstance(destinations, str):
            local_destinations = [k for k,v in key2address.items() if destinations in k]
            if len(destinations) > 0:
                destinations = local_destinations
            else:
                destinations = [_k for _n, _k in name2key.items() if destinations in _n]

        assert len(destinations) > 0, f"No modules found with name {destinations}"
        destinations = destinations[:n] # only stake to the first n modules
        # resolve module keys
        for i, destination in enumerate(destinations):
            if destination in name2key:
                destinations[i] = name2key[destination]
            if destination in key2address:
                destinations[i] = key2address[destination]

        if isinstance(amounts, (float, int)): 
            amounts = [amounts] * len(destinations)

        assert len(destinations) == len(amounts), f"Length of modules and amounts must be the same. Got {len(modules)} and {len(amounts)}."
        assert all([c.is_valid_ss58_address(d) for d in destinations]), f"Invalid destination address {destinations}"



        total_amount = sum(amounts)
        assert total_amount < balance, f'The total amount is {total_amount} > {balance}'


        # convert the amounts to their interger amount (1e9)
        for i, amount in enumerate(amounts):
            amounts[i] = self.to_nanos(amount)

        assert len(destinations) == len(amounts), f"Length of modules and amounts must be the same. Got {len(modules)} and {len(amounts)}."

        params = {
            "netuid": netuid,
            "destinations": destinations,
            "amounts": amounts
        }

        response = self.compose_call('transfer_multiple', params=params, key=key)

        return response

    multitransfer = transfer_multiple


    def multiunstake( self, 
                        modules:Union[List[str], str] = None,
                        amounts:Union[List[str], float, int] = None,
                        key: str = None, 
                        netuid:int = 0,
                        network: str = None) -> Optional['Balance']:
        
        network = self.resolve_network( network )
        key = self.resolve_key( key )

        if modules == None :
            stake_to = self.get_staketo(key=key, netuid=netuid, names=False, update=True, fmt='nanos') # name to amount
            module_keys = [k for k in stake_to.keys()]
            # RESOLVE AMOUNTS
            if amounts == None:
                amounts = [stake_to[m] for m in module_keys]

        else:
            is_nanos = False
            stake_to = self.get_staketo(key=key, netuid=netuid, names=False, update=True, fmt='j') # name to amount
            module_keys = []
            for i, module in enumerate(modules):
                if c.is_valid_ss58_address(module):
                    module_keys += [module]
                else:
                    name2key = self.name2key(netuid=netuid)
                    assert module in name2key, f"Invalid module {module} not found in SubNetwork {netuid}"
                    module_keys += [name2key[module]]
                
            # RESOLVE AMOUNTS
            if amounts == None:
                amounts = [stake_to[m] for m in module_keys]

            if isinstance(amounts, (float, int)): 
                amounts = [amounts] * len(module_keys)

            for i, amount in enumerate(amounts):
                amounts[i] = self.to_nanos(amount) 

        assert len(module_keys) == len(amounts), f"Length of modules and amounts must be the same. Got {len(module_keys)} and {len(amounts)}."

        params = {
            "netuid": netuid,
            "module_keys": module_keys,
            "amounts": amounts
        }

        response = self.compose_call('remove_stake_multiple', params=params, key=key)

        return response
                    

        

    ###########################
    #### Global Parameters ####
    ###########################

    @property
    def block(self, network:str=None, trials=100) -> int:
        return self.get_block(network=network)
   

    @classmethod
    def archived_blocks(cls, network:str=network, reverse:bool = True) -> List[int]:
        # returns a list of archived blocks 
        
        blocks =  [f.split('.B')[-1].split('.json')[0] for f in cls.glob(f'archive/{network}/state.B*')]
        blocks = [int(b) for b in blocks]
        sorted_blocks = sorted(blocks, reverse=reverse)
        return sorted_blocks

    @classmethod
    def oldest_archive_path(cls, network:str=network) -> str:
        oldest_archive_block = cls.oldest_archive_block(network=network)
        assert oldest_archive_block != None, f"No archives found for network {network}"
        return cls.resolve_path(f'state_dict/{network}/state.B{oldest_archive_block}.json')
    @classmethod
    def newest_archive_block(cls, network:str=network) -> str:
        blocks = cls.archived_blocks(network=network, reverse=True)
        return blocks[0]
    @classmethod
    def newest_archive_path(cls, network:str=network) -> str:
        oldest_archive_block = cls.newest_archive_block(network=network)
        return cls.resolve_path(f'archive/{network}/state.B{oldest_archive_block}.json')
    @classmethod
    def oldest_archive_block(cls, network:str=network) -> str:
        blocks = cls.archived_blocks(network=network, reverse=True)
        if len(blocks) == 0:
            return None
        return blocks[-1]

    @classmethod
    def loop(cls, 
                network = network,
                netuid:int = 0,
                 interval = {'sync': 1000, 'register': None, 'vali': None, 'update_modules': None},
                 modules = ['model'], 
                 sleep:float=1,
                 remote:bool=True, **kwargs):
        if remote:
            kwargs = c.locals2kwargs(locals())
            kwargs['remote'] = False
            return cls.remote_fn('loop', kwargs=kwargs)

        if isinstance(interval, int):
            interval = {'sync': interval, 'register': interval}
        assert isinstance(interval, dict), f"Interval must be an int or dict. Got {interval}"
        assert all([k in interval for k in ['sync', 'register']]), f"Interval must contain keys 'sync' and 'register'. Got {interval.keys()}"

        time_since_last = {k:0 for k in interval}
        
        time_start = c.time()
        while True:
            c.sleep(sleep)
            current_time = c.time()
            time_since_last = {k:int(current_time - time_start) for k in interval}
            time_left = {k:int(interval[k] - time_since_last[k]) if interval[k] != None else None for k in interval }
        


            subspace = cls(network=network, netuid=netuid)

            if  time_left['update_modules'] != None and time_left['update_modules'] > 0:
                c.update(network='local')

            if time_left['sync'] != None and time_left['sync']:
                c.print(subspace.sync(), color='green')

            if time_left['register'] != None and time_left['register']:
                for m in modules:
                    c.print(f"Registering servers with {m} in it on {network}", color='yellow')
                    subspace.register_servers(m ,network=network, netuid=netuid)
                time_since_last['register'] = current_time

            if time_left['vali'] != None and time_left['vali']:
                c.check_valis(network=network)
                time_since_last['vali'] = current_time

            c.print(f"Looping {time_since_last} / {interval}", color='yellow')
    
    state_dict_cache = {}
    def state_dict(self,
                    network=network, 
                    key: Union[str, list]=None, 
                    inlcude_weights:bool=False, 
                    update:bool=False, 
                    verbose:bool=False, 
                    netuids: List[int] = None,
                    parallel:bool=True,
                    **kwargs):
        
        # cache and update are mutually exclusive 
        if  update == False:
            c.print('Loading state_dict from cache', verbose=verbose)
            state_dict = self.latest_archive(network=network)
            if len(state_dict) > 0:
                self.state_dict_cache = state_dict

        if len(self.state_dict_cache) == 0 :

            # get the latest block
            block = self.block
            netuids = self.netuids() if netuids == None else netuids
            state_dict = {'subnets': [self.subnet(netuid=netuid, network=network, block=block, update=True, fmt='nano') for netuid in netuids], 
                        'modules': [self.modules(netuid=netuid, network=network, include_weights=inlcude_weights, block=block, update=True, parallel=parallel) for netuid in netuids],
                        'stake_to': [self.stake_to(network=network, block=block, update=True) for netuid in netuids],
                        'balances': self.balances(network=network, block=block, update=True),
                        'block': block,
                        'network': network,
                        }

            path = f'state_dict/{network}.block-{block}-time-{int(c.time())}'
            c.print(f'Saving state_dict to {path}', verbose=verbose)
            
            self.put(path, state_dict) # put it in storage
            self.state_dict_cache = state_dict # update it in memory
        
        
        state_dict = c.copy(self.state_dict_cache)
        
        # if key is a string
        if key in state_dict:
            return state_dict[key]
    
        # if key is a list of keys
        if isinstance(key,list):
            return {k:state_dict[k] for k in key}
        return state_dict
    @classmethod
    def ls_archives(cls, network=network):
        if network == None:
            network = cls.network 
        return [f for f in cls.ls(f'state_dict') if os.path.basename(f).startswith(network)]

    
    @classmethod
    def block2archive(cls, network=network):
        paths = cls.ls_archives(network=network)

        block2archive = {int(p.split('-')[-1].split('-time')[0]):p for p in paths if p.endswith('.json') and f'{network}.block-' in p}
        return block2archive
    @classmethod
    def time2archive(cls, network=network):
        paths = cls.ls_archives(network=network)

        block2archive = {int(p.split('time-')[-1].split('.json')[0]):p for p in paths if p.endswith('.json') and f'time-' in p}
        return block2archive

    @classmethod
    def datetime2archive(cls,search=None, network=network):
        time2archive = cls.time2archive(network=network)
        datetime2archive = {c.time2datetime(time):archive for time,archive in time2archive.items()}
        # sort by datetime
        # 
        datetime2archive = {k:v for k,v in sorted(datetime2archive.items(), key=lambda x: x[0])}
        if search != None:
            datetime2archive = {k:v for k,v in datetime2archive.items() if search in k}
        return datetime2archive



    @classmethod
    def latest_archive_path(cls, network=network):
        latest_archive_time = cls.latest_archive_time(network=network)
    
        if latest_archive_time == None:
            return None
        time2archive = cls.time2archive(network=network)
        return time2archive[latest_archive_time]

    @classmethod
    def latest_archive_time(cls, network=network):
        time2archive = cls.time2archive(network=network)
        if len(time2archive) == 0:
            return None
        latest_time = max(time2archive.keys())
        return latest_time

    @classmethod
    def lag(cls, network:str = network):
        return c.timestamp() - cls.latest_archive_time(network=network) 

    @classmethod
    def latest_archive_datetime(cls, network=network):
        latest_archive_time = cls.latest_archive_time(network=network)
        assert latest_archive_time != None, f"No archives found for network {network}"
        return c.time2datetime(latest_archive_time)

    @classmethod
    def archive_staleness(self, network=network):
        return c.time() - self.latest_archive_time(network=network)

    @classmethod
    def latest_archive(cls, network=network):
        path = cls.latest_archive_path(network=network)
        if path == None:
            return {}
        return cls.get(path, {})
    
    def sync(self, network=None, remote:bool=True, local:bool=True, save:bool=True, **kwargs):

        network = self.resolve_network(network)
        self.state_dict(update=True, network=network, parallel=True)
        self.get_namespace(update=True)
        return {'success': True, 'message': f'Successfully saved {network} locally at block {self.block}'}

    def sync_loop(self, interval=60, network=None, remote:bool=True, local:bool=True, save:bool=True):
        start_time = 0
        while True:
            current_time = c.timestamp()
            elapsed = current_time - start_time
            if elapsed > interval:
                c.print('SYNCING AND UPDATING THE SERVERS_INFO')
                c.print(c.infos(update=True, network='local'))
                self.sync(network=network, remote=remote, local=local, save=save)
                start_time = current_time
            c.sleep(interval)

    def subnet_exists(self, subnet:str, network=None) -> bool:
        subnets = self.subnets(network=network)
        return bool(subnet in subnets)

    def subnet_states(self, *args, **kwargs):
        subnet_states = []
        for netuid in self.netuids():
            subnet_state = self.subnet(*args,  netuid=netuid, **kwargs)
            subnet_states.append(subnet_state)
        return subnet_states

    def total_stake(self, network=network, block: Optional[int] = None, netuid:int=None, fmt='j') -> 'Balance':
        self.resolve_network(network)
        netuid = self.resolve_netuid(netuid)
        return self.format_amount(self.query( "TotalStake", params=[netuid], block=block, network=network ), fmt=fmt)

    def total_balance(self, network=network, block: Optional[int] = None, fmt='j') -> 'Balance':
        return sum(list(self.balances(network=network, block=block, fmt=fmt).values()))

    def total_supply(self, network=network, block: Optional[int] = None, fmt='j') -> 'Balance':
        state = self.state_dict(network=network, block=block)
        total_balance = sum(list(state['balances'].values()))
        total_stake = sum([sum([v[1] for v in stake_to]) for k,stake_to in state['stake_to'][0].items()])
        return self.format_amount(total_balance + total_stake, fmt=fmt)
    



    mcap = market_cap = total_supply
            
        
    def subnet_params(self, 
                    netuid=netuid,
                    network = network,
                    block : Optional[int] = None,
                    update = False,
                    trials = 3,
                    parallel = False,
                    fmt:str='j') -> list:


        path = f'cache/network.subnet_params.{netuid}.json'
        if not update:
            value = self.get(path, None)
            if value != None:
                return value
        
        network = self.resolve_network(network)
        netuid = self.resolve_netuid(netuid)
        kwargs = dict( netuid = netuid , block=block, update=update)

        async def query(**kwargs):
            return self.query(**kwargs)
        name2job = {
                'stake': [query, {'name': 'TotalStake'}],
                'emission': [query,  {'name':'SubnetEmission'}], 
                'n': [query,  {'name': 'N'}],
                'tempo': [query, dict(name='Tempo')],
                'immunity_period': [query, dict(name='ImmunityPeriod')],
                'min_allowed_weights': [query, dict(name='MinAllowedWeights')],
                'max_allowed_weights': [query, dict(name='MaxAllowedWeights')],
                'max_allowed_uids': [query, dict(name='MaxAllowedUids')],
                'min_stake': [query, dict(name='MinStake')],
                'founder': [query, dict(name='Founder')], 
                'founder_share': [query, dict(name='FounderShare')],
                'incentive_ratio': [query, dict(name='IncentiveRatio')],
                'trust_ratio': [query, dict(name='TrustRatio')],
                'min_burn': [query, dict(name='MinBurn')],
                'burn_rate': [query, dict(name='BurnRate')],
                'vote_threshold': [query, dict(name='SubnetVoteThreshold')],
                'vote_mode': [query, dict(name='VoteModeSubnet')],
                'self_vote': [query, dict(name='SelfVote')]
            }
        name2result = {}

        for i in range(1): 
            for k,v in name2job.items():
                c.print(f"Getting {k} for netuid {netuid}", color='yellow')
                remote_kwargs = dict(**v[1], **kwargs)
                if parallel:
                    name2result[k] = v[0](**remote_kwargs)
                else:
                    name2result[k] = v[0](**remote_kwargs)

            if parallel or True:
                futures = [v for k,v in name2result.items()]
                results = c.gather(futures)
                name2result = {k:v for k,v in zip(name2result.keys(), results)}
        
            for name, result in name2result.items():
                if not c.is_error(result):
                    name2result[name] = result
                    name2job.pop(name)

            c.print(name2job.keys(), color='red')
            c.print(name2result, color='green')

        subnet = {k:name2result[k] for k in name2result}

        subnet['name'] =  self.netuid2subnet(netuid)
        subnet['netuid'] = netuid
        total_stake = self.total_stake(block=block, fmt='nano')
        subnet['ratio'] =   min(float(subnet['stake'] / total_stake), 1.00)

        for k in ['stake', 'emission', 'min_stake']:
            subnet[k] = self.format_amount(subnet[k], fmt=fmt)
        self.put(path, subnet)
        return subnet
    
    subnet = subnet_params
            

    def get_total_subnets( self, block: Optional[int] = None ) -> int:
        return self.query( 'TotalSubnets', block=block )      
    
    def get_emission_value_by_subnet( self, netuid: int = None, block: Optional[int] = None ) -> Optional[float]:
        netuid = self.resolve_netuid( netuid )
        return Balance.from_nano( self.query( 'EmissionValues', block=block, params=[ netuid ] ) )



    def is_registered( self, key: str, netuid: int = None, block: Optional[int] = None) -> bool:
        netuid = self.resolve_netuid( netuid )
        name2key = self.name2key(netuid=netuid)
        if key in name2key:
            key = name2key[key]
        if not c.is_valid_ss58_address(key):
            return False
        is_reged =  bool(self.query('Uids', block=block, params=[ netuid, key ]))
        return is_reged

    def get_uid_for_key_on_subnet( self, key_ss58: str, netuid: int, block: Optional[int] = None) -> int:
        return self.query( 'Uids', block=block, params=[ netuid, key_ss58 ] )  


    def total_emission( self, netuid: int = 0, block: Optional[int] = None, fmt:str = 'j', **kwargs ) -> Optional[float]:
        total_emission =  sum(self.emission(netuid=netuid, block=block, **kwargs))
        return self.format_amount(total_emission, fmt=fmt)


    def regblock(self, netuid: int = None, block: Optional[int] = None, update=False ) -> Optional[float]:
        netuid = self.resolve_netuid( netuid )
        return {k:v for k,v  in self.query_map('RegistrationBlock',params=netuid, block=block, update=update ) }

    def age(self, netuid: int = None) -> Optional[float]:
        netuid = self.resolve_netuid( netuid )
        regblock = self.regblock(netuid=netuid)
        block = self.block
        age = {}
        for k,v in regblock.items():
            age[k] = block - v
        return age



    def in_immunity(self, netuid: int = None ) -> Optional[float]:
        netuid = self.resolve_netuid( netuid )
        subnet = self.subnet(netuid=netuid)
        age = self.age(netuid=netuid)
        in_immunity = {}
        for k,v in age.items():
            in_immunity[k] = bool(v < subnet['immunity_period'])
        return in_immunity
    def daily_emission(self, netuid: int = None, network = None, block: Optional[int] = None ) -> Optional[float]:
        self.resolve_network(network)
        netuid = self.resolve_netuid( netuid )
        subnet = self.subnet(netuid=netuid)
        return sum([s['emission'] for s in self.stats(netuid=netuid, block=block, df=False)])*self.format_amount(subnet['emission'], fmt='j') 

    def vali_stats(self, netuid: int = None, network = None, block: Optional[int] = None ) -> Optional[float]:
        self.resolve_network(network)
        netuid = self.resolve_netuid( netuid )
        key2uid = self.key2uid(netuid=netuid)
        names = self.names(netuid=netuid)

        vali_stats = []
        dividends = self.dividends(netuid=netuid, block=block)
        emissions = self.emission(netuid=netuid, block=block)
        
    def stats(self, 
              search = None,
              netuid=0,  
              network = network,
              df:bool=True, 
              update:bool = False , 
              local: bool = True,
              cols : list = ['name', 'registered', 'serving',  'emission', 'dividends', 'incentive','stake', 'trust', 'regblock', 'last_update'],
              sort_cols = ['registered', 'emission', 'stake'],
              fmt : str = 'j',
              include_total : bool = True,
              **kwargs
              ):

        ip = c.ip()
        modules = self.modules(netuid=netuid, update=update, fmt=fmt, network=network, **kwargs)
        stats = []

        local_key_addresses = list(c.key2address().values())
        for i, m in enumerate(modules):

            if m['key'] not in local_key_addresses :
                continue
            # sum the stake_from
            m['stake_from'] = sum([v for k,v in m['stake_from']][1:])
            m['registered'] = True

            # we want to round these values to make them look nice
            for k in ['emission', 'dividends', 'incentive', 'stake', 'stake_from']:
                m[k] = c.round(m[k], sig=4)

            stats.append(c.copy(m))

        servers = c.servers(network='local')
        for i in range(len(stats)):
            stats[i]['serving'] = bool(stats[i]['name'] in servers)

        df_stats =  c.df(stats)

        if len(stats) > 0:

            df_stats = df_stats[cols]

            if 'last_update' in cols:
                block = self.block
                df_stats['last_update'] = df_stats['last_update'].apply(lambda x: block - x)

            if 'emission' in cols:
                epochs_per_day = self.epochs_per_day(netuid=netuid)
                df_stats['emission'] = df_stats['emission'] * epochs_per_day


            sort_cols = [c for c in sort_cols if c in df_stats.columns]  
            df_stats.sort_values(by=sort_cols, ascending=False, inplace=True)

            if search is not None:
                df_stats = df_stats[df_stats['name'].str.contains(search, case=True)]

        if not df:
            return df_stats.to_dict('records')
        else:
            return df_stats

    def least_useful_module(self, *args, stats=None,  **kwargs):

        if stats == None:
            stats = self.stats(*args, df=False, **kwargs)
        min_stake = 1e10
        min_module = None
        for s in stats:
            if s['emission'] <= min_stake:
                min_stake = s['emission']
                min_module = s['name']
            if min_stake == 0:
                break
        c.print(f"Least useful module is {min_module} with {min_stake} emission.")
        return min_module

    
    def check_valis(self):
        return self.check_servers(search='vali', netuid=None, wait_for_server=False, update=False)
    
    def check_servers(self, search=None, wait_for_server=False, update:bool=False, key=None, network='local'):
        cols = ['name', 'registered', 'serving', 'address', 'last_update']
        module_stats = self.stats(search=search, netuid=0, cols=cols, df=False, update=update)
        module2stats = {m['name']:m for m in module_stats}
        subnet = self.subnet()
        namespace = c.namespace(search=search, network=network, update=True)

        for module, stats in module2stats.items():
            if not c.server_exists(module):
                c.serve(module)

        c.print('checking', list(namespace.keys()))
        for name, address in namespace.items():
            if name not in module2stats :
                # get the stats for this module
                self.register(name=name, address=address, key=key)
                continue
            
            m_stats = module2stats.get(name)
            if 'vali' in module: # if its a vali
                if stats['last_update'] > subnet['tempo']:
                    c.print(f"Vali {module} has not voted in {stats['last_update']} blocks. Restarting...")
                    c.restart(module)
                    
            else:
                if m_stats['serving']:
                    if address != m_stats['address']:
                        c.update_module(module=m_stats['name'], address=address, name=name)
                else:
                    
                    if ':' in m_stats['address']:
                        port = int(m_stats['address'].split(':')[-1])
                    else:
                        port = None
                        
                    c.serve(name, port=port, wait_for_server=wait_for_server)




    def key_stats(self, key=None):
        
        key2name = self.key2name()


     
    def global_params(self, network: str = network, netuid: int = 0 ) -> Optional[float]:

        """
        max_name_length: Option<u16>,
		max_allowed_subnets: Option<u16>,
		max_allowed_modules: Option<u16>,
		max_registrations_per_block: Option<u16>,
		unit_emission: Option<u64>,
		tx_rate_limit: Option<u64>,
        
        """
        self.resolve_network(network)
        netuid = self.resolve_netuid(netuid)
        global_params = {}
        global_params['max_name_length'] = self.query_constant( 'MaxNameLength')
        global_params['max_allowed_subnets'] = self.query_constant( 'MaxAllowedSubnets')
        global_params['max_allowed_modules'] = self.query_constant( 'MaxAllowedModules' )
        global_params['max_registrations_per_block'] = self.query_constant( 'MaxRegistrationsPerBlock' )
        global_params['unit_emission'] = self.query_constant( 'UnitEmission' )
        global_params['tx_rate_limit'] = self.query_constant( 'TxRateLimit' )
        global_params['vote_threshold'] = self.query_constant( 'GlobalVoteThreshold' )
        global_params['vote_mode'] = self.query_constant( 'VoteModeGlobal' )
        global_params['max_proposals'] = self.query_constant( 'MaxProposals' )

        for k,v in global_params.items():
            global_params[k] = v.value
        return global_params



    def get_balance(self, key: str = None , block: int = None, fmt='j', network=None, update=True) -> Balance:
        r""" Returns the token balance for the passed ss58_address address
        Args:
            address (Substrate address format, default = 42):
                ss58 chain address.
        Return:
            balance (bittensor.utils.balance.Balance):
                account balance
        """
        key_ss58 = self.resolve_key_ss58( key )

        if not update:
            balances = self.balances(network=network, block=block, update=update, fmt=fmt)

        else:
            self.resolve_network(network)
            try:
                @retry(delay=2, tries=3, backoff=2, max_delay=4)
                def make_substrate_call_with_retry():
                    with self.substrate as substrate:
                        return substrate.query(
                            module='System',
                            storage_function='Account',
                            params=[key_ss58],
                            block_hash = None if block == None else substrate.get_block_hash( block )
                        )
                result = make_substrate_call_with_retry()
            except scalecodec.exceptions.RemainingScaleBytesNotEmptyException:
                c.critical("Your key it legacy formatted, you need to run btcli stake --ammount 0 to reformat it." )

            return  self.format_amount(result['data']['free'].value , fmt=fmt)
        return balances.get(key_ss58, 0)
    balance =  get_balance


    def balances(self,fmt:str = 'n', network:str = network, block: int = None, n = None, update=False ) -> Dict[str, Balance]:
        path = f'cache/balances.{network}.block-{block}'
        balances = {}
        if not update:
            balances = self.get(path, {})

        if len(balances) == 0:
            network = self.resolve_network(network)
            with self.substrate as substrate:
                result = substrate.query_map(
                    module='System',
                    storage_function='Account',
                    block_hash = None if block == None else substrate.get_block_hash( block )
                )
            balances =  {r[0].value:r[1]['data']['free'].value for r in result}
            self.put(path, balances)

        for k, v in balances.items():
            balances[k] = self.format_amount(v, fmt=fmt)
        # sort by decending balance
        balances = {k:v for k,v in sorted(balances.items(), key=lambda x: x[1], reverse=True)}
        if isinstance(n, int):
            balances = {k:v for k,v in list(balances.items())[:n]}


        return balances
    
    
    def resolve_network(self, network: Optional[int] = None) -> int:
        if  not hasattr(self, 'substrate'):
            self.set_network(network)

        if network == None:
            network = self.network
        
        return network
    
    def resolve_subnet(self, subnet: Optional[int] = None) -> int:
        if isinstance(subnet, int):
            assert subnet in self.netuids()
            subnet = self.netuid2subnet(netuid=subnet)
        subnets = self.subnets()
        assert subnet in subnets, f"Subnet {subnet} not found in {subnets} for chain {self.chain}"
        return subnet

    @staticmethod
    def _null_module() -> ModuleInfo:
        module = ModuleInfo(
            uid = 0,
            netuid = 0,
            active =  0,
            stake = '0',
            rank = 0,
            emission = 0,
            incentive = 0,
            dividends = 0,
            last_update = 0,
            delegation_fee = 20,
            weights = [],
            bonds = [],
            is_null = True,
            key = "000000000000000000000000000000000000000000000000",
        )
        return module


    def subnets(self, **kwargs) -> Dict[int, str]:
        subnets = [s['name'] for s in self.subnet_states(**kwargs)]
        return subnets
    
    def netuids(self) -> Dict[int, str]:
        return sorted(list(self.subnet_namespace.values()))

    @property
    def subnet_namespace(self, network=network ) -> Dict[str, str]:
        records = self.query_map('Name2Subnet')
        return {k:v for k,v in records}

    
    @property
    def subnet_reverse_namespace(self ) -> Dict[str, str]:
        
        return {v:k for k,v in self.subnet_namespace.items()}
    
    def netuid2subnet(self, netuid = None):
        subnet_reverse_namespace = self.subnet_reverse_namespace
        if netuid != None:
            return subnet_reverse_namespace.get(netuid, None)
        return subnet_reverse_namespace
    def subnet2netuid(self,subnet:str = None):
        subnet2netuid = self.subnet_namespace
        if subnet != None:
            return subnet2netuid.get(subnet, None)
        return subnet2netuid
        

    def resolve_netuid(self, netuid: int = None) -> int:
        '''
        Resolves a netuid to a subnet name.
        '''
        if netuid == None:
            # If the netuid is not specified, use the default.
            netuid = 0

        if isinstance(netuid, str):
            # If the netuid is a subnet name, resolve it to a netuid.
            netuid = int(self.subnet_namespace.get(netuid, 0))
        elif isinstance(netuid, int):
            if netuid == 0: 
                return netuid
            # If the netuid is an integer, ensure it is valid.
            assert netuid in self.netuids(), f"Netuid {netuid} not found in {self.netuids()} for chain {self.chain}"
            
        assert isinstance(netuid, int), "netuid must be an integer"
        return netuid
    
    resolve_net = resolve_subnet = resolve_netuid


    def key2name(self, key: str = None, netuid: int = None) -> str:
        modules = self.keys()
        key2name =  { m['key']: m['name']for m in modules}
        if key != None:
            return key2name[key]
        
    def name2uid(self,search:str=None, netuid: int = None, network: str = None) -> int:
        modules = self.modules(netuid=netuid)
        name2uid =  { m['name']: m['uid']for m in modules}
        if search != None:
            name2uid = {k:v for k,v in name2uid.items() if search in k}
        return name2uid

    
        
    def name2key(self, search:str=None, network=network, netuid: int = None ) -> Dict[str, str]:
        # netuid = self.resolve_netuid(netuid)

        
        self.resolve_network(network)
        names = self.names(netuid=netuid)
        keys = self.keys(netuid=netuid)
        name2key =  { n: k for n, k in zip(names, keys)}
        if search != None:
            name2key = {k:v for k,v in name2key.items() if search in k}
            if len(name2key) == 1:
                return list(name2key.keys())[0]
        return name2key

    def key2name(self,search=None, netuid: int = None, network=network) -> Dict[str, str]:
        return {v:k for k,v in self.name2key(search=search, netuid=netuid, network=network).items()}
        
    def is_unique_name(self, name: str, netuid=None):
        return bool(name not in self.get_namespace(netuid=netuid))

    @classmethod
    def node_paths(cls, name=None, chain=chain, mode=mode) -> Dict[str, str]:
        if mode == 'docker':
            paths = c.module('docker').ps(f'subspace.node.{chain}')
        elif mode == 'local':
            paths = c.pm2ls('subspace.node')
        else:
            raise ValueError(f"Mode {mode} not recognized. Must be 'docker' or 'local'")
        return paths

    @classmethod
    def node_info(cls, node=None, chain=chain, mode=mode) -> Dict[str, str]:
        path = cls.resolve_node_path(node=node, chain=chain)
        logs = cls.node_logs(node=node, chain=chain)
        node_key = cls.get_node_key(node=node, chain=chain)
        
        return {'path': path, 'logs': logs, 'node_key': node_key }

    @classmethod
    def node_logs(cls, node=None, chain=chain, mode=mode, tail=10) -> Dict[str, str]:
        """
        Get the logs for a node per chain and mode.
        """
        path = cls.resolve_node_path(node=node, chain=chain)
        if mode == 'docker':
            return c.dlogs(path, tail=tail) 
        elif mode == 'local':
            return c.logs(path, tail=tail)
        else:
            raise ValueError(f"Mode {mode} not recognized. Must be 'docker' or 'local'")


    @classmethod
    def node2logs(cls, node=None, chain=chain, mode=mode, verbose = True, tail=10) -> Dict[str, str]:
        """
        Get the logs for a node per chain and mode.
        """
        node2logs = {}
        for node in cls.nodes(chain=chain):
            node2logs[node] = cls.node_logs(node=node, chain=chain, mode=mode, tail=tail)
        
        if verbose:
            for k,v in node2logs.items():
                color = c.random_color()
                c.print(k, color=color)
                c.print(v, color=color)
        else:
            return node2logs

    n2l = node2logs
    @classmethod
    def node2cmd(cls, node=None, chain=chain, verbose:bool = True) -> Dict[str, str]:
        node_infos = cls.getc(f'chain_info.{chain}.nodes', {})
        node2cmd = {k: v['cmd'] for k,v in node_infos.items()}

        if verbose:
            for k,v in node2cmd.items():
                color = c.random_color()
                c.print(k, color=color)
                c.print(v, color=color)
        else:
            return node2cmd
        
    def name2inc(self, name: str = None, netuid: int = netuid, nonzero_only:bool=True) -> int:
        name2uid = self.name2uid(name=name, netuid=netuid)
        incentives = self.incentive(netuid=netuid)
        name2inc = { k: incentives[uid] for k,uid in name2uid.items() }

        if name != None:
            return name2inc[name]
        
        name2inc = dict(sorted(name2inc.items(), key=lambda x: x[1], reverse=True))


        return name2inc



    def top_valis(self, netuid: int = netuid, n:int = 10, **kwargs) -> Dict[str, str]:
        name2div = self.name2div(name=None, netuid=netuid, **kwargs)
        name2div = dict(sorted(name2div.items(), key=lambda x: x[1], reverse=True))
        return list(name2div.keys())[:n]

    def name2div(self, name: str = None, netuid: int = netuid, nonzero_only: bool = True) -> int:
        name2uid = self.name2uid(name=name, netuid=netuid)
        dividends = self.dividends(netuid=netuid)
        name2div = { k: dividends[uid] for k,uid in name2uid.items() }
    
        if nonzero_only:
            name2div = {k:v for k,v in name2div.items() if v != 0}

        name2div = dict(sorted(name2div.items(), key=lambda x: x[1], reverse=True))
        if name != None:
            return name2div[name]
        return name2div

    @property
    def block_time(self):
        return self.config.block_time
    
    def epoch_time(self, netuid=None, network=None):
        return self.subnet(netuid=netuid, network=network)['tempo']*self.block_time

    def blocks_per_day(self, netuid=None, network=None):
        return 24*60*60/self.block_time
    

    def epochs_per_day(self, netuid=None, network=None):
        return 24*60*60/self.epoch_time(netuid=netuid, network=network)
    
    def emission_per_epoch(self, netuid=None, network=None):
        return self.subnet(netuid=netuid, network=network)['emission']*self.epoch_time(netuid=netuid, network=network)

    def get_block(self, network=None, block_hash=None): 
        self.resolve_network(network)
        return self.substrate.get_block( block_hash=block_hash)['header']['number']

    def seconds_per_epoch(self, netuid=None, network=None):
        self.resolve_network(network)
        netuid =self.resolve_netuid(netuid)
        return self.block_time * self.subnet(netuid=netuid)['tempo']

    
    def get_module(self, name:str = None, key=None, netuid=None, **kwargs) -> ModuleInfo:
        if key != None:
            module = self.key2module(key=key, netuid=netuid, **kwargs)
        if name != None:
            module = self.name2module(name=name, netuid=netuid, **kwargs)
            
        return module

    @property
    def null_module(self):
        return {'name': None, 'key': None, 'uid': None, 'address': None, 'stake': 0, 'balance': 0, 'emission': 0, 'incentive': 0, 'dividends': 0, 'stake_to': {}, 'stake_from': {}, 'weight': []}
        
        
    def name2module(self, name:str = None, netuid: int = None, **kwargs) -> ModuleInfo:
        modules = self.modules(netuid=netuid, **kwargs)
        name2module = { m['name']: m for m in modules }
        default = {}
        if name != None:
            return name2module.get(name, self.null_module)
        return name2module
        
        
        
        
        
    def key2module(self, key: str = None, netuid: int = None, default: dict =None, **kwargs) -> Dict[str, str]:
        modules = self.modules(netuid=netuid, **kwargs)
        key2module =  { m['key']: m for m in modules }
        
        if key != None:
            key_ss58 = self.resolve_key_ss58(key)
            return  key2module.get(key_ss58, default if default != None else {})
        return key2module
        
    def module2key(self, module: str = None, **kwargs) -> Dict[str, str]:
        modules = self.modules(**kwargs)
        module2key =  { m['name']: m['key'] for m in modules }
        
        if module != None:
            return module2key[module]
        return module2key
    

    def module2stake(self,*args, **kwargs) -> Dict[str, str]:
        
        module2stake =  { m['name']: m['stake'] for m in self.modules(*args, **kwargs) }
        
        return module2stake
        

    
    
    def server_exists(self, module:str, netuid: int = None, **kwargs) -> bool:
        return bool(module in self.get_namespace(netuid=netuid, **kwargs))

    def default_module_info(self, **kwargs):
    
        
        module= {
                    'uid': -1,
                    'address': '0.0.0.0:1234',
                    'name': 'NA',
                    'key': 'NA',
                    'emission': 0,
                    'incentive': 0,
                    'dividends': 0,
                    'stake': 0,
                    'balance': 0,
                    'delegation_fee': 20,
                    
                }

        for k,v in kwargs.items():
            module[k] = v
        
        
        return module  


    @classmethod
    def get_chain_data(cls, key:str, network:str='main', block:int=None, netuid:int=0):
        try:
            self = cls(network=network)
            results =  getattr(self, key)(netuid=netuid, block=block, update=True)
            c.print(f"Got {key} for netuid {netuid} at block {block}")
        except Exception as e:
            c.print(f"Failed to get {key} for netuid {netuid} at block {block}")
            c.print(e)
            results = None
        return results
    
              
    def modules(self,
                search=None,
                network = 'main',
                netuid: int = 0,
                block: Optional[int] = None,
                fmt='nano', 
                keys : List[str] = ['uid2key', 'addresses', 'names', 'emission', 
                    'incentive', 'dividends', 'regblock', 'last_update', 
                    'stake_from', 'delegation_fee', 'trust'],
                update: bool = False,
                include_weights = False,
                df = False,
                parallel:bool = False ,
                timeout:int=200, 
                include_balances = False, 
                
                ) -> Dict[str, ModuleInfo]:
        import inspect
        if netuid == None:
            netuid = 0

        cache_path = f'modules/{network}.{netuid}'

        modules = []
        if not update :
            modules = self.get(cache_path, [])

        if len(modules) == 0:

            network = self.resolve_network(network)
            netuid = self.resolve_netuid(netuid)
            block = self.block if block == None else block
 
            
            if include_balances:
                keys += ['balances']
            if include_weights:
                keys += ['weights']
            if parallel:
                executor = c.module('executor')(max_workers=len(keys))
                state = {}
                while len(state) < len(keys):
                    futures = []
                    remaining_keys = [k for k in keys if k not in state]
                    for key in remaining_keys:
                        future = executor.submit(self.get_chain_data, kwargs=dict(key=key, netuid=netuid, block=block, network=network), timeout=timeout, return_future=True) 
                        futures.append(future)
                    c.print(f"Waiting for {len(futures)} futures to complete")
                    # remove completed futures
                    results = c.wait(futures, timeout=timeout)
                    for key, result in zip(remaining_keys, results):
                        if result == None:
                            continue
                        if c.is_error(result):
                            continue
                        state[key] = result
                    c.print(f"Got {len(state)} of {len(keys)} keys", color='cyan')
            else: 
                state = {}

                for key in c.tqdm(keys):
                    func = getattr(self, key)
                    args = inspect.getfullargspec(func).args

                    kwargs = {}
                    if 'netuid' in args:
                        kwargs['netuid'] = netuid
                    if 'block' in args:
                        kwargs['block'] = block

                    state[key] = func(**kwargs)
            for uid, key in state['uid2key'].items():

                module= {
                    'uid': uid,
                    'address': state['addresses'][uid],
                    'name': state['names'][uid],
                    'key': key,
                    'emission': state['emission'][uid],
                    'incentive': state['incentive'][uid],
                    'trust': state['trust'][uid] if len(state['trust']) > 0 else 0,
                    'dividends': state['dividends'][uid],
                    'stake_from': state['stake_from'].get(key, []),
                    'regblock': state['regblock'].get(uid, 0),
                    'last_update': state['last_update'][uid],
                    'delegation_fee': state['delegation_fee'].get(key, 20)
                }

                module['stake'] = sum([v for k,v in module['stake_from']])
                
                if include_weights:
                    if hasattr(state['weights'][uid], 'value'):
                        
                        module['weight'] = state['weights'][uid]
                    elif isinstance(state['weights'][uid], list):
                        module['weight'] =state['weights'][uid]
                    else: 
                        raise Exception(f"Invalid weight for module {uid}")

                if include_balances:
                    module['balance'] = state['balances'].get(key, 0)
                    
                modules.append(module)

            self.put(cache_path, modules)

        if len(modules) > 0:
            keys = list(modules[0].keys())
            if isinstance(keys, str):
                keys = [keys]
            keys = list(set(keys))
            for i, module in enumerate(modules):
                modules[i] ={k: module[k] for k in keys}

                for k in ['emission', 'stake']:
                    module[k] = self.format_amount(module[k], fmt=fmt)

                for k in ['incentive', 'dividends']:
                    module[k] = module[k] / (U16_MAX)
                
                module['stake_from']= [(k, self.format_amount(v, fmt=fmt))  for k, v in module['stake_from']]
      
                if include_balances:
                    module['balance'] = self.format_amount(module['balance'], fmt=fmt)

                modules[i] = module
        if search != None:
            modules = [m for m in modules if search in m['name']]

        if df:
            modules = c.df(modules)

        return modules
    

    def my_modules(self,search:str=None,  modules:List[int] = None, netuid:int=0, df:bool = True, **kwargs):
        my_modules = []
        address2key = c.address2key()
        if modules == None:
            modules = self.modules(search=search, netuid=netuid, df=False, **kwargs)
        for module in modules:
            if module['key'] in address2key:
                my_modules += [module]
        return my_modules

    def my_servers(self, search=None,  **kwargs):
        servers = [m['name'] for m in self.my_modules(**kwargs)]
        if search != None:
            servers = [s for s in servers if search in s]
        return servers
    
    def my_modules_names(self, *args, **kwargs):
        my_modules = self.my_modules(*args, **kwargs)
        return [m['name'] for m in my_modules]

    def my_module_keys(self, *args,  **kwargs):
        modules = self.my_modules(*args, **kwargs)
        return [m['key'] for m in modules]

    def my_keys(self, *args, mode='all' , **kwargs):

        modules = self.my_modules(*args,**kwargs)
        address2module = {m['key']: m for m in modules}
        address2balances = self.balances()
        keys = []
        address2key = c.address2key()
        for address, key in address2key.items():
            
            if mode == 'live' and (address in address2module):
                keys += [key]
            elif mode == 'dead' and (address not in address2module and address in address2balances):
                keys += [key]
            elif mode == 'all' and (address in address2module or address in address2balances):
                keys += [key]
            
        return keys

    @classmethod
    def kill_chain(cls, chain=chain, mode=mode):
        c.print(cls.kill_nodes(chain=chain, mode=mode))
        c.print(cls.refresh_chain_info(chain=chain))

    @classmethod
    def refresh_chain_info(cls, chain=chain):
        return cls.putc(f'chain_info.{chain}', {'nodes': {}, 'boot_nodes': []})

    @classmethod
    def kill_node(cls, node=None, chain=chain, mode=mode):
        node_path = cls.resolve_node_path(node=node, chain=chain)
        if mode == 'docker':
            c.module('docker').kill(node_path)
        elif mode == 'local':
            c.kill(node_path)
        return {'success': True, 'message': f'killed {node} on {chain}'}



    @classmethod
    def kill_nodes(cls, chain=chain, verbose=True, mode=mode):

        kill_node_paths = []
        for node_path in cls.node_paths(chain=chain):
            if verbose:
                c.print(f'killing {node_path}',color='red')
            if mode == 'local':
                c.pm2_kill(node_path)
            elif mode == 'docker':
                c.module('docker').kill(node_path)

            kill_node_paths.append(node_path)

        return {
                'success': True, 
                'message': f'killed all nodes on {chain}', 
                'killed_nodes': kill_node_paths,
                'nodes': cls.node_paths(chain=chain)
                }

    def min_stake(self, netuid: int = None, network: str = network, fmt:str='j', registration=True, **kwargs) -> int:
        netuid = self.resolve_netuid(netuid)
        min_stake = self.query('MinStake', params=[netuid], network=network, **kwargs)
        min_stake = self.format_amount(min_stake, fmt=fmt)
        if registration:
            registrations_per_block = self.registrations_per_block(netuid=netuid)
            max_registrations_per_block = self.max_registrations_per_block(netuid=netuid)
            
            # 2 to the power of the number of registrations per block over the max registrations per block
            # this is the factor by which the min stake is multiplied, to avoid ddos attacks
            min_stake_factor = 2 **(registrations_per_block // max_registrations_per_block)
            return min_stake * min_stake_factor
        return min_stake


    def registrations_per_block(self, netuid: int = None, network: str = network, fmt:str='j', **kwargs) -> int:
        netuid = self.resolve_netuid(netuid)
        return self.query('RegistrationsPerBlock', params=[], network=network, **kwargs)
    regsperblock = registrations_per_block

    
    def max_registrations_per_block(self, netuid: int = None, network: str = network, fmt:str='j', **kwargs) -> int:
        netuid = self.resolve_netuid(netuid)
        return self.query('MaxRegistrationsPerBlock', params=[], network=network, **kwargs)
    max_regsperblock = max_registrations_per_block

    def query(self, name:str,  params = None, block=None,  network: str = network, module:str='SubspaceModule', update=False, netuid=None):
        if netuid != None:
            netuid = self.resolve_netuid(netuid)
            params = [netuid]
        if params == None:
            params = []
        else:
            if not isinstance(params, list):
                params = [params]
        params_str = ','.join([str(p) for p in params])
        cache_path = f'query/{name}_params_{params_str}'
        if not update:
            value = self.get(cache_path, None)
            if value != None:
                return value
        

        if not isinstance(params, list):
            params = [params]
        network = self.resolve_network(network)

        with self.substrate as substrate:
            response =  substrate.query(
                module=module,
                storage_function = name,
                block_hash = None if block == None else substrate.get_block_hash(block), 
                params = params
            )
            
        value =  response.value

        self.put(cache_path, value)
        return value


        

        
    
    @classmethod
    def test_chain(cls, chain:str = chain, verbose:bool=True, snap:bool=False ):

        cls.cmd('cargo test', cwd=cls.chain_path, verbose=verbose) 
        

    @classmethod
    def gen_key(cls, *args, **kwargs):
        return c.module('key').gen(*args, **kwargs)
    

    def keys(self, netuid = None, **kwargs):
        return list(self.uid2key(netuid=netuid, **kwargs).values())
    def uids(self, netuid = None, **kwargs):
        return list(self.uid2key(netuid=netuid, **kwargs).keys())

    def uid2key(self, uid=None, netuid = None, update=False, **kwargs):
        netuid = self.resolve_netuid(netuid)
        uid2key = {v[0]: v[1] for v in self.query_map('Keys', params=[netuid], update=update, **kwargs)}
        # sort by uid
        if uid != None:
            return uid2key[uid]
        uids = list(uid2key.keys())
        uid2key = {uid: uid2key[uid] for uid in sorted(uids)}
        return uid2key

    def uid2name(self, netuid: int = None, update=False,  **kwargs) -> List[str]:
        netuid = self.resolve_netuid(netuid)
        names = {v[0]: v[1] for v in self.query_map('Names', params=[netuid], update=update,**kwargs)}
        names = {k: names[k] for k in sorted(names)}
        return names
    
    def names(self, netuid: int = None, update=False, **kwargs) -> List[str]:
        return list(self.uid2name(netuid=netuid, update=update, **kwargs).values())

    def addresses(self, netuid: int = None, update=False, **kwargs) -> List[str]:
        netuid = self.resolve_netuid(netuid)
        names = {v[0]: v[1] for v in self.query_map('Address', params=[netuid], update=update, **kwargs)}
        names = list({k: names[k] for k in sorted(names)}.values())
        return names

    def namespace(self, search=None, netuid: int = netuid, network=network, update:bool = False, timeout=10, local=False, **kwargs) -> Dict[str, str]:
        namespace = {}  

        if len(namespace) == 0:
            futures = [c.submit(getattr(self, k), kwargs=dict(netuid=netuid, update=update, **kwargs), return_future=True)for k in ['names', 'addresses']]
            names, addresses = c.wait(futures, timeout=timeout)
            namespace = {n: a for n, a in zip(names, addresses)}
            c.put_namespace('subspace', namespace)
        if search != None:
            namespace = {k:v for k,v in namespace.items() if search in k}

        
        if local:
            ip = c.ip()
            namespace = {k:v for k,v in namespace.items() if ip in str(v)}

        return namespace

    
    def registered_keys(self, netuid = None, **kwargs):
        keys = self.keys(netuid=netuid, **kwargs)
        address2key = c.address2key()
        registered_keys = []
        for k_addr in keys:
            if k_addr in address2key:
                registered_keys += [address2key[k_addr]]
        return registered_keys

    def registered_servers(self, netuid = None, network = network,  **kwargs):
        netuid = self.resolve_netuid(netuid)
        network = self.resolve_network(network)
        servers = c.servers(network='local')
        registered_keys = []
        for s in servers:
            if self.is_registered(s, netuid=netuid):
                registered_keys += [s]
        return registered_keys
    reged = reged_servers = registered_servers

    def unregistered_servers(self, netuid = None, network = network,  **kwargs):
        netuid = self.resolve_netuid(netuid)
        network = self.resolve_network(network)
        network = self.resolve_network(network)
        servers = c.servers(network='local')
        unregistered_keys = []
        for s in servers:
            if not self.is_registered(s, netuid=netuid):
                unregistered_keys += [s]
        return unregistered_keys

    
    def check_reged(self, netuid = None, network = network,  **kwargs):
        reged = self.reged(netuid=netuid, network=network, **kwargs)
        jobs = []
        for module in reged:
            job = c.call(module=module, fn='info',  network='subspace', netuid=netuid, return_future=True)
            jobs += [job]

        results = dict(zip(reged, c.gather(jobs)))

        return results 


    
    unreged = unreged_servers = unregistered_servers
                
    def most_valuable_key(self, **kwargs):
        my_balance = self.my_balance( **kwargs)
        return  dict(sorted(my_balance.items(), key=lambda item: item[1]))
    
    def most_stake_key(self, **kwargs):
        my_stake = self.my_stake( **kwargs)
        return  dict(sorted(my_stake.items(), key=lambda item: item[1]))


    reged = registered_keys
    
    def weights(self, netuid = None, **kwargs) -> list:
        netuid = self.resolve_netuid(netuid)
        subnet_weights =  self.query_map('Weights', netuid, **kwargs)
        weights = {uid:list(map(list, w)) for uid, w in subnet_weights if w != None and uid != None}
        uids = self.uids(netuid=netuid, **kwargs)
        weights = {uid: weights[uid] if uid in weights else [] for uid in uids}
        return {uid: w for uid, w in weights.items()}
    
    def num_voters(self, netuid = None, **kwargs) -> list:
        weights = self.weights(netuid=netuid, **kwargs)
        return len({k:v for k,v in weights.items() if len(v) > 0})
            
        
    def regprefix(self, prefix, netuid = None, network=None, **kwargs):
        network = self.resolve_network(network)
        netuid = self.resolve_netuid(netuid)
        c.servers(network=network, prefix=prefix)
        
    
    def emission(self, netuid = netuid, network=None, nonzero=False, **kwargs):
        emissions = [v for v in self.query('Emission', params=[netuid], network=network, **kwargs)]
        if nonzero:
            emissions = [e for e in emissions if e > 0]
        return emissions
        
    def nonzero_emission(self, netuid = netuid, network=None, **kwargs):
        emission = self.emission(netuid=netuid, network=network, **kwargs)
        nonzero_emission =[e for e in emission if e > 0]
        return len(nonzero_emission)

    def incentive(self, netuid = netuid, block=None,   network=network, nonzero:bool=False, update:bool = False,  **kwargs):
        incentive = [v for v in self.query('Incentive', params=netuid, network=network, block=block, update=update, **kwargs)]

        if nonzero:
            incentive = {uid:i for uid, i in enumerate(incentive) if i > 0}
        return incentive
    
    def proposals(self, netuid = netuid, block=None,   network=network, nonzero:bool=False, update:bool = False,  **kwargs):
        proposals = [v for v in self.query('Proposals', params=netuid, network=network, block=block, update=update, **kwargs)]
        return proposals
        
    def trust(self, netuid = netuid, network=None, nonzero=False, update=False, **kwargs):
        trust = [v for v in self.query('Trust', params=netuid, network=network, update=update, **kwargs)]
        if nonzero:
            trust = [t for t in trust if t > 0]
        return trust
    def last_update(self, netuid = netuid, block=None,   network=network, update=False, **kwargs):
        return [v for v in self.query('LastUpdate', params=[netuid], network=network, block=block,  update=update, **kwargs)]
        
    def dividends(self, netuid = netuid, network=None, nonzero=False,  update=False, **kwargs):
        dividends =  [v for v in self.query('Dividends', params=netuid, network=network,  update=update,  **kwargs)]
        if nonzero:
            dividends = {i:d for i,d in enumerate(dividends) if d > 0}
        return dividends

    def registration_blocks(self, netuid: int = 0, nonzeros_only:bool = True,  update=False, **kwargs):
        registration_blocks = self.query_map('RegistrationBlock', netuid, update=update, **kwargs)
        registration_blocks = {k:v for k, v in registration_blocks if k != None and v != None}
        # filter based on key of registration_blocks
        registration_blocks = {uid:regblock for uid, regblock in sorted(list(registration_blocks.items()), key=lambda v: v[0])}
        registration_blocks =  list(registration_blocks.values())
        if nonzeros_only:
            registration_blocks = [r for r in registration_blocks if r > 0]
        return registration_blocks

    regblocks = registration_blocks


    def key2uid(self, key = None, network:str=  None ,netuid: int = None, **kwargs):
        key2uid =  {v:k for k,v in self.uid2key(network=network, netuid=netuid, **kwargs).items()}
        if key != None:
            key_ss58 = self.resolve_key_ss58(key)
            return key2uid[key_ss58]
        return key2uid
        


    @classmethod
    def get_node_id(cls,  node='alice',
                    chain=chain, 
                    max_trials=10, 
                    sleep_interval=1,
                     mode=mode, 
                     verbose=True
                     ):
        node2path = cls.node2path(chain=chain)
        node_path = node2path[node]
        node_id = None
        node_logs = ''
        indicator = 'Local node identity is: '

        while indicator not in node_logs and max_trials > 0:
            if mode == 'docker':
                node_path = node2path[node]
                node_logs = c.module('docker').logs(node_path, tail=400)
            elif mode == 'local':
                node_logs = c.logs(node_path, start_line = 0 , end_line=400, mode='local')
            else:
                raise Exception(f'Invalid mode {mode}')

            if indicator in node_logs:
                break
            max_trials -= 1
            c.sleep(sleep_interval)
        for line in node_logs.split('\n'):
            # c.print(line)
            if 'Local node identity is: ' in line:
                node_id = line.split('Local node identity is: ')[1].strip()
                break

        if node_id == None:
            raise Exception(f'Could not find node_id for {node} on {chain}')

        return node_id
        
        
    @classmethod
    def node_help(cls, mode=mode):
        chain_release_path = cls.chain_release_path(mode=mode)
        cmd = f'{chain_release_path} --help'
        if mode == 'docker':
            cmd = f'docker run {cls.image} {cmd}'
        elif mode == 'local':
            cmd = f'{cmd}'

        c.cmd(cmd, verbose=True)  

 

    def get_archive_blockchain_archives(self, netuid=netuid, network:str=network, **kwargs) -> List[str]:

        datetime2archive =  self.datetime2archive(network=network, **kwargs) 
        break_points = []
        last_block = 10e9
        blockchain_id = 0
        get_archive_blockchain_ids = []
        for dt, archive_path in enumerate(datetime2archive):
            
            archive_block = int(archive_path.split('block-')[-1].split('-')[0])
            if archive_block < last_block :
                break_points += [archive_block]
                blockchain_id += 1
            last_block = archive_block
            get_archive_blockchain_ids += [{'blockchain_id': blockchain_id, 'archive_path': archive_path, 'block': archive_block}]

            c.print(archive_block, archive_path)

        return get_archive_blockchain_ids



    def get_archive_blockchain_info(self, netuid=netuid, network:str=network, **kwargs) -> List[str]:

        datetime2archive =  self.datetime2archive(network=network, **kwargs) 
        break_points = []
        last_block = 10e9
        blockchain_id = 0
        get_archive_blockchain_info = []
        for i, (dt, archive_path) in enumerate(datetime2archive.items()):
            c.print(archive_path)
            archive_block = int(archive_path.split('block-')[-1].split('-time')[0])
            
            c.print(archive_block < last_block, archive_block, last_block)
            if archive_block < last_block :
                break_points += [archive_block]
                blockchain_id += 1
                blockchain_info = {'blockchain_id': blockchain_id, 'archive_path': archive_path, 'block': archive_block, 'earliest_block': archive_block}
                get_archive_blockchain_info.append(blockchain_info)
                c.print(archive_block, archive_path)
            last_block = archive_block
            if len(break_points) == 0:
                continue


        return get_archive_blockchain_info


    


            

    @classmethod
    def most_recent_archives(cls,):
        archives = cls.search_archives()
        return archives
    
    @classmethod
    def num_archives(cls, *args, **kwargs):
        return len(cls.datetime2archive(*args, **kwargs))

    @classmethod
    def search_archives(cls, 
                    lookback_hours : int = 10,
                    end_time :str = 'now', 
                    start_time: Optional[Union[int, str]] = None, 
                    netuid=0, 
                    n = 1000,
                    **kwargs):


        if end_time == 'now':
            end_time = c.time()
        elif isinstance(end_time, str):
            c.print(end_time)
            
            end_time = c.datetime2time(end_time)
        elif isinstance(end_time, int):
            pass
        else:
            raise Exception(f'Invalid end_time {end_time}')
            end_time = c.time2datetime(end_time)



        if start_time == None:
            start_time = end_time - lookback_hours*3600
            start_time = c.time2datetime(start_time)

        if isinstance(start_time, int) or isinstance(start_time, float):
            start_time = c.time2datetime(start_time)
        
        if isinstance(end_time, int) or isinstance(end_time, float):
            end_time = c.time2datetime(end_time)
        

        assert end_time > start_time, f'end_time {end_time} must be greater than start_time {start_time}'
        datetime2archive = cls.datetime2archive()
        datetime2archive= {k: v for k,v in datetime2archive.items() if k >= start_time and k <= end_time}
        c.print(len(datetime2archive))
        factor = len(datetime2archive)//n
        if factor == 0:
            factor = 1
        archives = []

        c.print('Searching archives from', start_time, 'to', end_time)

        cnt = 0
        for i, (archive_dt, archive_path) in enumerate(datetime2archive.items()):
            if i % factor != 0:
                continue
            archive_block = int(archive_path.split('block-')[-1].split('-time')[0])
            archive = c.get(archive_path)
            total_balances = sum([b for b in archive['balances'].values()])
            # st.write(archive['modules']netuid[:3])
            total_stake = sum([sum([_[1]for _ in m['stake_from']]) for m in archive['modules'][netuid]])
            subnet = archive['subnets'][netuid]
            row = {
                    'block': archive_block,  
                    'total_stake': total_stake*1e-9,
                    'total_balance': total_balances*1e-9, 
                    'market_cap': (total_stake+total_balances)*1e-9 , 
                    'dt': archive_dt, 
                    'block': archive['block'], 
                    'path': archive_path, 
                    'mcap_per_block': 0,
                }
            
            if len(archives) > 0:
                denominator = ((row['block']//subnet['tempo']) - (archives[-1]['block']//subnet['tempo']))*subnet['tempo']
                if denominator > 0:
                    row['mcap_per_block'] = (row['market_cap'] - archives[-1]['market_cap'])/denominator

            archives += [row]
            
        return archives

    @classmethod
    def archive_history(cls, *args, 
                     network=network, 
                     netuid= 0 , update=True,  **kwargs):
        path = f'history/{network}.{netuid}.json'

        archive_history = []
        if not update:
            archive_history = cls.get(path, [])
        if len(archive_history) == 0:
            archive_history =  cls.search_archives(*args,network=network, netuid=netuid, **kwargs)
            cls.put(path, archive_history)
            
        
        return archive_history
        

        

        
        
        

    @classmethod
    def dashboard(cls):
        import plotly.express as px


        self = cls()

        modules = self.modules(fmt='j')
        
        num_searches = self.get('dashboard/search', [])
        search = st.text_input('search', '') 

        modules = [m for m in modules if search in m['name'] or search in m['key'] or search in m['address']]
        df = c.df(modules)

        df['ip'] = df['address'].apply(lambda x: x.split(':')[0])
        df['module'] = df['name'].apply(lambda x: x.split('::')[0])

        cols = ['name', 'emission', 'incentive', 'dividends', 'stake', 'delegation_fee', 'trust',  'ip', 'last_update', 'module']
        with st.expander('columns', expanded=False):
            selected_cols = st.multiselect('Select columns', cols, default=cols)
            df = df[selected_cols]
        df = df.sort_values('emission', ascending=False)
        df = df[cols]

        st.write(df)


        with st.expander('histogram', expanded=False):
            col = st.selectbox('Select column', cols)
            fig = px.histogram(df, x=col)
            st.plotly_chart(fig)

        with st.expander('scatter', expanded=False):
            x = st.selectbox('Select x', cols)
            y = st.selectbox('Select y', cols)
            fig = px.scatter(df, x=x, y=y)
            st.plotly_chart(fig)

        with st.expander('pie', expanded=False):
            treemap = st.checkbox('treemap', False)
            if treemap:
                value = st.selectbox('Select column', cols, key='treemap')
                name = st.selectbox('Select name', ['module', 'ip'], key='pie_name')

                fig = px.treemap(df, path=[name], values=value)
                st.plotly_chart(fig)
            else:
                    
                col = st.selectbox('Select column', cols, key='pie')

                name = st.selectbox('Select name', ['module', 'ip'], key='pie_name')
                fig = px.pie(df, values=col, names=name)
                st.plotly_chart(fig)

        
        


    @classmethod
    def st_search_archives(cls,
                        start_time = '2023-09-08 04:00:00', 
                        end_time = '2023-09-08 04:30:00'):
        start_time = st.text_input('start_time', start_time)
        end_time = st.text_input('end_time', end_time)
        df = cls.search_archives(end_time=end_time, start_time=start_time)

        
        st.write(df)

    
    snapshot_path = f'{chain_path}/snapshots'


    def key_usage_path(self, key:str):
        key_ss58 = self.resolve_key_ss58(key)
        return f'key_usage/{key_ss58}'

    def key_used(self, key:str):
        return self.exists(self.key_usage_path(key))
    
    def use_key(self, key:str):
        return self.put(self.key_usage_path(key), c.time())
    
    def unuse_key(self, key:str):
        return self.rm(self.key_usage_path(key))
    
    def test_key_usage(self):
        key_path = 'test_key_usage'
        c.add_key(key_path)
        self.use_key(key_path)
        assert self.key_used(key_path)
        self.unuse_key(key_path)
        assert not self.key_used(key_path)
        c.rm_key('test_key_usage')
        assert not c.key_exists(key_path)
        return {'success': True, 'msg': f'Tested key usage for {key_path}'}
        

    def resolve_tx_history_path(self, key:str=None, mode:str='pending', **kwargs):
        key_ss58 = self.resolve_key_ss58(key)
        assert mode in ['pending', 'complete']
        pending_path = f'tx_history/{key_ss58}/{mode}'
        return pending_path

    def has_tx_history(self, key:str, mode='pending', **kwargs):
        key_ss58 = self.resolve_key_ss58(key)
        return self.exists(f'tx_history/{key_ss58}')

    def clean_tx_history(self):
        return self.ls(f'tx_history')

        

    def resolve_tx_dirpath(self, key:str=None, mode:'str([pending,complete])'='pending',  **kwargs):
        key_ss58 = self.resolve_key_ss58(key)
        assert mode in ['pending', 'complete']
        pending_path = f'tx_history/{key_ss58}/pending'
        return pending_path

    def tx_history(self, key:str=None, mode='pending', **kwargs):
        pending_path = self.resolve_pending_dirpath(key=key, mode=mode, **kwargs)
        return self.ls(pending_path)
    
    def pending_txs(self, key:str=None, **kwargs):
        return self.tx_history(key=key, mode='pending', **kwargs)

    def complete_txs(self, key:str=None, **kwargs):
        return self.tx_history(key=key, mode='complete', **kwargs)

    def get_nonce(self, key:str=None, network=None, **kwargs):
        key_ss58 = self.resolve_key_ss58(key)
        self.resolve_network(network)   
        return self.substrate.get_account_nonce(key_ss58)

    def compose_call(self,
                     fn:str, 
                    params:dict = None, 
                    key:str = None,
                    module:str = 'SubspaceModule', 
                    wait_for_inclusion: bool = True,
                    wait_for_finalization: bool = True,
                    process_events : bool = True,
                    color: str = 'yellow',
                    verbose: bool = True,
                    save_history : bool = True,
                    sudo:bool  = False,
                    nonce: int = None,
                    remote_module: str = None,
                     **kwargs):

        """
        Composes a call to a Substrate chain.

        """
        if remote_module != None:
            kwargs = c.locals2kwargs(locals())
            return c.connect(remote_module).compose_call(**kwargs)

        params = {} if params == None else params
        key = self.resolve_key(key)
        if verbose:
            c.print('params', params, color=color)
            kwargs = c.locals2kwargs(locals())
            kwargs['verbose'] = False
            c.status(f":satellite: Calling [bold]{fn}[/bold] on [bold yellow]{self.network}[/bold yellow]")
            return self.compose_call(**kwargs)

        start_time = c.datetime()
        ss58_address = key.ss58_address
        pending_path = f'history/{ss58_address}/pending/{start_time}_{self.network}_{module}::{fn}.json'
        complete_path = f'history/{ss58_address}/complete/{start_time}_{self.network}_{module}::{fn}.json'


        compose_kwargs = dict(
                call_module=module,
                call_function=fn,
                call_params=params,
        )

        c.print('compose_kwargs', compose_kwargs, color=color)
        tx_state = dict(status = 'pending',start_time=start_time, end_time=None)

        self.put_json(pending_path, tx_state)

        with self.substrate as substrate:
            call = substrate.compose_call(**compose_kwargs)
            if sudo:
                call = substrate.compose_call(
                    call_module='Sudo',
                    call_function='sudo',
                    call_params={
                        'call': call,
                    }
                )
            # get nonce 
            extrinsic = substrate.create_signed_extrinsic(call=call,keypair=key,nonce=nonce)

            response = substrate.submit_extrinsic(extrinsic=extrinsic,
                                                  wait_for_inclusion=wait_for_inclusion, 
                                                  wait_for_finalization=wait_for_finalization)


        if wait_for_finalization:
            if process_events:
                response.process_events()

            if response.is_success:
                response =  {'success': True, 'tx_hash': response.extrinsic_hash, 'msg': f'Called {module}.{fn} on {self.network} with key {key.ss58_address}'}
            else:
                response =  {'success': False, 'error': response.error_message, 'msg': f'Failed to call {module}.{fn} on {self.network} with key {key.ss58_address}'}

            if save_history:
                self.add_history(response)
        else:
            response =  {'success': True, 'tx_hash': response.extrinsic_hash, 'msg': f'Called {module}.{fn} on {self.network} with key {key.ss58_address}'}
        
        
        tx_state['end_time'] = c.datetime()
        tx_state['status'] = 'completed'
        tx_state['response'] = response

        # remo 
        self.rm(pending_path)
        self.put_json(complete_path, tx_state)

        return response
            

    history_path = f'history'

    @classmethod
    def add_history(cls, response:dict) -> dict:
        return cls.put(cls.history_path + f'/{c.time()}',response)

    @classmethod
    def clear_history(cls):
        return cls.put(cls.history_path,[])

    @classmethod
    def convert_snapshot(cls, from_version=1, to_version=2, network=network):
        
        if from_version == 1 and to_version == 2:
            factor = 1_000 / 42 # convert to new supply
            path = f'{cls.snapshot_path}/{network}.json'
            snapshot = c.get_json(path)
            snapshot['balances'] = {k: int(v*factor) for k,v in snapshot['balances'].items()}
            for netuid in range(len(snapshot['subnets'])):
                for j, (key, stake_to_list) in enumerate(snapshot['stake_to'][netuid]):
                    c.print(stake_to_list)
                    for k in range(len(stake_to_list)):
                        snapshot['stake_to'][netuid][j][1][k][1] = int(stake_to_list[k][1]*factor)
            snapshot['version'] = to_version
            c.put_json(path, snapshot)
            return {'success': True, 'msg': f'Converted snapshot from {from_version} to {to_version}'}

        else:
            raise Exception(f'Invalid conversion from {from_version} to {to_version}')
    @classmethod
    def snapshot(cls, network=network) -> dict:
        path = f'{self.snapshot_path}/{network}.json'
        return c.get_json(path)


    @classmethod
    def build_snapshot(cls, 
              path : str  = None,
             network : str =network,
             subnet_params : List[str] =  ['name', 'tempo', 'immunity_period', 'min_allowed_weights', 'max_allowed_weights', 'max_allowed_uids', 'founder'],
            module_params : List[str] = ['key', 'name', 'address'],
            save: bool = True, 
            min_balance:int = 100000,
            verbose: bool = False,
            sync: bool = True,
            version: str = 2,
             **kwargs):
        if sync:
            c.sync(network=network)

        path = path if path != None else cls.latest_archive_path(network=network)
        state = cls.get(path)
        
        snap = {
                        'subnets' : [[s[p] for p in subnet_params] for s in state['subnets']],
                        'modules' : [[[m[p] for p in module_params] for m in modules ] for modules in state['modules']],
                        'balances': {k:v for k,v in state['balances'].items() if v > min_balance},
                        'stake_to': [[[staking_key, stake_to] for staking_key,stake_to in state['stake_to'][i].items()] for i in range(len(state['subnets']))],
                        'block': state['block'],
                        'version': version,
                        }
                        
        # add weights if not already in module params
        if 'weights' not in module_params:
            snap['modules'] = [[m + c.copy([[]]) for m in modules] for modules in snap['modules']]

        # save snapshot into subspace/snapshots/{network}.json
        if save:
            c.mkdir(cls.snapshot_path)
            snapshot_path = f'{cls.snapshot_path}/{network}.json'
            c.print('Saving snapshot to', snapshot_path, verbose=verbose)
            c.put_json(snapshot_path, snap)
        # c.print(snap['modules'][0][0])

        date = c.time2date(int(path.split('-')[-1].split('.')[0]))
        
        return {'success': True, 'msg': f'Saved snapshot to {snapshot_path} from {path}', 'date': date}    
    
    snap = build_snapshot
    
    @classmethod
    def check(cls, netuid=0):
        self = cls()

        # c.print(len(self.modules()))
        c.print(len(self.query_map('Keys', netuid)), 'keys')
        c.print(len(self.query_map('Names', netuid)), 'names')
        c.print(len(self.query_map('Address', netuid)), 'address')
        c.print(len(self.incentive()), 'incentive')
        c.print(len(self.uids()), 'uids')
        c.print(len(self.stakes()), 'stake')
        c.print(len(self.query_map('Emission')[0][1]), 'emission')
        c.print(len(self.query_map('Weights', netuid)), 'weights')

    def vote_pool(self, netuid=None, network=None):
        my_modules = self.my_modules(netuid=netuid, network=network, names_only=True)
        for m in my_modules:
            c.vote(m, netuid=netuid, network=network)
        return {'success': True, 'msg': f'Voted for all modules {my_modules}'}


    
    @classmethod
    def snapshots(cls):
        return list(cls.snapshot_map().keys())

    @classmethod
    def snapshot_map(cls):
        return {l.split('/')[-1].split('.')[0]: l for l in c.ls(f'{cls.chain_path}/snapshots')}
        
    
    @classmethod
    def install_rust(cls, sudo=True):
        c.cmd(f'chmod +x scripts/install_rust_env.sh',  cwd=cls.chain_path, sudo=sudo)

    @classmethod
    def build(cls, chain:str = chain, 
             build_runtime:bool=True,
             build_spec:bool=True, 
             build_snapshot:bool=False,  
             verbose:bool=True, 
             mode = mode,
             sync:bool=False,

             ):
        if build_runtime:
            cls.build_runtime(verbose=verbose , mode=mode)

        if build_snapshot or sync:
            cls.build_snapshot(chain=chain, verbose=verbose, sync=sync)

        if build_spec:
            cls.build_spec(chain=chain, mode=mode)

    @classmethod
    def build_image(cls, tag='subspace.libra', push=True, no_cache=False):
        response = c.build_image('subspace', tag=tag, no_cache=no_cache)
        return response



    @classmethod
    def prune_node_keys(cls, max_valis:int=6, chain=chain):

        keys = c.keys(f'subspace.node.{chain}.vali')
        rm_keys = []
        for key in keys:
            if int(key.split('.')[-2].split('_')[-1]) > max_valis:
                rm_keys += [key]
        for key in rm_keys:
            c.rm_key(key)
        return rm_keys
        
        
    @classmethod
    def add_node_keys(cls, chain:str=chain, valis:int=24, nonvalis:int=2, refresh:bool=True , mode=mode, insert_key=True):
        for i in range(valis):
            cls.add_node_key(node=f'vali_{i}',  chain=chain, refresh=refresh, mode=mode, insert_key=insert_key)
        for i in range(nonvalis):
            cls.add_node_key(node=f'nonvali_{i}' , chain=chain, refresh=refresh, mode=mode, insert_key=insert_key)

        return {'success': True, 'msg': f'Added {valis} valis and {nonvalis} nonvalis to {chain}'}

    @classmethod
    def add_vali_keys(cls, n:int=24, chain:str=chain,  refresh:bool=False , timeout=10, mode=mode):
        results = []
        for i in range(n):
            result = cls.add_node_key(node=f'vali_{i}',  chain=chain, refresh=refresh, mode=mode)
            results += [results]
        return results

    
    @classmethod
    def rm_node_key(cls,node, chain=chain):
        base_path = cls.resolve_base_path(node=node, chain=chain)
        if c.exists(base_path):
            c.rm(base_path)
        for key in cls.node_key_paths(node=node, chain=chain):
            c.print(f'removing node key {key}')
            c.rm_key(key)
        return {'success':True, 'message':'removed all node keys', 'chain':chain, 'keys_left':cls.node_keys(chain=chain)}
    
        
    @classmethod
    def resolve_node_path(cls, node:str='alice', chain=chain, tag_seperator='_'):
        return f'{cls.node_key_prefix}.{chain}.{node}'

    @classmethod
    def get_node_key(cls, node='alice', chain=chain, vali=True, crease_if_not_exists:bool=True):
        if crease_if_not_exists:
            if not cls.node_exists(node=node, chain=chain, vali=vali):
                cls.add_node_key(node=node, chain=chain)
        return cls.node_keys(chain=chain)[node]
    
    @classmethod
    def node_key_paths(cls, node=None, chain=chain):
        key = f'{cls.node_key_prefix}.{chain}.{node}.'
        return c.keys(key)
    

    @classmethod
    def node_keys(cls,chain=chain, vali= True):
        prefix = f'{cls.node_key_prefix}.{chain}'
        if vali:
            prefix = f'{prefix}.vali'
        else:
            prefix = f'{prefix}.nonvali'
        key_module= c.module('key')
        node_keys = {}
        for k in c.keys(prefix):
            name = k.split('.')[-2]
            key_type = k.split('.')[-1]
            if name not in node_keys:
                node_keys[name] = {}
            node_keys[name][key_type] = key_module.get_key(k).ss58_address

        # sort by node number

        def get_node_number(node):
  
            if '_' in node and node.split('_')[-1].isdigit():
                return int(node.split('_')[-1])
            else:
                return 10e9

            return int(node.split('_')[-1])

        node_keys = dict(sorted(node_keys.items(), key=lambda item: get_node_number(item[0])))


        return node_keys

    @classmethod
    def node_key(cls, name, chain=chain):
        path = cls.resolve_node_path(node=name, chain=chain)
        node_key = {}
        for key_name in c.keys(path):
            role = key_name.split('.')[-1]
            key = c.get_key(key_name)
            node_key[role] =  key.ss58_address
        return node_key


    @classmethod
    def node_key_mems(cls,node = 'vali_1', chain=chain):
        vali_node_keys = {}
        for key_name in c.keys(f'{cls.node_key_prefix}.{chain}.{node}.'):
            name = key_name.split('.')[-2]
            role = key_name.split('.')[-1]
            key = c.get_key(key_name)
            if name not in vali_node_keys:
                vali_node_keys[name] = { }
            vali_node_keys[name][role] =  key.mnemonic

        if node in vali_node_keys:
            return vali_node_keys[node]

        # if node in vali_node_keys:
        #     return vali_node_keys[node]
        return vali_node_keys
    @classmethod
    def send_node_keys(cls, node:str, chain:str=chain, module:str=None):
        assert module != None, 'module must be specified'
        node_key_mems = cls.node_key_mems()
        for node, key_mems in node_key_mems.items():
            module.add_node_key(node=node, node_key_mems=key_mems)

    @classmethod
    def node_infos(cls, chain=chain):
        return cls.getc(f'chain_info.{chain}.nodes', {})

    @classmethod
    def public_node_infos(cls, chain=chain):
        return cls.getc(f'chain_info.{chain}.public_nodes', {})

    @classmethod
    def vali_infos(cls, chain=chain):
        return {k:v for k,v in cls.node_infos(chain=chain).items() if v['validator']}

    @classmethod
    def nodes(cls, chain=chain):
        node_infos = cls.node_infos(chain=chain)
        nodes = list(node_infos.keys())
        return sorted(nodes, key=lambda n: int(n.split('_')[-1]) if n.split('_')[-1].isdigit() else 10e9)

    @classmethod
    def vali_nodes(cls, chain=chain):
        return [k for k,v in cls.node_infos(chain=chain).items() if v['validator']]

    @classmethod
    def public_nodes(cls, chain=chain):
        return [k for k,v in cls.public_node_infos(chain=chain).items()]


    @classmethod
    def rm_public_nodes(cls, chain=chain):
        config = cls.config()
        
        nodes = {}
        for node, node_info in config['chain_info'][chain]['nodes'].items():
            if node_info['validator']:
                nodes[node] = node_info
        config['chain_info'][chain]['nodes'] = nodes
        cls.save_config(config)
            
        return {'success':True, 'message':'removed all nonvali node keys', 'chain':chain, 'keys_left':cls.node_keys(chain=chain)}

    @classmethod
    def vali_node_keys(cls,chain=chain):
        keys =  {k:v for k,v in  cls.node_keys(chain=chain).items() if k.startswith('vali')}
        keys = dict(sorted(keys.items(), key=lambda k: int(k[0].split('_')[-1]) if k[0].split('_')[-1].isdigit() else 0))
        return keys
    
    @classmethod
    def nonvali_node_keys(self,chain=chain):
        return {k:v for k,v in  self.node_keys(chain=chain).items() if not k.startswith('vali')}
    
    @classmethod
    def node_key_exists(cls, node='alice', chain=chain):
        path = cls.resolve_node_path(node=node, chain=chain)
        return len(c.keys(path+'.')) > 0

    @classmethod
    def add_node_key(cls,
                     node:str,
                     mode = 'docker',
                     chain = chain,
                     key_mems:dict = {'aura': None, 'gran': None}, # pass the keys mems
                     refresh: bool = False,
                     insert_key:bool = True,
                     ):
        '''
        adds a node key
        '''
        cmds = []

        node = str(node)

        c.print(f'adding node key {node} for chain {chain}')
        if  cls.node_key_exists(node=node, chain=chain) and key_mems!= None:
            if refresh:
                cls.rm_node_key(node=node, chain=chain)
            else:
                c.print(f'node key {node} for chain {chain} already exists')
                return {'success':False, 'message':f'node key {node} for chain {chain} already exists'}

        chain_path = cls.chain_release_path(mode=mode)

        if key_mems == None:
            key_mems = {}


        for key_type in ['gran', 'aura']:
            # we need to resolve the schema based on the key type
            if key_type == 'gran':
                schema = 'Ed25519'
            elif key_type == 'aura':
                schema = 'Sr25519'

            # we need to resolve the key path based on the key type

            key_path = f'{cls.node_key_prefix}.{chain}.{node}.{key_type}'

            if len(key_mems) == 2 :
                assert key_type in key_mems, f'key_type {key_type} not in keys {key_mems}'
                c.add_key(key_path, mnemonic = key_mems[key_type], refresh=True, crypto_type=schema)
            

            # we need to resolve the key based on the key path
            key = c.get_key(key_path,crypto_type=schema, refresh=refresh)

            c.print(key)

            # do we want
            if insert_key:
                # we need to resolve the base path based on the node and chain
                base_path = cls.resolve_base_path(node=node, chain=chain)
                cmd  = f'''{chain_path} key insert --base-path {base_path} --chain {chain} --scheme {schema} --suri "{key.mnemonic}" --key-type {key_type}'''
                c.print(cmd)
                # c.print(cmd)
                if mode == 'docker':
                    container_base_path = base_path.replace(cls.chain_path, '/subspace')
                    volumes = f'-v {container_base_path}:{base_path}'
                    cmd = f'docker run {volumes} {cls.image} {cmd}'
                    c.print(c.cmd(cmd, verbose=True))
                elif mode == 'local':
                    c.cmd(cmd, verbose=True, cwd=cls.chain_path)
                else:
                    raise ValueError(f'Unknown mode {mode}, must be one of docker, local')
                
        return {'success':True, 'node':node, 'chain':chain, 'keys': cls.node_keys(chain=chain)}



    @classmethod   
    def purge_chain(cls,
                    base_path:str = None,
                    chain:str = chain,
                    node:str = 'alice',
                    mode = mode,
                    sudo = False):
        if base_path == None:
            base_path = cls.resolve_base_path(node=node, chain=chain)
        path = base_path+'/chains/commune/db'
        if mode == 'docker':
            c.print(c.chown(path))

        try:
            return c.rm(path)
        except Exception as e:
            c.print(e)
            c.print(c.chown(path))
            return c.rm(path)
            
    
    


    @classmethod
    def chain_target_path(self, chain:str = chain):
        return f'{self.chain_path}/target/release/node-subspace'

    @classmethod
    def build_runtime(cls, verbose:bool=True, mode=mode):
        if mode == 'docker':
            c.module('docker').build(cls.chain_name)
        elif mode == 'local':
            c.cmd('cargo build --release --locked', cwd=cls.chain_path, verbose=verbose)
        else:
            raise ValueError(f'Unknown mode {mode}, must be one of docker, local')

    @classmethod
    def chain_release_path(cls, mode='local'):

        if mode == 'docker':
            chain_path = f'/subspace'
        elif mode == 'local':
            chain_path = cls.chain_path
        else:
            raise ValueError(f'Unknown mode {mode}, must be one of docker, local')
        path =   f'{chain_path}/target/release/node-subspace'
        return path

    @classmethod
    def resolve_base_path(cls, node='alice', chain=chain):
        return cls.resolve_path(f'nodes/{chain}/{node}')
    
    @classmethod
    def keystore_path(cls, node='alice', chain=chain):
        path =  cls.resolve_base_path(node=node, chain=chain) + f'/chains/commune/keystore'
        if not c.exists(path):
            c.mkdir(path)
        return path


    def node2keystore(self, node='alice', chain=chain):
        node2keystore = {}
        for node in self.nodes():
            node2keystore[node] = [p.split('/')[-1] for p in c.ls(self.keystore_path(node=node, chain=chain))]
        return node2keystore




    @classmethod
    def keystore_keys(cls, node='vali_0', chain=chain):
        return [f.split('/')[-1] for f in c.ls(cls.keystore_path(node=node, chain=chain))]

    @classmethod
    def build_spec(cls,
                   chain = chain,
                   disable_default_bootnode: bool = True,
                   vali_node_keys:dict = None,
                   return_spec:bool = False,
                   mode : str = mode,
                   valis: int = 12,
                   ):

        chain_spec_path = cls.chain_spec_path(chain)
        chain_release_path = cls.chain_release_path(mode=mode)

        cmd = f'{chain_release_path} build-spec --chain {chain}'
        
        if disable_default_bootnode:
            cmd += ' --disable-default-bootnode'  
       
        
        # chain_spec_path_dir = os.path.dirname(chain_spec_path)
        if mode == 'docker':
            container_spec_path = cls.spec_path.replace(cls.chain_path, '/subspace')
            container_snap_path = cls.snapshot_path.replace(cls.chain_path, '/subspace')
            volumes = f'-v {cls.spec_path}:{container_spec_path}'\
                         + f' -v {cls.snapshot_path}:{container_snap_path}'
            cmd = f'bash -c "docker run {volumes} {cls.image} {cmd} > {chain_spec_path}"'
            value = c.cmd(cmd, verbose=True)
        elif mode == 'local':
            cmd = f'bash -c "{cmd} > {chain_spec_path}"'
            c.print(cmd)
            c.cmd(cmd, cwd=cls.chain_path, verbose=True)  
            
              
        if vali_node_keys == None:
            vali_node_keys = cls.vali_node_keys(chain=chain)

        vali_nodes = list(vali_node_keys.keys())[:valis]
        vali_node_keys = {k:vali_node_keys[k] for k in vali_nodes}
        spec = c.get_json(chain_spec_path)
        spec['genesis']['runtime']['aura']['authorities'] = [k['aura'] for k in vali_node_keys.values()]
        spec['genesis']['runtime']['grandpa']['authorities'] = [[k['gran'],1] for k in vali_node_keys.values()]
        c.put_json(chain_spec_path, spec)

        if return_spec:
            return spec
        else:
            return {'success':True, 'message':'built spec', 'chain':chain}


    @classmethod
    def chain_specs(cls):
        return c.ls(f'{cls.spec_path}/')
    
    @classmethod
    def chain2spec(cls, chain = None):
        chain2spec = {os.path.basename(spec).replace('.json', ''): spec for spec in cls.specs()}
        if chain != None: 
            return chain2spec[chain]
        return chain2spec
    
    specs = chain_specs
    @classmethod
    def get_spec(cls, chain:str=chain):
        chain = cls.chain_spec_path(chain)
        
        return c.get_json(chain)

    spec = get_spec

    @classmethod
    def spec_exists(cls, chain):
        return c.exists(f'{cls.spec_path}/{chain}.json')

    @classmethod
    def save_spec(cls, spec, chain:str=chain):
        chain = cls.chain_spec_path(chain)
        return c.put_json(chain, spec)

    @classmethod
    def chain_spec_path(cls, chain = None):
        if chain == None:
            chain = cls.network
        return cls.spec_path + f'/{chain}.json'
        
    @classmethod
    def new_chain_spec(self, 
                       chain,
                       base_chain:str = chain, 
                       balances : 'List[str, int]' = None,
                       aura_authorities: 'List[str, int]' = None,
                       grandpa_authorities: 'List[str, int]' = None,
                       ):
        base_spec =  self.get_spec(base_chain)
        new_chain_path = f'{self.spec_path}/{chain}.json'
        
        if balances != None:
            base_spec['balances'] = balances
        if aura_authorities != None:
            base_spec['balances'] = aura_authorities
        c.put_json( new_chain_path, base_spec)
        
        return base_spec
    
    new_chain = new_chain_spec

    @classmethod
    def rm_chain(self, chain):
        return c.rm(self.chain_spec_path(chain))
    
    @classmethod
    def insert_node_key(cls,
                   node='node01',
                   chain = 'jaketensor_raw.json',
                   suri = 'verify kiss say rigid promote level blue oblige window brave rough duty',
                   key_type = 'gran',
                   scheme = 'Sr25519',
                   password_interactive = False,
                   ):
        
        chain_spec_path = cls.chain_spec_path(chain)
        node_path = f'/tmp/{node}'
        
        if key_type == 'aura':
            schmea = 'Sr25519'
        elif key_type == 'gran':
            schmea = 'Ed25519'
        
        if not c.exists(node_path):
            c.mkdir(node_path)

        cmd = f'{cls.chain_release_path()} key insert --base-path {node_path}'
        cmd += f' --suri "{suri}"'
        cmd += f' --scheme {scheme}'
        cmd += f' --chain {chain_spec_path}'

        key_types = ['aura', 'gran']

        assert key_type in key_types, f'key_type ({key_type})must be in {key_types}'
        cmd += f' --key-type {key_type}'
        if password_interactive:
            cmd += ' --password-interactive'
        
        c.print(cmd, color='green')
        return c.cmd(cmd, cwd=cls.chain_path, verbose=True)
    
    @classmethod
    def node2path(cls, chain=chain, mode = mode):
        prefix = f'{cls.node_prefix()}.{chain}'
        if mode == 'docker':
            path = prefix
            nodes =  c.module('docker').ps(path)
            return {n.split('.')[-1]: n for n in nodes}
        elif mode == 'local':
        
            nodes =  c.pm2ls(f'{prefix}')
            return {n.split('.')[-1]: n for n in nodes}
    @classmethod
    def nonvalis(cls, chain=chain):
        chain_info = cls.chain_info(cxhain=chain)
        return [node_info['node'] for node_info in chain_info['nodes'].values() if node_info['validator'] == False]

    @classmethod
    def valis(cls, chain=chain):
        chain_info = cls.chain_info(chain=chain)
        return [node_info['node'] for node_info in chain_info['nodes'].values() if node_info['validator'] == True]

    @classmethod
    def num_valis(cls, chain=chain):
        return len(cls.vali_nodes(chain=chain))


    @classmethod
    def node_prefix(cls, chain=chain):
        return f'{cls.module_path()}.node'
    


    @classmethod
    def chain_info(cls, chain=chain, default:dict=None ): 
        default = {} if default == None else default
        return cls.getc(f'chain_info.{chain}', default)


    @classmethod
    def rm_node(cls, node='bobby',  chain=chain): 
        cls.rmc(f'chain_info.{chain}.{node}')
        return {'success':True, 'msg': f'removed node_info for {node} on {chain}'}


    @classmethod
    def rm_nodes(cls, node='bobby',  chain=chain): 
        cls.rmc(f'chain_info.{chain}.{node}')
        return {'success':True, 'msg': f'removed node_info for {node} on {chain}'}


    @classmethod
    def get_boot_nodes(cls, chain=chain):
        return cls.getc('chain_info.{chain}.boot_nodes')

    @classmethod
    def pull_image(cls):
        return c.cmd(f'docker pull {cls.image}')
    
    @classmethod
    def chain_spec_hash(cls):
        return c.hash(c.get_json(cls.chain_spec_path()))
    
    @classmethod
    def image_id(cls):
        return c.module('docker').image2id(':'.join(cls.image.split(':')[:-1]))
    
    @classmethod
    def id(self):
        return c.hash(self.hash_map())
    
    @classmethod
    def hash_map(self):
        return {
            'image_id': self.image_id(),
            'chain_spec_hash': self.chain_spec_hash()
        }

    @classmethod
    def push_image(cls, image='subspace.libra', public_image=image, build:bool = True ):
        if build:
            c.print(cls.build_image())
        public_image = f'{public_image}-{c.datetime().split("_")[0]}'
        c.cmd(f'docker tag {image} {public_image}', verbose=True)
        c.cmd(f'docker push {public_image}', verbose=True)
        return {'success':True, 'msg': f'pushed {image} to {public_image}'}


    @classmethod
    def pull(cls, rpull:bool = False):

        if len(cls.ls(cls.libpath)) < 5:
            c.rm(cls.libpath)
        c.pull(cwd=cls.libpath)
        if rpull:
            cls.rpull()




    @classmethod
    def push(cls, rpull:bool=False, image:bool = False ):
        c.push(cwd=cls.libpath)
        if image:
            cls.push_image()
        if rpull:
            cls.rpull()

    @classmethod
    def rpull(cls):
        # pull from the remote server
        c.rcmd('c s pull', verbose=True)
        c.rcmd('c s pull_image', verbose=True)



    @classmethod
    def status(cls):
        return c.status(cwd=cls.libpath)

    @classmethod
    def add_local_node(cls,
                     node:str='alice', 
                     mode=mode, 
                     chain=chain, 
                     max_boot_nodes:int=24,
                     node_info = None,
                      **kwargs):
        if node_info == None:
            cls.pull_image()
            cls.add_node_key(node=node, chain=chain, mode=mode)
            response = cls.start_node(node=node, chain=chain, mode=mode, local=True, max_boot_nodes=max_boot_nodes, **kwargs)
            node_info = response['node_info']

        cls.put(f'local_nodes/{chain}/{node}', node_info)

        return response

    start_local_node = add_local_node

    @classmethod
    def add_local_nodes(cls, node:str='local', n=4, mode=mode, chain=chain, node_infos=None, **kwargs):
        responses = []
        for i in range(n):
            add_node_kwargs  = dict(node=f'{node}_{i}', mode=mode, chain=chain, **kwargs)
            if node_infos != None:
                assert len(node_infos) == n
                add_node_kwargs['node_info'] = node_infos[i]
            responses += [cls.add_local_node(**add_node_kwargs)]
        return responses
        


    @classmethod
    def check_public_nodes(cls):
        config = cls.config()


    @classmethod
    def add_public_nodes(cls, node:str='nonvali', 
                           n:int=10,
                            i=0,
                            mode=mode, 
                           chain=chain, 
                           max_boot_nodes=24, 
                           refresh:bool = False,
                           remote:bool = False,
                           **kwargs):
        avoid_ports = []
        node_infos = cls.node_infos(chain= chain)
        served_nodes = []
        remote_addresses = []

        if remote:
            remote_addresses = c.addresses(network='remote')

        while len(served_nodes) <= n:
            i += 1
            node_name = f'{node}_{i}'
            if node_name in node_infos and refresh == False:
                c.print(f'Skipping {node_name} (Already exists)')
                continue
            else:
                c.print(f'Deploying {node_name}')

            if remote:
                kwargs['module'] = remote_addresses[i % len(remote_addresses)]
                kwargs['boot_nodes'] = cls.boot_nodes(chain=chain)

            else:
                free_ports = c.free_ports(n=3, avoid_ports=avoid_ports)
                avoid_ports += free_ports
                kwargs['port'] = free_ports[0]
                kwargs['rpc_port'] = free_ports[1]
                kwargs['ws_port'] = free_ports[2]

            kwargs['validator'] = False
            kwargs['max_boot_nodes'] = max_boot_nodes

            response = cls.start_node(node=node_name , chain=chain, mode=mode, **kwargs)
            if 'node_info' not in response:
                c.print(response, 'response')
                raise ValueError('No node info in response')

            node_info = response['node_info']
            c.print('started node', node_name, '--> ', response['logs'])
            served_nodes += [node_name]
            
            cls.putc(f'chain_info.{chain}.public_nodes.{node_name}', node_info)

            

    @classmethod
    def boot_nodes(cls, chain=chain):
        return cls.getc(f'chain_info.{chain}.boot_nodes', [])

     
    @classmethod
    def local_node_paths(cls, chain=chain):
        return [p for p in cls.ls(f'local_nodes/{chain}')]

    @classmethod
    def local_nodes(cls, chain=chain):
        return [p.split('/')[-1].split('.')[0] for p in cls.ls(f'local_nodes/{chain}')]
    

    @classmethod
    def local_node_infos(cls, chain=chain):
        return [cls.get(p) for p in cls.ls(f'local_nodes/{chain}')]
    
    @classmethod
    def local_node_urls(cls, chain=chain):
        return ['ws://'+info['ip']+':' + str(info['rpc_port']) for info in cls.local_node_infos(chain=chain)]

    @classmethod
    def kill_local_node(cls, node, chain=chain):
        node_path = cls.resolve_node_path(node=node, chain=chain)
        docker = c.module('docker')
        if docker.exists(node_path):
            docker.kill(node_path)
        return cls.rm(f'local_nodes/{chain}/{node}')

    @classmethod
    def has_local_node(cls, chain=chain):
        return len(cls.local_nodes(chain=chain)) > 0

    @classmethod
    def resolve_node_url(cls, url = None, chain=chain, local:bool = False):
        if url == None:
            if local:
                local_node_paths = cls.local_node_paths(chain=chain)
                local_node_info = cls.get(c.choice(local_node_paths))
                if local_node_info == None:
                    url = c.choice(list(publicnode2url.values()))
                else:
                    port = local_node_info['rpc_port']
                    url = f'ws://0.0.0.0:{port}'
            else:
                publicnode2url = cls.publicnode2url(network=chain)
                url = c.choice(cls.urls(network=chain))

        if not url.startswith('ws://'):
            url = 'ws://' + url

        return url

    @classmethod
    def start_nodes(self, node='nonvali', n=10, chain=chain, **kwargs):
        results  = []
        for i in range(n):
            results += [self.start_node(node= f'{node}_{i}', chain=chain, **kwargs)]
        return results

    @classmethod
    def local_public_nodes(cls, chain=chain):
        config = cls.config()
        ip = c.ip()
        nodes = []
        for node, node_info in config['chain_info'][chain]['nodes'].items():
            if node_info['ip'] == ip:
                nodes.append(node)

        return nodes

    @classmethod
    def start_vali(cls,*args, **kwargs):
        kwargs['validator'] = True
        return cls.start_node(*args, **kwargs)
    @classmethod
    def start_node(cls,
                 node : str,
                 chain:int = network,
                 port:int=None,
                 rpc_port:int=None,
                 ws_port:int=None,
                 telemetry_url:str = False,
                 purge_chain:bool = True,
                 refresh:bool = True,
                 verbose:bool = False,
                 boot_nodes = None,
                 node_key = None,
                 mode :str = mode,
                 rpc_cors = 'all',
                 pruning:str = 500,
                 sync:str = 'warp',
                 validator:bool = False,
                 local:bool = False,
                 max_boot_nodes:int = 24,
                 daemon : bool = True,
                 key_mems:dict = None, # pass the keys mems {aura: '...', gran: '...'}
                 module : str = None , # remote module to call
                 remote = False,
                 debug:bool = False,
                 remote_id:str = None,
                 ):

        if remote_id != None:
            self_id = cls.id()
            assert remote_id == self_id, f'remote_id ({remote_id}) != self_id ({self_id})'

        if debug :
            daemon = False 
        if remote and module == None:
            module = cls.peer_with_least_nodes(chain=chain)

        if module != None:
            remote_kwargs = c.locals2kwargs(locals())
            remote_kwargs['module'] = None
            remote_kwargs.pop('remote', None)
            module = c.namespace(network='remote').get(module, module) # default to remote namespace
            c.print(f'calling remote node {module} with kwargs {remote_kwargs}')
            kwargs = {'fn': 'subspace.start_node', 'kwargs': remote_kwargs}
            response =  c.call(module,  fn='submit', kwargs=kwargs, timeout=15, network='remote')[0]
            return response


        ip = c.ip()

        node_info = c.locals2kwargs(locals())
        chain_release_path = cls.chain_release_path()

        cmd = chain_release_path

        # get free ports (if not specified)
        free_ports = c.free_ports(n=3)

        if port == None:
            node_info['port'] = port = free_ports[0]
        if rpc_port == None:
            node_info['rpc_port'] = rpc_port = free_ports[1]
        if ws_port == None:
            node_info['ws_port'] = ws_port = free_ports[2]

        # add the node key if it does not exist
        if key_mems != None:
            c.print(f'adding node key for {key_mems}')
            cls.add_node_key(node=node,chain=chain, key_mems=key_mems, refresh=False, insert_key=True)

        base_path = cls.resolve_base_path(node=node, chain=chain)
        
        # purge chain's  db if it exists and you want to start from scratch
        if purge_chain:
            cls.purge_chain(base_path=base_path)
            

        cmd_kwargs = f' --base-path {base_path}'



        chain_spec_path = cls.chain_spec_path(chain)
        cmd_kwargs += f' --chain {chain_spec_path}'

        if telemetry_url != False:
            if telemetry_url == None:
                telemetry_url = cls.telemetry_url(chain=chain)
            cmd_kwargs += f' --telemetry-url {telemetry_url}'

        if validator :
            cmd_kwargs += ' --validator'
            cmd_kwargs += f" --pruning={pruning}"
            cmd_kwargs += f' --port {port} --rpc-port {rpc_port}'

        else:
            cmd_kwargs += ' --rpc-external'
            cmd_kwargs += f" --pruning={pruning}"
            cmd_kwargs += f" --sync {sync}"
            cmd_kwargs += f' --rpc-cors={rpc_cors}'
            cmd_kwargs += f' --port {port} --rpc-port {rpc_port}'
        if boot_nodes == None:
            boot_nodes = cls.boot_nodes(chain=chain)
        # add the node to the boot nodes
        if len(boot_nodes) > 0:
            node_info['boot_nodes'] = ' '.join(c.shuffle(boot_nodes)[:5])  # choose a random boot node (at we chose one)
            cmd_kwargs += f" --bootnodes {node_info['boot_nodes']}"
    
        if node_key != None:
            cmd_kwargs += f' --node-key {node_key}'
            
 

        name = f'{cls.node_prefix()}.{chain}.{node}'


        if mode == 'local':
            # 
            cmd = c.pm2_start(path=cls.chain_release_path(mode=mode), 
                            name=name,
                            cmd_kwargs=cmd_kwargs,
                            refresh=refresh,
                            verbose=verbose)
            
        elif mode == 'docker':
            cls.pull_image()
            docker = c.module('docker')
            if docker.exists(name):
                docker.kill(name)
            cmd = cmd + ' ' + cmd_kwargs
            container_chain_release_path = chain_release_path.replace(cls.chain_path, '/subspace')
            cmd = cmd.replace(chain_release_path, container_chain_release_path)

            # run the docker image
            container_spec_path = chain_spec_path.replace(cls.chain_path, '/subspace')
            cmd = cmd.replace(chain_spec_path, container_spec_path)



            key_path = cls.keystore_path(node=node, chain=chain)
            container_base_path = base_path.replace(cls.tmp_dir(), '')
            cmd = cmd.replace(base_path, container_base_path)

            volumes = f'-v {os.path.dirname(chain_spec_path)}:{os.path.dirname(container_spec_path)}'\
                         + f' -v {base_path}:{container_base_path}'
            daemon_str = '-d' if daemon else ''
            # cmd = 'cat /subspace/specs/main.json'
            c.print(cmd, color='yellow')
            cmd = 'docker run ' + daemon_str  + f' --net host --name {name} {volumes} {cls.image}  bash -c "{cmd}"'
            node_info['cmd'] = cmd

            output = c.cmd(cmd, verbose=debug)
            logs_sig = ' is already in use by container "'
            if logs_sig in output:
                container_id = output.split(logs_sig)[-1].split('"')[0]
                c.module('docker').rm(container_id)
                output = c.cmd(cmd, verbose=debug)
        else: 
            raise Exception(f'unknown mode {mode}')
        response = {
            'success':True,
            'msg': f'Started node {node} for chain {chain} with name {name}',
            'node_info': node_info,
            'logs': output,
            'cmd': cmd

        }
        if validator:
            # ensure you add the node to the chain_info if it is a bootnode
            node_id = cls.get_node_id(node=node, chain=chain, mode=mode)
            response['boot_node'] =  f'/ip4/{ip}/tcp/{node_info["port"]}/p2p/{node_id}'
    
        return response
       
    @classmethod
    def node_exists(cls, node:str, chain:str=chain, vali:bool=False):
        return node in cls.nodes(chain=chain)

    @classmethod
    def node_running(self, node:str, chain:str=chain) -> bool:
        contianers = c.ps()
        name = f'{self.node_prefix()}.{chain}.{node}'
        return name in contianers
        

    @classmethod
    def release_exists(cls):
        return c.exists(cls.chain_release_path())

    kill_chain = kill_nodes
    @classmethod
    def rm_sudo(cls):
        cmd = f'chown -R $USER:$USER {c.cache_path()}'
        c.cmd(cmd, sudo=True)


    @classmethod
    def peer_with_least_nodes(cls, peer2nodes=None):
        peer2nodes = cls.peer2nodes() if peer2nodes == None else peer2nodes
        peer2n_nodes = {k:len(v) for k,v in peer2nodes.items()}
        return c.choice([k for k,v in peer2n_nodes.items() if v == min(peer2n_nodes.values())])

    def kill_peer_nodes(self, chain:str=chain):
        peer2nodes = self.peer2nodes(chain=chain)
        responses = []
        return responses
    
    @classmethod
    def start_chain(cls, 
                    chain:str=chain, 
                    valis:int = 4,
                    nonvalis:int = 1,
                    verbose:bool= False,
                    purge_chain:bool = True,
                    refresh: bool = True,
                    remote:bool = False,
                    build_spec :bool = True,
                    push:bool = False,
                    trials:int = 10
                    ):

        # KILL THE CHAIN
        if refresh:
            c.print(f'KILLING THE CHAIN ({chain})', color='red')
            cls.kill_chain(chain=chain)
            chain_info = {'nodes':{}, 'boot_nodes':[]}
        else:
            chain_info = cls.chain_info(chain=chain, default={'nodes':{}, 'boot_nodes':[]})

            
        ## VALIDATOR NODES
        vali_node_keys  = cls.vali_node_keys(chain=chain)
        num_vali_keys = len(vali_node_keys)
        c.print(f'{num_vali_keys} vali keys found for chain {chain} with {valis} valis needed')

        if len(vali_node_keys) <= valis:
            cls.add_node_keys(chain=chain, valis=valis, refresh=False)
            vali_node_keys  = cls.vali_node_keys(chain=chain)

        vali_nodes = list(vali_node_keys.keys())[:valis]
        vali_node_keys = {k: vali_node_keys[k] for k in vali_nodes}

        # BUILD THE CHAIN SPEC AFTER SELECTING THE VALIDATOR NODES'
        if build_spec:
            c.print(f'building spec for chain {chain}')
            cls.build_spec(chain=chain, vali_node_keys=vali_node_keys, valis=valis)
            if remote or push:
                # we need to push this to 
                cls.push(rpull=remote)
        
    
        remote_address_cnt = 1
        avoid_ports = []

        if remote:
            peer2nodes = cls.peer2nodes(chain=chain, update=True)
            node2peer = cls.node2peer(peer2nodes=peer2nodes)

        # START THE VALIDATOR NODES
        for i, node in enumerate(vali_nodes):
            
            c.print(f'[bold]Starting node {node} for chain {chain}[/bold]')
            name = f'{cls.node_prefix()}.{chain}.{node}'

            if remote:
                if name in node2peer:
                    c.print(f'node {node} already exists on peer {node2peer[name]}', color='yellow')
                    continue


            # BUILD THE KWARGS TO CREATE A NODE
            
            node_kwargs = {
                            'chain':chain, 
                            'node':node, 
                            'verbose':verbose,
                            'purge_chain': purge_chain,
                            'validator':  True,

                            }


            success = False
            for t in range(trials):
                try:
                    if remote:  
                        peer2num_nodes = {k:len(v) for k,v in peer2nodes.items()}
                        # get the least loaded peer
                        c.print(f'peer2num_nodes {peer2num_nodes}')
                        remote_address = cls.peer_with_least_nodes(peer2nodes=peer2nodes)
                        remote_address_cnt += 1
                        node_kwargs['module'] = remote_address

                    else:
                        port_keys = ['port', 'rpc_port', 'ws_port']
                        node_ports = c.free_ports(n=len(port_keys), avoid_ports=avoid_ports)
                        for k, port in zip(port_keys, node_ports):
                            avoid_ports.append(port)
                            node_kwargs[k] = port
                    
                    node_kwargs['boot_nodes'] = chain_info['boot_nodes'][:6]
                    node_kwargs['key_mems'] = cls.node_key_mems(node, chain=chain)

                    assert len(node_kwargs['key_mems']) == 2, f'no key mems found for node {node} on chain {chain}'
                    response = cls.start_node(**node_kwargs, refresh=refresh)
                    c.print(response)
                    assert 'boot_node' in response, f'boot_node must be in response, not {response.keys()}'

                    node_info = response['node_info']
                    boot_node = response['boot_node']
                    chain_info['boot_nodes'].append(boot_node)
                    chain_info['nodes'][node] = node_info
                    success = True 

                    if remote:
                        peer2nodes[remote_address].append(node)
                    break
                except Exception as e:
                    c.print(c.detailed_error(e))
                    c.print(f'failed to start node {node} for chain {chain}, trying again -> {t}/{trials} trials')

  

            assert success, f'failed to start node {node} for chain {chain} after {trials} trials'

                
        cls.putc(f'chain_info.{chain}', chain_info)

        if nonvalis > 0:
            # START THE NON VALIDATOR NODES
            cls.add_public_nodes(n=nonvalis, chain=chain, refresh=True, remote=remote)

        return {'success':True, 'msg': f'Started chain {chain}', 'valis':valis, 'nonvalis':nonvalis}
   
    @classmethod
    def publicnode2url(cls, network:str = network) -> str:
        assert isinstance(network, str), f'network must be a string, not {type(network)}'
        nodes =  cls.getc(f'chain_info.{network}.public_nodes', {})
        nodes = {k:v for k,v in nodes.items() if v['validator'] == False}
        assert len(nodes) > 0, f'No url found for {network}'
        publicnode2url = {}
        for k_n, v_n in nodes.items():
            publicnode2url[k_n] = v_n['ip'] + ':' + str(v_n['rpc_port'])
        return publicnode2url

    @classmethod
    def urls(cls, network: str = network) -> str:
        return list(cls.publicnode2url(network=network).values())

    def random_urls(self, network: str = network, n=4) -> str:
        urls = self.urls(network=network)
        return c.sample(urls, n=1)


    @classmethod
    def test_node_urls(cls, network: str = network) -> str:
        nodes = cls.public_nodes()
        config = cls.config()
        
        for node in nodes:
            try:
                url = cls.resolve_node_url(node)
                s = cls()
                s.set_network(url=url)
                c.print(s.block, 'block for node', node)
                
            except Exception as e:
                c.print(c.detailed_error(e))
                c.print(f'node {node} is down')
                del config['chain_info'][network]['nodes'][node]

        cls.save_config(config)



    def storage_functions(self, network=network, block_hash = None):
        self.resolve_network(network)
        return self.substrate.get_metadata_storage_functions( block_hash=block_hash)
    storage_fns = storage_functions
        

    def storage_names(self, network=network, block_hash = None):
        self.resolve_network(network)
        return [f['storage_name'] for f in self.substrate.get_metadata_storage_functions( block_hash=block_hash)]


    def stake_spread_top_valis(self):
        top_valis = self.top_valis()
        name2key = self.name2key()
        for vali in top_valis:
            key = name2key[vali]

    def ensure_stake(self, min_balance:int = 100, network:str='main', netuid:int=0):
        my_balance = self.my_balance(network=network, netuid=netuid)
        return my_balance



    def stake_spread(self,  modules:list=None, key:str = None,ratio = 1.0, n:int=50):
        key = self.resolve_key(key)
        name2key = self.name2key()
        if modules == None:
            modules = self.top_valis(n=n)
        if isinstance(modules, str):
            modules = [k for k,v in name2key.items() if modules in k]

        modules = modules[:n]
        modules = c.shuffle(modules)

        name2key = {k:name2key[k] for k in modules if k in name2key}


        module_names = list(name2key.keys())
        module_keys = list(name2key.values())
        n = len(name2key)

        # get the balance, of the key
        balance = self.get_balance(key)
        assert balance > 0, f'balance must be greater than 0, not {balance}'
        assert ratio <= 1.0, f'ratio must be less than or equal to 1.0, not {ratio}'
        assert ratio > 0.0, f'ratio must be greater than or equal to 0.0, not {ratio}'

        balance = int(balance * ratio)
        assert balance > 0, f'balance must be greater than 0, not {balance}'
        stake_per_module = int(balance/n)


        c.print(f'staking {stake_per_module} per module for ({module_names}) modules')

        s = c.module('subspace')()

        s.multistake(key=key, modules=module_keys, amounts=stake_per_module)

        

    @classmethod
    def test(cls):
        s = c.module('subspace')()
        n = s.n()
        assert isinstance(n, int)
        assert n > 0

        market_cap = s.mcap()
        assert isinstance(market_cap, float), market_cap

        name2key = s.name2key()
        assert isinstance(name2key, dict)
        assert len(name2key) == n

        stats = s.stats(df=False)
        c.print(stats)
        assert isinstance(stats, list) 

    @classmethod
    def install_telemetry(cls):
        c.cmd(f'docker build -t {cls.telemetry_image} .', sudo=False, bash=True)




    @classmethod
    def start_telemetry(cls, 
                    port:int=None, 
                    network:str='host', 
                    name='telemetry', 
                    chain=chain, 
                    trials:int=3, 
                    reuse_ports:bool=True,
                    frontend:bool = True):

        names = {'core': name, 'shard': f'{name}.shard', 'frontend': f'{name}.frontend'}
        docker = c.module('docker')
        config = cls.config()
        success = False
        cmd = {}
        output = {}
        k = f'chain_info.{chain}.telemetry_urls'
        telemetry_urls = cls.get(k, {})

        while trials > 0 and success == False:
            ports = {}
            ports['core'], ports['shard'], ports['frontend'] = c.free_ports(n=3, random_selection=True)
            if reuse_ports:
                telemetry_urls = cls.getc(k, {})
            if len(telemetry_urls) == 0:
                telemetry_urls[name] = {'shard': f"ws://{c.ip()}:{ports['shard']}/submit 0", 
                                        'feed': f"ws://{c.ip()}:{ports['core']}/feed", 
                                        'frontend': f'http://{c.ip()}:{ports["frontend"]}'}
                reuse_ports = False

            


            if reuse_ports:
                ports = {k:int(v.split(':')[-1].split('/')[0]) for k, v in telemetry_urls.items()}
            cmd['core'] = f"docker run  -d --network={network} --name {names['core']} \
                        --read-only \
                        {cls.telemetry_backend_image} \
                        telemetry_core -l 0.0.0.0:{ports['core']}"

            cmd['shard'] = f"docker run  -d --network={network} \
                        --name {names['shard']} \
                        --read-only \
                        {cls.telemetry_backend_image} \
                        telemetry_shard -l 0.0.0.0:{ports['shard']} -c http://0.0.0.0:{ports['core']}/shard_submit"

            cmd['frontend'] = f"docker run -d  \
                    --name {names['frontend']} \
                    -p {ports['frontend']}:8000\
                    -e SUBSTRATE_TELEMETRY_URL={telemetry_urls[name]['feed']} \
                    {cls.telemetry_frontend_image}"

            for k in cmd.keys():
                if docker.exists(names[k]):
                    docker.kill(names[k])
                output[k] = c.cmd(cmd[k])
                logs_sig = ' is already in use by container "'
                if logs_sig in output[k]:
                    container_id = output[k].split(logs_sig)[-1].split('"')[0]
                    docker.rm(container_id)
                    output[k] = c.cmd(cmd[k], verbose=True)
        
            success = bool('error' not in output['core'].lower()) and bool('error' not in output['shard'].lower())
            trials -= 1
            if success: 
                cls.putc(k, telemetry_urls)
        return {
            'success': success,
            'cmd': cmd,
            'output': output,
        }

    @classmethod
    def telemetry_urls(cls, name = 'telemetry', chain=chain):
        telemetry_urls = cls.getc(f'chain_info.{chain}.telemetry_urls', {})
        assert len(telemetry_urls) > 0, f'No telemetry urls found for {chain}, c start_telemetry'
        return telemetry_urls[name] 


    @classmethod
    def telemetry_url(cls,endpoint:str='submit', chain=chain, ):


        telemetry_urls = cls.telemetry_urls(chain=chain)
        if telemetry_urls == None:
            raise Exception(f'No telemetry urls found for {chain}')
        url = telemetry_urls[endpoint]

        if not url.startswith('ws://'):
            url = 'ws://' + url
        url = url.replace(c.ip(), '0.0.0.0')
        return url

    @classmethod
    def stop_telemetry(cls, name='telemetry'):
        return c.module('docker').kill(name)


    def telemetry_running(self):
        return c.module('docker').exists('telemetry')


    def check_storage(self, block_hash = None, network=network):
        self.resolve_network(network)
        return self.substrate.get_metadata_storage_functions( block_hash=block_hash)

    @classmethod
    def sand(cls): 
        node_keys =  cls.node_keys()
        spec = cls.spec()
        addy = c.root_key().ss58_address

        for i, (k, v) in enumerate(cls.datetime2archive('2023-10-17').items()):
            if i % 10 != 0:
                c.print(i, '/', len(v))
                continue
            state = c.get(v)
            c.print(state.keys())
            c.print(k, state['balances'].get(addy, 0))
        



    def test_balance(self, network:str = network, n:int = 10, timeout:int = 10, verbose:bool = False, min_amount = 10, key=None):
        key = c.get_key(key)

        balance = self.get_balance(network=network)
        assert balance > 0, f'balance must be greater than 0, not {balance}'
        balance = int(balance * 0.5)
        c.print(f'testing network {network} with {n} transfers of {balance} each')


    def test_commands(self, network:str = network, n:int = 10, timeout:int = 10, verbose:bool = False, min_amount = 10, key=None):
        key = c.get_key(key)

        key2 = c.get_key('test2')
        
        balance = self.get_balance(network=network)
        assert balance > 0, f'balance must be greater than 0, not {balance}'
        c.transfer(dest=key, amount=balance, timeout=timeout, verbose=verbose)
        balance = int(balance * 0.5)
        c.print(f'testing network {network} with {n} transfers of {balance} each')


    @classmethod
    def remote_nodes(cls, chain='main'):
        import commune as c
        ps_map = c.module('remote').call('ps', f'subspace.node.{chain}')
        all_ps = []
        empty_peers = [p for p, peers in ps_map.items() if len(peers) == 0]
        for ps in ps_map.values():
            all_ps.extend(ps)
        vali_ps = sorted([p for p in all_ps if 'vali' in p and 'subspace' in p])
        return vali_ps

    @classmethod
    def peer2nodes(cls, chain='main', update:bool = False):
        path = f'chain_info.{chain}.peer2nodes'
        if not update:
            peer2nodes = cls.get(path, {})
            if len(peer2nodes) > 0:
                return peer2nodes
        peer2nodes = c.module('remote').call('ps', f'subspace.node.{chain}')
        namespace = c.namespace(network='remote')
        peer2nodes = {namespace.get(k):v for k,v in peer2nodes.items() if isinstance(v, list)}

        cls.put(path, peer2nodes)

        return peer2nodes

    @classmethod
    def clean_bootnodes(cls, peer2nodes=None):
        peer2nodes = cls.peer2nodes() if peer2nodes == None else peer2nodes
        boot_nodes = cls.boot_nodes()
        cleaned_boot_nodes = []
        for peer, nodes in peer2nodes.items():
            if len(nodes) > 0:
                peer_ip = ':'.join(peer.split(':')[:-1])
                for i in range(len(boot_nodes)):
  
                    if peer_ip in boot_nodes[i]:
                        if boot_nodes[i] in cleaned_boot_nodes:
                            continue
                        cleaned_boot_nodes.append(boot_nodes[i])
    

        cls.putc('chain_info.main.boot_nodes', cleaned_boot_nodes)
        return len(cleaned_boot_nodes)

                

    @classmethod
    def node2peer(cls, chain='main', peer2nodes = None):
        node2peer = {}
        if peer2nodes == None:
            peer2nodes = cls.peer2nodes(chain=chain)
        for peer, nodes in peer2nodes.items():
            for node in nodes:
                node2peer[node] = peer
        return node2peer

    @classmethod
    def vali2peer(cls, chain='main'):
        node2peer = cls.node2peer(chain=chain)
        vali2peer = {k:v for k,v in node2peer.items() if '.vali' in k}
        return len(vali2peer)

    @classmethod
    def peer2ip(cls):
        namespace = c.namespace(network='remote')
        peer2ip = {k:':'.join(v.split(':')[:-1]) for k,v in namespace.items()}
        return peer2ip

    @classmethod
    def ip2peer(cls):
        peer2ip = cls.peer2ip()
        ip2peer = {v:k for k,v in peer2ip.items()}
        return ip2peer

    def empty_peers(self, chain='main'):
        peer2nodes = self.peer2nodes(chain=chain)
        empty_peers = [p for p, nodes in peer2nodes.items() if len(nodes) == 0]
        return empty_peers

    @classmethod
    def random_peer(self, network='remote', search=None):
        return c.choice(c.servers(search=search, network=network))


    def unfound_nodes(self, chain='main', peer2nodes=None):
        node2peer = self.node2peer(peer2nodes=peer2nodes)
        vali_infos = self.vali_infos(chain=chain)
        vali_nodes = [f'subspace.node.{chain}.' + v for v in vali_infos.keys()]

        unfound_nodes = [n for n in vali_nodes if n not in node2peer]
        return unfound_nodes
    @classmethod
    def fix(cls):
        avoid_ports = []
        free_ports = c.free_ports(n=3, avoid_ports=avoid_ports)
        avoid_ports += free_ports

    @classmethod
    def test_endpoint(cls, url=None):
        if url == None:
            url = c.choice(cls.urls())
        self = cls()
        c.print('testing url -> ', url, color='yellow' )

        try:
            self.set_network(url=url, max_trials=1)
            success = isinstance(self.block, int)
        except Exception as e:
            c.print(c.detailed_error(e))
            success = False

        c.print(f'success {url}-> ', success, color='yellow' )
        
        return success

    @classmethod
    def test_endpoints(cls, timeout:int=30):
        publicnode2url = cls.publicnode2url()
        futures = []
        node2future = {}
        for node, url in publicnode2url.items():
            future = c.submit(cls.test_endpoint, kwargs=dict(url=url), return_future=True, timeout=timeout)
            c.print(future)
            node2future[node] = future
        futures = list(node2future.values())
        results = c.wait(futures, timeout=timeout)
        node2results = {k:v for k,v in zip(node2future.keys(), results)}
        return node2results

    @classmethod
    def filter_endpoints(cls, timeout=10, chain='main'):
        node2pass = cls.test_endpoints(timeout=timeout)
        chain_info = cls.chain_info(chain=chain)
        for node in list(chain_info['nodes'].keys()):
            if node2pass[node] != True:
                c.print(f'removing node {node} from chain {chain}')
                del chain_info['nodes'][node]
        cls.putc(f'chain_info.{chain}', chain_info)



    @classmethod
    def git_clone(cls):
        if len(c.ls(cls.libpath)) < 10:
            libpath = libpath
            c.cmd(f'git clone {cls.git_url()} {cls.chain_path()}')

    

    

    
    
    def my_balances(self, search=None, min_value=1000, fmt='j', **kwargs):
        balances = self.balances(fmt=fmt, **kwargs)
        address2key = c.address2key(search)
        my_balances = {k:balances.get(k, 0) for k in address2key.keys()}

        # sort the balances
        my_balances = {k:my_balances[k] for k in sorted(my_balances.keys(), key=lambda x: my_balances[x], reverse=True)}
        if min_value != None:
            my_balances = {k:v for k,v in my_balances.items() if v >= min_value}
        return my_balances

    

    def launcher_key(self, search=None, min_value=1000, **kwargs):
        
        my_balances = self.my_balances(search=search, min_value=min_value, **kwargs)
        key_address =  c.choice(list(my_balances.keys()))
        key_name = c.address2key(key_address)
        return key_name
    
    def launcher_keys(self, search=None, min_value=1000, n=1000, **kwargs):
        my_balances = self.my_balances(search=search, min_value=min_value, **kwargs)
        key_addresses = list(my_balances.keys())[:n]
        address2key = c.address2key()
        return [address2key[k] for k in key_addresses]
    
    def my_total_balance(self, search=None, min_value=1000, **kwargs):
        my_balances = self.my_balances(search=search, min_value=min_value, **kwargs)
        return sum(my_balances.values())
    
    def num_holders(self, **kwargs):
        balances = self.balances(**kwargs)
        return len(balances)

    def total_balance(self, **kwargs):
        balances = self.balances(**kwargs)
        return sum(balances.values())
    
    
    

    def sand(self, **kwargs):
        balances = self.my_balances(**kwargs)
        return sum(balances.values())
    

Subspace.run(__name__)

# docker run subspace.libra:latest /subspace/target/release/node-subspace --base-path /tmp/alice --chain dev --alice --port 30333 --rpc-port 9945 --node-key 0000000000000000000000000000000000000000000000000000000000000001 --telemetry-url "wss://telemetry.polkadot.io/submit/ 0" --validator
# docker run subspace.libra:latest /subspace/target/release/node-subspace --base-path /tmp/bob --chain dev --bob --port 30334 --rpc-port 9946 --telemetry-url "wss://telemetry.polkadot.io/submit/ 0" --validator --bootnodes /ip4/165.22.186.112/tcp/30333/p2p/12D3KooWEyoppNCUx8Yx66oV9fJnriXwCcXwDDUA2kj6vnc6iDEp<|MERGE_RESOLUTION|>--- conflicted
+++ resolved
@@ -736,21 +736,9 @@
             c.print(f'Using key: {key}')
 
         # remove the params that are the same as the module info
-<<<<<<< HEAD
-        old_params = {}
-        for k, v in params.items():
-            old_params[k] = subnet_state[k]
-            if v == None:
-                params[k] = old_params[k]
-                
-        params['netuid'] = netuid
-
-        response = self.compose_call(fn='update_subnet',params=params, key=key)
-=======
         params = {**subnet_params, **params}
         params.pop('founder')
         response = self.compose_call(fn='update_subnet',params={'params':params, 'netuid': netuid}, key=key)
->>>>>>> f50398b4
 
         return response
 
@@ -3847,7 +3835,8 @@
               
         if vali_node_keys == None:
             vali_node_keys = cls.vali_node_keys(chain=chain)
-
+        assert len(vali_node_keys) >= valis, f'vali_nodes ({len(vali_node_keys)}) must be at least {valis}'
+        
         vali_nodes = list(vali_node_keys.keys())[:valis]
         vali_node_keys = {k:vali_node_keys[k] for k in vali_nodes}
         spec = c.get_json(chain_spec_path)
@@ -3858,7 +3847,12 @@
         if return_spec:
             return spec
         else:
-            return {'success':True, 'message':'built spec', 'chain':chain}
+            return {
+                    'success':True, 
+                    'message':'built spec', 
+                    'chain':chain,
+                    'valis': vali_nodes
+                    }
 
 
     @classmethod
@@ -4018,10 +4012,8 @@
     @classmethod
     def chain_spec_hash(cls):
         return c.hash(c.get_json(cls.chain_spec_path()))
-    
-    @classmethod
-    def image_id(cls):
-        return c.module('docker').image2id(':'.join(cls.image.split(':')[:-1]))
+
+    
     
     @classmethod
     def id(self):
@@ -4030,7 +4022,7 @@
     @classmethod
     def hash_map(self):
         return {
-            'image_id': self.image_id(),
+            'image_id': self.image,
             'chain_spec_hash': self.chain_spec_hash()
         }
 
@@ -4065,10 +4057,10 @@
             cls.rpull()
 
     @classmethod
-    def rpull(cls):
+    def rpull(cls, timeout=10):
         # pull from the remote server
-        c.rcmd('c s pull', verbose=True)
-        c.rcmd('c s pull_image', verbose=True)
+        c.rcmd('c s pull', verbose=True, timeout=timeout)
+        c.rcmd('c s pull_image', verbose=True, timeout=timeout)
 
 
 
@@ -4453,8 +4445,8 @@
     @classmethod
     def start_chain(cls, 
                     chain:str=chain, 
-                    valis:int = 4,
-                    nonvalis:int = 1,
+                    valis:int = 42,
+                    nonvalis:int = 42,
                     verbose:bool= False,
                     purge_chain:bool = True,
                     refresh: bool = True,
