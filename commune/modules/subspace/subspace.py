--- conflicted
+++ resolved
@@ -173,20 +173,10 @@
 
         return key2stake
 
-<<<<<<< HEAD
-    def mystaketo(self,netuid = None, network = None, fmt=fmt,  decimals=2):
-        staketo = self.stake_to(netuid=netuid, network=network, fmt=fmt)
-        mystaketo = {}
-        key2address = c.key2address()
-        for key, address  in key2address.items():
-                if address in staketo:
-                    mystaketo[key] = self.get_stake_to(staketo[address], netuid=netuid, fmt=fmt)
-        return mystaketo
-=======
 
     def my_stake(self, search=None, netuid = None, network = None, fmt=fmt,  decimals=2):
 
-        mystaketo = self.mystaketo(netuid=netuid, network=network, fmt=fmt, decimals=decimals)
+        mystaketo = self.my_staketo(netuid=netuid, network=network, fmt=fmt, decimals=decimals)
         key2stake = {}
         for key, staketo_tuples in mystaketo.items():
             stake = sum([s for a, s in staketo_tuples])
@@ -212,13 +202,13 @@
         return mystaketo
 
 
-    def my_stakefrom(self,netuid = None, network = None, fmt=fmt,  decimals=2):
+    def my_stakefrom(self,search=None, netuid = None, network = None, fmt=fmt,  decimals=2):
         staketo = self.stake_from(netuid=netuid, network=network)
         mystakefrom = {}
         key2address = c.key2address()
         for key, address in key2address.items():
-            if address in stakefrom:
-                mystakefrom[key] = self.format_amount(stakefrom[address])
+            if address in mystakefrom:
+                mystakefrom[key] = self.format_amount(mystakefrom[address])
     
         if search != None:
             mystakefrom = {k:v for k,v in mystakefrom.items() if search in k}
@@ -226,7 +216,6 @@
 
 
 
->>>>>>> ed769da9
     def key2balance(self, network = None, fmt=fmt, decimals=2):
         network = self.resolve_network(network)
         
@@ -992,7 +981,8 @@
                 block_hash = None if block == None else substrate.get_block_hash(block)
                 )
 
-    def stake_from(self, netuid = None, block=None):
+    def stake_from(self, netuid = None, block=None, network=None):
+        network = self.resolve_network(network)
         netuid  = self.resolve_netuid(netuid)
         return {k.value: list(map(list,v.value)) for k,v in self.query_map('StakeFrom', netuid, block=block)}
     
