--- conflicted
+++ resolved
@@ -794,20 +794,13 @@
             assert key != None, "Please provide a key"
             module_key = key.ss58_address
             return module_key
-<<<<<<< HEAD
-=======
         
 
         assert isinstance(module_key, str), "Please provide a module_key as a string"
         # is it your key, or is it a key on the network? (it can be both)
->>>>>>> d9bd7814
         if c.key_exists(module_key):
             # your key exists locally
             module_key = c.get_key(module_key).ss58_address
-<<<<<<< HEAD
-
-=======
->>>>>>> d9bd7814
         else:
             # the name matches a key in the subspace namespace
             if name2key == None:
@@ -1178,19 +1171,27 @@
     
     
     
-    @classmethod
-    def resolve_key_ss58(cls, key):
+    def resolve_key_ss58(self, key:str, network='main', netuid:int=0):
+        c.print(key)
         if isinstance(key, str):
-            if c.key_exists( key ):
-                key = c.get_key( key )
-                key_address = key.ss58_address
+            if c.is_valid_ss58_address(key):
+                c.print('a')
+                key_address = key
+            else:
+                if c.key_exists( key ):
+                    key = c.get_key( key )
+                    key_address = key.ss58_address
+                else:
+                    name2key = self.name2key()
+                    assert key in name2key, f"Invalid Key {key} as it should have ss58_address attribute."
+                    if key in name2key:
+                        key_address = name2key[key]
+                    else:
+                        raise Exception(f"Invalid Key {key} as it should have ss58_address attribute.")   
         # if the key has an attribute then its a key
-        if hasattr(key, 'ss58_address'):
+        elif hasattr(key, 'ss58_address'):
             key_address = key.ss58_addrxess
-        else:
-            key_address = key
-
-        assert c.is_valid_ss58_address(key), f"Invalid Key {key} as it should have ss58_address attribute."
+        assert c.is_valid_ss58_address(key_address), f"Invalid Key {key_address} as it should have ss58_address attribute."
         return key_address
 
 
@@ -1272,7 +1273,7 @@
             state_from ={ k:v for k, v in state_from}.get(from_key, 0)
 
         return state_from
-
+    get_stake_from = get_stakefrom
     def unstake_all( self, key: str, netuid:int = None  ) -> Optional['Balance']:
         
         key = self.resolve_key( key )
@@ -1666,7 +1667,7 @@
             servers = c.servers(network='local')
 
             # keys = self.my_keys(netuid=netuid)
-            my_modules = self.my_modules(netuid=netuid, fmt='nano', cache=False)
+            my_modules = self.modules(netuid=netuid, fmt='nano', cache=False)
             module2stats = {}
             for module in my_modules:
                 module['registered'] = True
@@ -3567,12 +3568,6 @@
         c.cmd('docker build -t parity/substrate-telemetry-backend .', sudo=True)
 
 
-<<<<<<< HEAD
-
-
-    # @c.timeit
-=======
->>>>>>> d9bd7814
     @classmethod
     def transfer_to_controller(cls, search: Optional[str]=None, controller_key:str = 'module' , min_amount=100, network='main'):
         self = cls(network=network)
@@ -3611,11 +3606,6 @@
     #             df = False,
     #             ) -> Dict[str, ModuleInfo]:
         
-<<<<<<< HEAD
-        return modules
-
-        
-=======
     #     def get_attr(attr:str, network:str, netuid:int, block:int):
     #         s = c.module('subspace')(network=network)
     #         color = c.random_color()
@@ -3629,5 +3619,4 @@
 
         
     #     return modules
->>>>>>> d9bd7814
        