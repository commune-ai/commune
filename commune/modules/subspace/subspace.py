--- conflicted
+++ resolved
@@ -2250,12 +2250,8 @@
     
     @classmethod
     def test_chain(cls, chain:str = chain, verbose:bool=True, snap:bool=False ):
-<<<<<<< HEAD
 
         cls.cmd('cargo test', cwd=cls.chain_path, verbose=verbose) 
-=======
-        cls.cmd('cargo test', cwd=cls.chain_path, verbose=verbose)
->>>>>>> f8d61f04
         
 
     @classmethod
@@ -2669,16 +2665,9 @@
             verbose: bool = False,
             sync: bool = True,
              **kwargs):
-<<<<<<< HEAD
         if sync:
             c.sync(network=network)
 
-=======
-        
-        """
-        Build the latest snapshot from the latest archive
-        """
->>>>>>> f8d61f04
         path = path if path != None else cls.latest_archive_path(network=network)
         state = cls.get(path)
         
@@ -2749,12 +2738,8 @@
              build_spec:bool=True, 
              build_snapshot:bool=False,  
              verbose:bool=True, 
-<<<<<<< HEAD
              mode = mode,
              sync:bool=False,
-=======
-             mode: str = mode
->>>>>>> f8d61f04
 
              ):
         if build_runtime:
@@ -3011,10 +2996,7 @@
     def build_spec(cls,
                    chain = chain,
                    disable_default_bootnode: bool = True,
-<<<<<<< HEAD
                    verbose:bool = True,
-=======
->>>>>>> f8d61f04
                    vali_node_keys:dict = None,
                    mode : str = mode,
                    ):
@@ -3266,7 +3248,7 @@
             port = local_node_info['ws_port']
             url = f'ws://0.0.0.0:{port}'
         else:
-            url = c.choice(self.urls(chain=chain))
+            url = c.choice(self.urls(network=chain))
         return url
     @classmethod
     def start_node(cls,
