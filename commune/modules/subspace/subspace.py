
import torch
import scalecodec
from retry import retry
from typing import List, Dict, Union, Optional, Tuple
from substrateinterface import SubstrateInterface
from typing import List, Dict, Union, Optional, Tuple
from commune.utils.network import ip_to_int, int_to_ip
from rich.prompt import Confirm
from commune.modules.subspace.balance import Balance
from commune.modules.subspace.utils import (U16_MAX,  is_valid_address_or_public_key, )
from commune.modules.subspace.chain_data import (ModuleInfo, custom_rpc_type_registry)

import streamlit as st
import json
from loguru import logger
import os
import commune as c

logger = logger.opt(colors=True)



class Subspace(c.Module):
    """
    Handles interactions with the subspace chain.
    """
    fmt = 'j'
    whitelist = []
    chain_name = 'subspace'
    default_config = c.get_config(chain_name, to_munch=False)
    token_decimals = default_config['token_decimals']
    network = default_config['network']
    chain = network
    libpath = chain_path = c.libpath + '/subspace'
    spec_path = f"{chain_path}/specs"
    netuid = default_config['netuid']
    image = 'vivonasg/subspace:latest'
    mode = 'docker'
    
    def __init__( 
        self, 
        network: str = network,
        **kwargs,
    ):
        config = self.set_config(kwargs=locals())
        if config.loop:
            c.thread(self.loop)

    def set_network(self, 
                network:str = network,
                url : str = None,
                websocket:str=None, 
                ss58_format:int=42, 
                type_registry:dict=custom_rpc_type_registry, 
                type_registry_preset=None, 
                cache_region=None, 
                runtime_config=None, 
                use_remote_preset=False,
                ws_options=None, 
                auto_discover=True, 
                auto_reconnect=True, 
                verbose:bool=False,
                max_trials:int = 10,
                **kwargs):

        '''
        A specialized class in interfacing with a Substrate node.

        Parameters
       A specialized class in interfacing with a Substrate node.

        Parameters
        url : the URL to the substrate node, either in format <https://127.0.0.1:9933> or wss://127.0.0.1:9944
        
        ss58_format : The address type which account IDs will be SS58-encoded to Substrate addresses. Defaults to 42, for Kusama the address type is 2
        
        type_registry : A dict containing the custom type registry in format: {'types': {'customType': 'u32'},..}
        
        type_registry_preset : The name of the predefined type registry shipped with the SCALE-codec, e.g. kusama
        
        cache_region : a Dogpile cache region as a central store for the metadata cache
        
        use_remote_preset : When True preset is downloaded from Github master, otherwise use files from local installed scalecodec package
        
        ws_options : dict of options to pass to the websocket-client create_connection function
        : dict of options to pass to the websocket-client create_connection function
                
        '''

        from substrateinterface import SubstrateInterface
        
        if network == None:
            network = self.config.network

        trials = 0
        while trials < max_trials :
            trials += 1
            url = self.resolve_node_url(url=url, chain=network, local=self.config.local)
            c.print(f'Connecting to {url}...')
            ip = c.ip()
            url = url.replace(ip, '0.0.0.0')

            kwargs.update(url=url, 
                        websocket=websocket, 
                        ss58_format=ss58_format, 
                        type_registry=type_registry, 
                        type_registry_preset=type_registry_preset, 
                        cache_region=cache_region, 
                        runtime_config=runtime_config, 
                        ws_options=ws_options, 
                        auto_discover=auto_discover, 
                        auto_reconnect=auto_reconnect)
            try:
                self.substrate= SubstrateInterface(**kwargs)
                break
            except Exception as e:
                c.print(e, url)
                self.config.local = False
                url = None
                
        self.url = url
        self.network = network
        response = {'success': True, 'message': f'Connected to {url}', 'network': network, 'url': url}

        return response
    def __repr__(self) -> str:
        return f'<Subspace: network={self.network}>'
    def __str__(self) -> str:
        return f'<Subspace: network={self.network}>'
    
    def shortyaddy(self, address, first_chars=4):
        return address[:first_chars] + '...' 


    def my_stake(self, search=None, netuid = None, network = None, fmt=fmt,  decimals=2, block=None):
        mystaketo = self.my_staketo(netuid=netuid, network=network, fmt=fmt, decimals=decimals, block=block)
        key2stake = {}
        for key, staketo_tuples in mystaketo.items():
            stake = sum([s for a, s in staketo_tuples])
            key2stake[key] = c.round_decimals(stake, decimals=decimals)
        if search != None:
            key2stake = {k:v for k,v in key2stake.items() if search in k}

        return key2stake
    mys =  mystake = key2stake =  my_stake

    def my_balance(self, search:str=None, netuid:int = 0, network:str = 'main', fmt=fmt,  decimals=2, block=None, min_value:int = 0):

        balances = self.balances(network=network, fmt=fmt, block=block)
        my_balance = {}
        key2address = c.key2address()
        for key, address in key2address.items():
            if address in balances:
                my_balance[key] = balances[address]

        if search != None:
            my_balance = {k:v for k,v in my_balance.items() if search in k}
            
        my_balance = dict(sorted(my_balance.items(), key=lambda x: x[1], reverse=True))

        if min_value > 0:
            my_balance = {k:v for k,v in my_balance.items() if v > min_value}

        return my_balance
        
    key2balance = myb = mybal = my_balance

    def my_staketo(self,search=None, netuid = None, network = None, fmt=fmt,  decimals=2, block=None):
        staketo = self.stake_to(netuid=netuid, network=network, block=block)
        mystaketo = {}
        key2address = c.key2address()
        for key, address in key2address.items():
            if address in staketo:
                mystaketo[key] = [[a, self.format_amount(s, fmt=fmt)] for a, s in staketo[address]]

        if search != None:
            mystaketo = {k:v for k,v in mystaketo.items() if search in k}
            
        return mystaketo
    my_stake_to = my_staketo


    def my_stakefrom(self, 
                    search:str=None, 
                    netuid:int = None, 
                    network:str = None, 
                    fmt:str=fmt,  
                    decimals:int=2):
        staketo = self.stake_from(netuid=netuid, network=network)
        mystakefrom = {}
        key2address = c.key2address()
        for key, address in key2address.items():
            if address in mystakefrom:
                mystakefrom[key] = self.format_amount(mystakefrom[address])
    
        if search != None:
            mystakefrom = {k:v for k,v in mystakefrom.items() if search in k}
        return mystakefrom

    my_stake_from = my_stakefrom

    

    def key2tokens(self, network = None, fmt=fmt, decimals=2):
        key2tokens = {}
        key2balance = self.key2balance(network=network, fmt=fmt, decimals=decimals)
        for key, balance in key2balance.items():
            if key not in key2tokens:
                key2tokens[key] = 0
            key2tokens[key] += balance
            
        for netuid in self.netuids():
            key2stake = self.key2stake(network=network, fmt=fmt, netuid=netuid, decimals=decimals)

            for key, stake in key2stake.items():
                if key not in key2tokens:
                    key2tokens[key] = 0
                key2tokens[key] += stake
            
        return key2tokens

    def network_balance(self, network = None, fmt=fmt, update=False):
        state_dict = self.state_dict(network=network, update=update)
        total_balance = 0
        for key, value in state_dict['balances'].items():
            total_balance += value
        return self.format_amount(total_balance, fmt=fmt)

    def network_stake(self, network = None, fmt=fmt, update=False):
        state_dict = self.state_dict(network=network, update=update)
        total_stake = 0
        for modules in state_dict['modules']:
            for module in modules:
                total_stake += module['stake']
        return self.format_amount(total_stake, fmt=fmt)
    

    def my_total_supply(self, network = None,fmt=fmt, decimals=2):
        return self.my_total_stake(network=network) + self.my_total_balance(network=network)

    my_tokens = my_supply = my_value = my_total_supply

    key2value = key2tokens    
    def my_total_stake(self, network = None, netuid=None, fmt=fmt, decimals=2):
        return sum(self.my_stake(network=network, netuid=netuid, fmt=fmt, decimals=decimals).values())
    def my_total_balance(self, network = None, fmt=fmt, decimals=2):
        return sum(self.my_balance(network=network, fmt=fmt, decimals=decimals).values())

    def names2uids(self, names: List[str]) -> Union[torch.LongTensor, list]:
        # queries updated network state
        current_network_state = self.modules(update=True) 
        uids = []
        for name in names:
            for node in current_network_state:
                if node['name'] == name:
                    uids.append(node['uid'])
                    break

        return torch.LongTensor(uids)
    
    #####################
    #### Set Weights ####
    #####################
    @retry(delay=0, tries=4, backoff=0, max_delay=0)
    def set_weights(
        self,
        key: 'c.key' = None,
        uids: Union[torch.LongTensor, list] = None,
        weights: Union[torch.FloatTensor, list] = None,
        netuid: int = None,
        wait_for_inclusion:bool = True,
        wait_for_finalization:bool = True,
        network = None,
    ) -> bool:
        network = self.resolve_network(network)
        key = self.resolve_key(key)
        netuid = self.resolve_netuid(netuid)
        
        # checking if the "uids" are passed as names -> strings
        if all(isinstance(item, str) for item in uids):
            uids = self.names2uids(names=uids)

        subnet = self.subnet( netuid = netuid )
        min_allowed_weights = subnet['min_allowed_weights']
        max_allowed_weights = subnet['max_allowed_weights']

        if uids is None:
            uids = self.uids()
    
        if len(uids) == 0:
            c.print(f'No uids to vote on.')
            return False
        if len(uids) > max_allowed_weights:
            c.print(f'Only {max_allowed_weights} uids are allowed to be voted on.')
            uids = uids[:max_allowed_weights]

        
        if len(uids) < min_allowed_weights:
            while len(uids) < min_allowed_weights:
                uid = c.choice(list(range(subnet['n'])))
                if uid not in uids:
                    uids.append(uid)
                    weights.append(0)
            
        if weights is None:
            weights = [1 for _ in uids]
        if isinstance(weights, list):
            weights = torch.tensor(weights)

        weights = weights / weights.sum()
        weights = weights * U16_MAX
        weights = weights.tolist()

        # uids = [int(uid) for uid in uids]
        uid2weight = {uid: int(weight) for uid, weight in zip(uids, weights)}
        uids = list(uid2weight.keys())
        weights = list(uid2weight.values())

        params = {'uids': uids,'weights': weights, 'netuid': netuid}
        response = self.compose_call('set_weights',params = params , key=key)
            
        if response['success']:
            return {'success': True, 'weights': weights, 'uids': uids, 'message': 'Set weights'}
        return response

    vote = set_weights

    def get_netuid_for_subnet(self, network: str = None) -> int:
        netuid = self.subnet_namespace.get(network, None)
        return netuid

    def update(self):
        self.sync()


    @classmethod
    def up(cls):
        c.cmd('docker-compose up -d', cwd=cls.chain_path)

    @classmethod
    def enter(cls):
        c.cmd('make enter', cwd=cls.chain_path)

    def register_servers(self, search=None, **kwargs):
        for m in c.servers(network='local'):
            try:
                self.register(name=m)
            except Exception as e:
                c.print(e, color='red')
    reg_servers = register_servers
    def reged_servers(self, **kwargs):
        servers =  c.servers(network='local')
        c.print(servers)
    def register_ghosts(self, n=10, **kwargs):
        ip = c.ip()
        for i in range(n):
            self.register(name=f'ghost{i}',
                         address= ip + ':' + str(8000 + i), 
                          **kwargs)


    def register(
        self,
        name: str , # defaults to module.tage
        address : str = None,
        stake : float = 0,
        subnet: str = None,
        key : str  = None,
        module_key : str = None,
        network: str = network,
        fmt = 'nano'

    ) -> bool:
        
        assert name != None, f"Module name must be provided"

        # resolve the subnet name
        if subnet == None:
            subnet = self.config.subnet

        network =self.resolve_network(network)

        if address == None:
            address = c.namespace(network='local')[name]
            address = address.replace(c.default_ip,c.ip())
        
        module_key = self.resolve_key(name)
        key = self.resolve_key(key)

        # Validate address.
        if self.subnet_exists(subnet, network=network):
            netuid = self.get_netuid_for_subnet(subnet)
            if self.is_registered(module_key.ss58_address, netuid=netuid):
                c.print(f":cross_mark: [red]Module {name} already registered[/red]")
                return self.update_module(module=name, name=name, address=address , netuid=netuid, network=network)
            min_stake = self.min_stake(netuid=netuid, registration=True)

        else: 
            c.print(f"YOU ARE CREATING A NEW SUBNET: {subnet}")
            min_stake = self.min_stake(netuid=0, registration=True)

            
        # convert to nanos
        balance = self.get_balance(key.ss58_address, fmt=fmt)
        if balance < min_stake:
            return {'success': False, 'message': f'Insufficient balance: {balance} < {min_stake}'}
        if stake < min_stake:
            stake = min_stake
        stake = self.to_nanos(stake)

        params = { 
                    'network': subnet.encode('utf-8'),
                    'address': address.encode('utf-8'),
                    'name': name.encode('utf-8'),
                    'stake': stake,
                    'module_key': module_key.ss58_address,
                } 
        # create extrinsic call
        response = self.compose_call('register', params=params, key=key)

        if response['success']:
            response['msg'] = f'Registered {name} with {stake} stake'

        return response

    reg = register

    ##################
    #### Transfer ####
    ##################
    def transfer(
        self,
        dest: str, 
        amount: float , 
        key: str = None,
        network : str = None,
        netuid : int = None,
    ) -> bool:
        
        key = c.get_key(key)
        network = self.resolve_network(network)
        dest = self.resolve_key_ss58(dest)
        account_balance = self.get_balance( key.ss58_address , fmt='j' )
        if amount > account_balance:
            return {'success': False, 'message': f'Insufficient balance: {account_balance}'}

        amount = self.to_nanos(amount) # convert to nano (10^9 nanos = 1 token)
        dest_balance = self.get_balance( dest , fmt='j')

        response = self.compose_call(
            module='Balances',
            fn='transfer',
            params={
                'dest': dest, 
                'value': amount
            },
            key=key
        )

        if response['success']:
            response.update(
                {
                'from': {
                    'address': key.ss58_address,
                    'old_balance': account_balance,
                    'new_balance': self.get_balance( key.ss58_address , fmt='j')
                } ,
                'to': {
                    'address': dest,
                    'old_balance': dest_balance,
                    'new_balance': self.get_balance( dest , fmt='j'),
                }, 
                }
            )
        
        return response



    send = transfer

    def get_existential_deposit(
        self,
        block: Optional[int] = None,
        fmt = 'nano'
    ) -> Optional[Balance]:
        """ Returns the existential deposit for the chain. """
        result = self.query_constant(
            module_name='Balances',
            constant_name='ExistentialDeposit',
            block = block,
        )
        
        if result is None:
            return None
        
        return self.format_amount( result.value, fmt = fmt )
        
    #################
    #### update or replace a module ####
    #################

    def update_module(
        self,
        module: str,
        # params from here
        name: str = None,
        address: str = None,
        delegation_fee: float = 20,
        netuid: int = None,
        network : str = network,


    ) -> bool:
        self.resolve_network(network)
        key = self.resolve_key(module)
        netuid = self.resolve_netuid(netuid)  
        module_info = self.get_module(module)

        if name == None:
            name = module
    
        if address == None:
            namespace_local = c.namespace(network='local')
            address = namespace_local.get(name,  f'{c.ip()}:{c.free_port()}'  )
            address = address.replace(c.default_ip, c.ip())
        # Validate that the module is already registered with the same address
        if name == module_info['name'] and address == module_info['address']:
            c.print(f"{c.emoji('check_mark')} [green] [white]{module}[/white] Module already registered and is up to date[/green]:[bold white][/bold white]")
            return {'success': False, 'message': f'{module} already registered and is up to date with your changes'}
        
        # ENSURE DELEGATE FEE IS BETWEEN 0 AND 100
        assert delegation_fee != None, f"Delegate fee must be provided"
        if delegation_fee < 1.0 and delegation_fee > 0:
            delegation_fee = delegation_fee * 100
        assert delegation_fee >= 0 and delegation_fee <= 100, f"Delegate fee must be between 0 and 100"

        params = {
            'netuid': netuid, # defaults to module.netuid
             # PARAMS #
            'name': name, # defaults to module.tage
            'address': address, # defaults to module.tage
            'delegation_fee': delegation_fee, # defaults to module.delegate_fee
        }

        # remove the params that are the same as the module info
        for k in ['name', 'address']:
            if params[k] == module_info[k]:
                params[k] = ''


        reponse  = self.compose_call('update_module',params=params, key=key)

        return reponse



    #################
    #### Serving ####
    #################
    def update_network(
        self,
        netuid: int = None,
        immunity_period: int = None,
        min_allowed_weights: int = None,
        max_allowed_weights: int = None,
        max_allowed_uids: int = None,
        min_stake : int = None,
        tempo: int = None,
        name:str = None,
        founder: str = None,
        wait_for_inclusion: bool = False,
        wait_for_finalization = True,
        key: str = None,
        network = network,
        prompt: bool = False,
    ) -> bool:
            
        self.resolve_network(network)
        netuid = self.resolve_netuid(netuid)
        subnet_state = self.subnet( netuid=netuid )
        # infer the key if you have it
        if key == None:
            key2address = self.address2key()
            if subnet_state['founder'] not in key2address:
                return {'success': False, 'message': f"Subnet {netuid} not found in local namespace, please deploy it "}
            key = c.get_key(key2address.get(subnet_state['founder']))
            c.print(f'Using key: {key}')

        # convert to nanos
        if min_stake != None:
            min_stake = self.to_nanos(min_stake)
        
        params = {
            'immunity_period': immunity_period,
            'min_allowed_weights': min_allowed_weights,
            'max_allowed_uids': max_allowed_uids,
            'max_allowed_weights': max_allowed_weights,
            'tempo': tempo,
            'founder': founder,
            'min_stake': min_stake,
            'name': name,
        }

        # remove the params that are the same as the module info
        old_params = {}
        for k, v in params.items():
            old_params[k] = subnet_state[k]
            if v == None:
                params[k] = old_params[k]
                
        params['netuid'] = netuid

        response = self.compose_call(fn='update_network',params=params, key=key)

        return response


    def get_unique_tag(self, module:str, tag:str=None, netuid:int=None, **kwargs):
        if tag == None:
            tag = ''
        name = f'{module}{tag}'
        return self.resolve_unique_server_name(name=name, netuid=netuid, **kwargs).split('::')[-1]

    def resolve_unique_server_names(self, name:str,  n:int=10,   **kwargs) -> List[str]:
        server_names = []
        for i in range(n):
            server_name = self.resolve_unique_server_name(name=name, n=n, avoid_servers=server_names, **kwargs)

            server_names += [server_name]

        return server_names

            



    def resolve_unique_server_name(self, name:str, tag:str = None, netuid:Union[str, int]=None , avoid_servers:List[str]=None , tag_seperator = '::',  **kwargs): 

        cnt = 0
        if tag == None:
            tag = ''
        name = name + tag_seperator + tag
        servers = self.servers(netuid=netuid,**kwargs)
        if avoid_servers == None:
            avoid_servers = []
        servers += avoid_servers
        new_name = name
        while new_name in servers:
            new_name = name + str(cnt)
            cnt += 1

        c.print(new_name)

        return new_name

    def resolve_module_key(self, module_key: str =None, key: str =None, netuid: int = None, name2key:dict = None):
        if module_key == None:
            module_key = c.get_key(module_key)
            module_key = key.ss58_address
            return module_key
        
        # the name matches a key in the subspace namespace
        if name2key == None:
            name2key = self.name2key(netuid=netuid)
        if module_key in name2key:
            module_key = name2key[module_key]
        assert c.is_valid_ss58_address(module_key), f"Module key {module_key} is not a valid ss58 address"
        return module_key

    def transfer_stake(
            self,
            new_module_key: str ,
            module_key: str ,
            amount: Union[Balance, float] = None, 
            key: str = None,
            netuid:int = None,
            wait_for_inclusion: bool = False,
            wait_for_finalization: bool = True,
            network:str = None,
            existential_deposit: float = 0.1,
            sync: bool = False
        ) -> bool:
        # STILL UNDER DEVELOPMENT, DO NOT USE
        network = self.resolve_network(network)
        netuid = self.resolve_netuid(netuid)
        key = c.get_key(key)

        c.print(f':satellite: Staking to: [bold white]SubNetwork {netuid}[/bold white] {amount} ...')
        # Flag to indicate if we are using the wallet's own hotkey.

        name2key = self.name2key(netuid=netuid)
        module_key = self.resolve_module_key(module_key=module_key, netuid=netuid, name2key=name2key)
        new_module_key = self.resolve_module_key(module_key=new_module_key, netuid=netuid, name2key=name2key)

        assert module_key != new_module_key, f"Module key {module_key} is the same as new_module_key {new_module_key}"
        assert module_key in name2key.values(), f"Module key {module_key} not found in SubNetwork {netuid}"
        assert new_module_key in name2key.values(), f"Module key {new_module_key} not found in SubNetwork {netuid}"

        stake = self.get_stakefrom( module_key, from_key=key.ss58_address , fmt='j', netuid=netuid)

        if amount == None:
            amount = stake
        
        amount = self.to_nanos(amount - existential_deposit)
        
        # Get current stake
        params={
                    'netuid': netuid,
                    'amount': int(amount),
                    'module_key': module_key

                    }

        balance = self.get_balance( key.ss58_address , fmt='j')

        response  = self.compose_call('transfer_stake',params=params, key=key)

        if response['success']:
            new_balance = self.get_balance(key.ss58_address , fmt='j')
            new_stake = self.get_stakefrom( module_key, from_key=key.ss58_address , fmt='j', netuid=netuid)
            msg = f"Staked {amount} from {key.ss58_address} to {module_key}"
            return {'success': True, 'msg':msg, 'balance': {'old': balance, 'new': new_balance}, 'stake': {'old': stake, 'new': new_stake}}
        else:
            return  {'success': False, 'msg':response.error_message}



    def stake(
            self,
            module: Optional[str] = None, # defaults to key if not provided
            amount: Union[Balance, float] = None, 
            key: str = None,  # defaults to first key
            netuid:int = None,
            network:str = None,
            existential_deposit: float = 0.01,
            sync: bool = False
        ) -> bool:
        network = self.resolve_network(network)
        netuid = self.resolve_netuid(netuid)
        key = c.get_key(key)
        name2key = self.name2key(netuid=netuid)
        if module in name2key:
            module_key = name2key[module]

        # Flag to indicate if we are using the wallet's own hotkey.
        old_balance = self.get_balance( key.ss58_address , fmt='j')
        old_stake = self.get_stakefrom( module, from_key=key.ss58_address , fmt='j', netuid=netuid)
        if amount is None:
            amount = old_balance

            
        amount = int(self.to_nanos(amount - existential_deposit))
        
        # Get current stake
        call_params={
                    'netuid': netuid,
                    'amount': amount,
                    'module_key': module_key
                    }


        response = self.compose_call('add_stake',params=call_params, key=key)

        if response['success']:
            new_stake = self.get_stakefrom( module_key, from_key=key.ss58_address , fmt='j', netuid=netuid)
            new_balance = self.get_balance(  key.ss58_address , fmt='j')
            response.update({"message": "Stake Sent", "from": key.ss58_address, "to": module_key, "amount": amount, "balance_before": old_balance, "balance_after": new_balance, "stake_before": old_stake, "stake_after": new_stake})

        return response



    def unstake(
            self,
            amount: float =None, 
            module_key : str = None, # defaults to most staked module
            key : 'c.Key' = None,  # defaults to first key
            netuid : Union[str, int] = 0, # defaults to module.netuid
            network: str= None,
        ) -> bool:
        network = self.resolve_network(network)
        key = c.get_key(key)
        netuid = self.resolve_netuid(netuid)
        old_balance = self.get_balance( key.ss58_address , fmt='j')       
        # get most stake from the module
        staketo = self.get_staketo(netuid=netuid, names = False)

        if module_key == None:
            # find the largest staked module
            max_stake = 0
            for k,v in staketo.items():
                if v > max_stake:
                    max_stake = v
                    module_key = k
            
        else:
            key2name = self.key2name(netuid=netuid)
            name2key = {key2name[k]:k for k,v in staketo.items()}

            if module_key in name2key:
                module_key = name2key[module_key]
        

        assert module_key in staketo, f"Module {module_key} not found in SubNetwork {netuid}"
        stake = staketo[module_key]
        amount = amount if amount != None else stake
        
        amount = self.to_nanos(amount)
        params={
            'amount': int(amount),
            'netuid': netuid,
            'module_key': module_key
            }
        response = self.compose_call(fn='remove_stake',params=params)
        
        if response['success']: # If we successfully unstaked.
            new_balance = self.get_balance( key.ss58_address , fmt='j')
            new_stake = self.get_stakefrom(module_key, from_key=key.ss58_address , fmt='j') # Get stake on hotkey.
            return {
                'success': True,
                'from': {
                    'key': key.ss58_address,
                    'balance_before': old_balance,
                    'balance_after': new_balance,
                },
                'to': {
                    'key': module_key,
                    'stake_before': stake,
                    'stake_after': new_stake
            }
            }

        return response
            
    ########################
    #### Standard Calls ####
    ########################

    """ Queries subspace named storage with params and block. """
    @retry(delay=2, tries=3, backoff=2, max_delay=4)
    def query_subspace( self, name: str,
                       params: Optional[List[object]] = [], 
                        block: Optional[int] = None, 

                       network=None ) -> Optional[object]:
        network = self.resolve_network(network)
        
        with self.substrate as substrate:
            return substrate.query(
                module='SubspaceModule',
                storage_function = name,
                params = params,
                block_hash = None if block == None else substrate.get_block_hash(block)
                )

    def stake_from(self, netuid = None, block=None, network=None):
        network = self.resolve_network(network)
        netuid  = self.resolve_netuid(netuid)
        return {k.value: list(map(list,v.value)) for k,v in self.query_map('StakeFrom', netuid, block=block)}
    
    def delegation_fee(self, netuid = None, block=None, network=None):
        network = self.resolve_network(network)
        netuid  = self.resolve_netuid(netuid)
        return {k.value:v.value for k,v in self.query_map('DelegationFee', netuid, block=block)}
    
    def stake_to(self, netuid = None, network=None, block=None):
        network = self.resolve_network(network)
        netuid  = self.resolve_netuid(netuid)
        return {k.value: list(map(list,v.value)) for k,v in self.query_map('StakeTo', netuid, block=block)}

    """ Queries subspace map storage with params and block. """
    def query_map( self, 
                 name: str, 
                  params: list = None,
                  block: Optional[int] = None, 
                  network:str = None,
                  max_age = 60,
                  page_size=1000,
                  max_results=100000,
                  records = True
                  
                  ) -> Optional[object]:
        network = self.resolve_network(network)

        if params == None:
            params = []

        if params != None and not isinstance(params, list):
            params = [params]
        
        with self.substrate as substrate:
            block_hash = None if block == None else substrate.get_block_hash(block)
            qmap =  substrate.query_map(
                module='SubspaceModule',
                storage_function = name,
                params = params,
                page_size = page_size,
                max_results = max_results,
                block_hash =block_hash
            )

            qmap = [(k,v) for k,v  in qmap]
                
        return qmap
        
    """ Gets a constant from subspace with module_name, constant_name, and block. """
    def query_constant( self, 
                        constant_name: str, 
                       module_name: str = 'SubspaceModule', 
                       block: Optional[int] = None ,
                       network: str = None) -> Optional[object]:
        
        network = self.resolve_network(network)

        with self.substrate as substrate:
            value =  substrate.query(
                module=module_name,
                storage_function=constant_name,
                block_hash = None if block == None else substrate.get_block_hash(block)
            )
            
        return value
            
    def stale_modules(self, *args, **kwargs):
        modules = self.my_modules(*args, **kwargs)
        servers = c.servers(network='local')
        servers = c.shuffle(servers)
        return [m['name'] for m in modules if m['name'] not in servers]

    #####################################
    #### Hyper parameter calls. ####
    #####################################

    """ Returns network ImmunityPeriod hyper parameter """
    def immunity_period (self, netuid: int = None, block: Optional[int] = None, network :str = None ) -> Optional[int]:
        netuid = self.resolve_netuid( netuid )
        return self.query("ImmunityPeriod",params=netuid, block=block ).value


    """ Returns network MinAllowedWeights hyper parameter """
    def min_allowed_weights (self, netuid: int = None, block: Optional[int] = None ) -> Optional[int]:
        netuid = self.resolve_netuid( netuid )
        return self.query("MinAllowedWeights", params=[netuid], block=block).value
    """ Returns network MinAllowedWeights hyper parameter """
    def max_allowed_weights (self, netuid: int = None, block: Optional[int] = None ) -> Optional[int]:
        netuid = self.resolve_netuid( netuid )
        return self.query("MaxAllowedWeights", params=[netuid], block=block).value

    """ Returns network SubnetN hyper parameter """
    def n(self, network = network , netuid: int = None, block: Optional[int] = None ) -> int:
        self.resolve_network(network)
        netuid = self.resolve_netuid( netuid )
        return self.query('N', netuid, block=block ).value

    """ Returns network MaxAllowedUids hyper parameter """
    def max_allowed_uids (self, netuid: int = None, block: Optional[int] = None ) -> Optional[int]:
        netuid = self.resolve_netuid( netuid )
        return self.query('MaxAllowedUids', netuid, block=block ).value

    """ Returns network Tempo hyper parameter """
    def tempo (self, netuid: int = None, block: Optional[int] = None) -> int:
        netuid = self.resolve_netuid( netuid )
        return self.query('Tempo', params=[netuid], block=block).value

    ##########################
    #### Account functions ###
    ##########################
    
    """ Returns network Tempo hyper parameter """
    def stakes(self, netuid: int = None, block: Optional[int] = None, fmt:str='nano') -> int:
        netuid = self.resolve_netuid( netuid )
        return {k.value: self.format_amount(v.value, fmt=fmt) for k,v in self.query_map('Stake', netuid )}

    """ Returns the stake under a coldkey - hotkey pairing """
    
    
    
    def resolve_key_ss58(self, key:str, network='main', netuid:int=0):
        if key == None:
            key = c.get_key(key)
        if isinstance(key, str):
            if c.is_valid_ss58_address(key):
                key_address = key
            else:
                if c.key_exists( key ):
                    key = c.get_key( key )
                    key_address = key.ss58_address
                else:
                    name2key = self.name2key()
                    assert key in name2key, f"Invalid Key {key} as it should have ss58_address attribute."
                    if key in name2key:
                        key_address = name2key[key]
                    else:
   
                        raise Exception(f"Invalid Key {key} as it should have ss58_address attribute.")   
        # if the key has an attribute then its a key
        elif hasattr(key, 'ss58_address'):
            key_address = key.ss58_address
        assert c.is_valid_ss58_address(key_address), f"Invalid Key {key_address} as it should have ss58_address attribute."
        return key_address


    @classmethod
    def resolve_key(cls, key, create:bool = False):
        if key == None:
            key = 'module'
        if isinstance(key, str):
            if c.key_exists( key ):
                key = c.get_key( key )

        assert hasattr(key, 'ss58_address'), f"Invalid Key {key} as it should have ss58_address attribute."
        return key
        

    @classmethod
    def from_nano(cls,x):
        return x / (10**cls.token_decimals)
    to_token = from_nano
    @classmethod
    def to_nanos(cls,x):
        """
        Converts a token amount to nanos
        """
        return x * (10**cls.token_decimals)
    from_token = to_nanos

    @classmethod
    def format_amount(cls, x, fmt='nano', decimals = None):
        if fmt in ['nano', 'n']:
            x =  x
        elif fmt in ['token', 'unit', 'j', 'J']:
            x = cls.to_token(x)
        
        if decimals != None:
            x = c.round_decimals(x, decimals=decimals)

        return x
    
    def get_stake( self, key_ss58: str, block: Optional[int] = None, netuid:int = None , fmt='j' ) -> Optional['Balance']:
        
        key_ss58 = self.resolve_key_ss58( key_ss58 )
        netuid = self.resolve_netuid( netuid )
        stake = self.query( 'Stake',params=[netuid, key_ss58], block=block ).value
        return self.format_amount(stake, fmt=fmt)


    def get_staked_modules(self, key : str , netuid=None, **kwargs) -> Optional['Balance']:
        modules = self.modules(netuid=netuid, **kwargs)
        key_address = self.resolve_key_ss58( key )
        staked_modules = {}
        for module in modules:
            for k,v in module['stake_from']:
                if k == key_address:
                    staked_modules[module['name']] = v

        return staked_modules
        

    def get_staketo( self, key: str = None, module_key=None, block: Optional[int] = None, netuid:int = None , fmt='j' , names:bool = True, network=None) -> Optional['Balance']:
        network = self.resolve_network(network)
        key_address = self.resolve_key_ss58( key )
        netuid = self.resolve_netuid( netuid )
        stake_to =  {k.value: self.format_amount(v.value, fmt=fmt) for k, v in self.query( 'StakeTo', params=[netuid, key_address], block=block )}

        if module_key != None:
            module_key = self.resolve_key_ss58( module_key )
            stake_to : int ={ k:v for k, v in stake_to}.get(module_key, 0)

        if names:
            key2name = self.key2name(netuid=netuid)
            stake_to = {key2name[k]:v for k,v in stake_to.items()}
        return stake_to
    

    def get_stakers( self, key: str, block: Optional[int] = None, netuid:int = None , fmt='j' ) -> Optional['Balance']:
        stake_from = self.get_stakefrom(key=key, block=block, netuid=netuid, fmt=fmt)
        key2module = self.key2module(netuid=netuid)
        return {key2module[k]['name'] : v for k,v in stake_from}
        
    def get_stakefrom( self, key: str, from_key=None, block: Optional[int] = None, netuid:int = None, fmt='j'  ) -> Optional['Balance']:
        key = self.resolve_key_ss58( key )
        netuid = self.resolve_netuid( netuid )
        state_from =  [(k.value, self.format_amount(v.value, fmt=fmt)) for k, v in self.query( 'StakeFrom', block=block, params=[netuid, key] )]
 
        if from_key is not None:
            from_key = self.resolve_key_ss58( from_key )
            state_from ={ k:v for k, v in state_from}.get(from_key, 0)

        return state_from
    get_stake_from = get_stakefrom

    def multistake( self, 
                        modules:List[str],
                        amounts:Union[List[str], float, int],
                        key: str = None, 
                        netuid:int = 0,
                        n:str = 10,
                        network: str = None) -> Optional['Balance']:
        network = self.resolve_network( network )
        key = self.resolve_key( key )
        balance = self.get_balance(key=key, fmt='j')
        name2key = self.name2key(netuid=netuid)

        if isinstance(modules, str):
            modules = [m for m in name2key.keys() if modules in m]

        assert len(modules) > 0, f"No modules found with name {modules}"
        modules = modules[:n] # only stake to the first n modules
        # resolve module keys
        for i, module in enumerate(modules):
            if module in name2key:
                modules[i] = name2key[module]
        module_keys = modules
        if isinstance(amounts, (float, int)): 
            amounts = [amounts] * len(modules)

        for i, amount in enumerate(amounts):
            amounts[i] = self.to_nanos(amount)

        assert len(modules) == len(amounts), f"Length of modules and amounts must be the same. Got {len(modules)} and {len(amounts)}."

        call_params = {
            "netuid": netuid,
            "module_keys": module_keys,
            "amounts": amounts
        }

        response = self.compose_call('add_stake_multiple', params=call_params, key=key)

        return response
                    

    def multiunstake( self, 
                        modules:List[str],
                        amounts:Union[List[str], float, int] = None,
                        key: str = None, 
                        netuid:int = 0,
                        network: str = None) -> Optional['Balance']:
        network = self.resolve_network( network )
        key = self.resolve_key( key )
        stake_to = self.get_staketo(key=key, netuid=netuid, names=False) # name to amount

        if isinstance(modules, str):
            key2name = self.key2name(netuid=netuid)
            name2key = {key2name[k]:k for k in stake_to.keys()}
            modules = [name2key[m] for m in name2key.keys() if modules in m]

        # RESOLVE AMOUNTS
        if amounts == None:
            amounts = [stake_to[m] for m in modules]
        if isinstance(amounts, (float, int)): 
            amounts = [amounts] * len(modules)

        for i, amount in enumerate(amounts):
            amounts[i] = self.to_nanos(amount)


        assert len(modules) == len(amounts), f"Length of modules and amounts must be the same. Got {len(modules)} and {len(amounts)}."

        call_params = {
            "netuid": netuid,
            "module_keys": modules,
            "amounts": amounts
        }

        response = self.compose_call('remove_stake_multiple', params=call_params, key=key)

        return response
                    

        

    ###########################
    #### Global Parameters ####
    ###########################

    @property
    def block(self, network:str=None, trials=100) -> int:
        return self.get_block(network=network)
   

    @classmethod
    def archived_blocks(cls, network:str=network, reverse:bool = True) -> List[int]:
        # returns a list of archived blocks 
        
        blocks =  [f.split('.B')[-1].split('.json')[0] for f in cls.glob(f'archive/{network}/state.B*')]
        blocks = [int(b) for b in blocks]
        sorted_blocks = sorted(blocks, reverse=reverse)
        return sorted_blocks

    @classmethod
    def oldest_archive_path(cls, network:str=network) -> str:
        oldest_archive_block = cls.oldest_archive_block(network=network)
        assert oldest_archive_block != None, f"No archives found for network {network}"
        return cls.resolve_path(f'state_dict/{network}/state.B{oldest_archive_block}.json')
    @classmethod
    def newest_archive_block(cls, network:str=network) -> str:
        blocks = cls.archived_blocks(network=network, reverse=True)
        return blocks[0]
    @classmethod
    def newest_archive_path(cls, network:str=network) -> str:
        oldest_archive_block = cls.newest_archive_block(network=network)
        return cls.resolve_path(f'archive/{network}/state.B{oldest_archive_block}.json')
    @classmethod
    def oldest_archive_block(cls, network:str=network) -> str:
        blocks = cls.archived_blocks(network=network, reverse=True)
        if len(blocks) == 0:
            return None
        return blocks[-1]

        
    @classmethod
    def loop(cls, 
                network = network,
                netuid:int = 0,
                 interval = {'sync': 1000, 'register': None, 'vali': None, 'update_modules': None},
                 modules = ['model'], 
                 sleep:float=1,
                 remote:bool=True, **kwargs):
        if remote:
            kwargs = c.locals2kwargs(locals())
            kwargs['remote'] = False
            return cls.remote_fn('loop', kwargs=kwargs)

        if isinstance(interval, int):
            interval = {'sync': interval, 'register': interval}
        assert isinstance(interval, dict), f"Interval must be an int or dict. Got {interval}"
        assert all([k in interval for k in ['sync', 'register']]), f"Interval must contain keys 'sync' and 'register'. Got {interval.keys()}"

        time_since_last = {k:0 for k in interval}
        
        time_start = c.time()
        while True:
            c.sleep(sleep)
            current_time = c.time()
            time_since_last = {k:int(current_time - time_start) for k in interval}
            time_left = {k:int(interval[k] - time_since_last[k]) if interval[k] != None else None for k in interval }
        


            subspace = cls(network=network, netuid=netuid)

            if  time_left['update_modules'] != None and time_left['update_modules'] > 0:
                c.update(network='local')

            if time_left['sync'] != None and time_left['sync']:
                c.print(subspace.sync(), color='green')

            if time_left['register'] != None and time_left['register']:
                for m in modules:
                    c.print(f"Registering servers with {m} in it on {network}", color='yellow')
                    subspace.register_servers(m ,network=network, netuid=netuid)
                time_since_last['register'] = current_time

            if time_left['vali'] != None and time_left['vali']:
                c.check_valis(network=network)
                time_since_last['vali'] = current_time

            c.print(f"Looping {time_since_last} / {interval}", color='yellow')
    
    state_dict_cache = {}
    def state_dict(self,
                    network=network, 
                    key: Union[str, list]=None, 
                    inlcude_weights:bool=False, 
                    update:bool=False, 
                    verbose:bool=False, 
                    netuids: List[int] = [0],
                    **kwargs):
        # cache and update are mutually exclusive 
        if  update == False:
            c.print('Loading state_dict from cache', verbose=verbose)
            state_dict = self.latest_archive(network=network)
            if len(state_dict) > 0:
                self.state_dict_cache = state_dict


        if len(self.state_dict_cache) == 0 :
            block = self.block
            netuids = self.netuids() if netuids == None else netuids
            state_dict = {'subnets': [self.subnet(netuid=netuid, network=network, block=block, update=True, fmt='nano') for netuid in netuids], 
                        'modules': [self.modules(netuid=netuid, network=network, include_weights=inlcude_weights, block=block, update=True) for netuid in netuids],
                        'stake_to': [self.stake_to(network=network, block=block) for netuid in netuids],
                        'balances': self.balances(network=network, block=block),
                        'block': block,
                        'network': network,
                        }

            path = f'state_dict/{network}.block-{block}-time-{int(c.time())}'
            c.print(f'Saving state_dict to {path}', verbose=verbose)

            
            self.put(path, state_dict) # put it in storage
            self.state_dict_cache = state_dict # update it in memory

        state_dict = c.copy(self.state_dict_cache)
        if key in state_dict:
            return state_dict[key]
        if isinstance(key,list):
            return {k:state_dict[k] for k in key}
        
        return state_dict
    @classmethod
    def ls_archives(cls, network=network):
        if network == None:
            network = cls.network 
        return [f for f in cls.ls(f'state_dict') if os.path.basename(f).startswith(network)]

    
    @classmethod
    def block2archive(cls, network=network):
        paths = cls.ls_archives(network=network)

        block2archive = {int(p.split('-')[-1].split('-time')[0]):p for p in paths if p.endswith('.json') and f'{network}.block-' in p}
        return block2archive
    @classmethod
    def time2archive(cls, network=network):
        paths = cls.ls_archives(network=network)

        block2archive = {int(p.split('time-')[-1].split('.json')[0]):p for p in paths if p.endswith('.json') and f'time-' in p}
        return block2archive

    @classmethod
    def datetime2archive(cls,search=None, network=network):
        time2archive = cls.time2archive(network=network)
        datetime2archive = {c.time2datetime(time):archive for time,archive in time2archive.items()}
        # sort by datetime
        # 
        datetime2archive = {k:v for k,v in sorted(datetime2archive.items(), key=lambda x: x[0])}
        if search != None:
            datetime2archive = {k:v for k,v in datetime2archive.items() if search in k}
        return datetime2archive



    @classmethod
    def latest_archive_path(cls, network=network):
        latest_archive_time = cls.latest_archive_time(network=network)
    
        if latest_archive_time == None:
            return None
        time2archive = cls.time2archive(network=network)
        return time2archive[latest_archive_time]

    @classmethod
    def latest_archive_time(cls, network=network):
        time2archive = cls.time2archive(network=network)
        if len(time2archive) == 0:
            return None
        latest_time = max(time2archive.keys())
        return latest_time

    @classmethod
    def latest_archive_datetime(cls, network=network):
        latest_archive_time = cls.latest_archive_time(network=network)
        assert latest_archive_time != None, f"No archives found for network {network}"
        return c.time2datetime(latest_archive_time)

    @classmethod
    def archive_staleness(self, network=network):
        return c.time() - self.latest_archive_time(network=network)

    @classmethod
    def latest_archive(cls, network=network):
        path = cls.latest_archive_path(network=network)
        if path == None:
            return {}
        return cls.get(path, {})
    
    def sync(self, network=None, remote:bool=True, local:bool=True, save:bool=True):
        network = self.resolve_network(network)
        self.state_dict(update=True, network=network)
        self.namespace(update=True)
        return {'success': True, 'message': f'Successfully saved {network} locally at block {self.block}'}

    def sync_loop(self, interval=60, network=None, remote:bool=True, local:bool=True, save:bool=True):
        while True:
            self.sync(network=network, remote=remote, local=local, save=save)
            c.sleep(interval)

    def subnet_exists(self, subnet:str, network=None) -> bool:
        subnets = self.subnets(network=network)
        return bool(subnet in subnets)

    def subnet_states(self, *args, **kwargs):
        subnet_states = []
        for netuid in self.netuids():
            subnet_state = self.subnet(*args,  netuid=netuid, **kwargs)
            subnet_states.append(subnet_state)
        return subnet_states

    def total_stake(self, network=network, block: Optional[int] = None, netuid:int=None, fmt='j') -> 'Balance':
        self.resolve_network(network)
        netuid = self.resolve_netuid(netuid)
        return self.format_amount(self.query( "TotalStake", params=[netuid], block=block, network=network ).value, fmt=fmt)

    def total_balance(self, network=network, block: Optional[int] = None, fmt='j') -> 'Balance':
        return sum(list(self.balances(network=network, block=block, fmt=fmt).values()))

    def total_supply(self, network=network, block: Optional[int] = None, fmt='j') -> 'Balance':
        return self.total_stake(network=network, block=block) + self.total_balance(network=network, block=block, fmt=fmt)

    mcap = market_cap = total_supply
            
    def subnet(self, 
                    netuid=netuid,
                    network = network,
                    update: bool = False,
                    block : Optional[int] = None,
                    cache:bool = False,
                    fmt:str='j') -> list:
        
        if cache and not update:
            subnet_states =  self.state_dict(network=network, key='subnets', update=update )
            if len(subnet_states) > netuid:
                return subnet_states[netuid]
        subnet_stake = self.query( 'TotalStake', params=netuid , block=block).value
        subnet_emission = self.query( 'SubnetEmission', params=netuid, block=block ).value
        subnet_founder = self.query( 'Founder', params=netuid, block=block ).value
        n = self.query( 'N', params=netuid, block=block ).value
        total_stake = self.total_stake(block=block, fmt='nano')

        subnet = {
                'name': self.netuid2subnet(netuid),
                'netuid': netuid,
                'stake': subnet_stake,
                'emission': subnet_emission,
                'n': n,
                'tempo': self.tempo( netuid = netuid , block=block),
                'immunity_period': self.immunity_period( netuid = netuid , block=block),
                'min_allowed_weights': self.min_allowed_weights( netuid = netuid, block=block ),
                'max_allowed_weights': self.max_allowed_weights( netuid = netuid , block=block),
                'max_allowed_uids': self.max_allowed_uids( netuid = netuid , block=block),
                'min_stake': self.min_stake( netuid = netuid , block=block, fmt='nano'),
                'ratio': min(float(subnet_stake / total_stake), 1.00),
                'founder': subnet_founder
            }
        
        for k in ['stake', 'emission', 'min_stake']:
            subnet[k] = self.format_amount(subnet[k], fmt=fmt)

        return subnet
            

    def get_total_subnets( self, block: Optional[int] = None ) -> int:
        return self.query( 'TotalSubnets', block=block ).value      
    
    def get_emission_value_by_subnet( self, netuid: int = None, block: Optional[int] = None ) -> Optional[float]:
        netuid = self.resolve_netuid( netuid )
        return Balance.from_nano( self.query( 'EmissionValues', block=block, params=[ netuid ] ).value )



    def is_registered( self, key: str, netuid: int = None, block: Optional[int] = None) -> bool:
        netuid = self.resolve_netuid( netuid )
        name2key = self.name2key(netuid=netuid)
        if key in name2key:
            key = name2key[key]
        is_reged =  bool(self.query('Uids', block=block, params=[ netuid, key ]).value)


        return is_reged

    def get_uid_for_key_on_subnet( self, key_ss58: str, netuid: int, block: Optional[int] = None) -> int:
        return self.query( 'Uids', block=block, params=[ netuid, key_ss58 ] ).value  


    def total_emission( self, netuid: int = None, block: Optional[int] = None ) -> Optional[float]:
        netuid = self.resolve_netuid( netuid )
        return sum(self.emission(netuid=netuid, block=block))


    def regblock(self, netuid: int = None, block: Optional[int] = None ) -> Optional[float]:
        netuid = self.resolve_netuid( netuid )
        return {k.value:v.value for k,v  in self.query_map('RegistrationBlock',params=netuid, block=block ) }




    def age(self, netuid: int = None) -> Optional[float]:
        netuid = self.resolve_netuid( netuid )
        regblock = self.regblock(netuid=netuid)
        block = self.block
        age = {}
        for k,v in regblock.items():
            age[k] = block - v
        return age



    def in_immunity(self, netuid: int = None ) -> Optional[float]:
        netuid = self.resolve_netuid( netuid )
        subnet = self.subnet(netuid=netuid)
        age = self.age(netuid=netuid)
        in_immunity = {}
        for k,v in age.items():
            in_immunity[k] = bool(v < subnet['immunity_period'])
        return in_immunity
    def daily_emission(self, netuid: int = None, network = None, block: Optional[int] = None ) -> Optional[float]:
        self.resolve_network(network)
        netuid = self.resolve_netuid( netuid )
        subnet = self.subnet(netuid=netuid)
        return sum([s['emission'] for s in self.stats(netuid=netuid, block=block, df=False)])*self.format_amount(subnet['emission'], fmt='j') 

    def vali_stats(self, netuid: int = None, network = None, block: Optional[int] = None ) -> Optional[float]:
        self.resolve_network(network)
        netuid = self.resolve_netuid( netuid )
        key2uid = self.key2uid(netuid=netuid)
        names = self.names(netuid=netuid)

        vali_stats = []
        dividends = self.dividends(netuid=netuid, block=block)
        emissions = self.emission(netuid=netuid, block=block)
        
    def stats(self, 
              search = None,
              netuid=0,  
              network = network,
              df:bool=True, 
              update:bool = False , 
              local: bool = True,
              cols : list = ['name', 'registered', 'serving',  'emission', 'dividends', 'incentive', 'stake', 'stake_from', 'regblock'],
              sort_cols = ['registered', 'emission', 'stake'],
              fmt : str = 'j',
              **kwargs
              ):

        ip = c.ip()
        modules = self.modules(netuid=netuid, update=update, fmt=fmt, network=network, **kwargs)
        stats = []


        for i, m in enumerate(modules):

            if local and ip not in m['address']:
                continue
            # sum the stake_from
            m['stake_from'] = sum([v for k,v in m['stake_from']][1:])
            m['registered'] = True

            # we want to round these values to make them look nice
            for k in ['emission', 'dividends', 'incentive', 'stake', 'stake_from']:
                m[k] = c.round(m[k], sig=4)

            stats.append(c.copy(m))

        servers = c.servers(network='local')
        for i in range(len(stats)):
            stats[i]['serving'] = bool(stats[i]['name'] in servers)

        df_stats =  c.df(stats)

        if len(stats) == 0:
            return df_stats
        df_stats = df_stats[cols]


        sort_cols = [c for c in sort_cols if c in df_stats.columns]  
        df_stats.sort_values(by=sort_cols, ascending=False, inplace=True)

        if search is not None:
            df_stats = df_stats[df_stats['name'].str.contains(search, case=True)]
        if not df:
            return df_stats.to_dict('records')
        else:
            return df_stats


    def least_useful_module(self, *args, stats=None,  **kwargs):

        if stats == None:
            stats = self.stats(*args, df=False, **kwargs)
        min_stake = 1e10
        min_module = None
        for s in stats:
            if s['emission'] <= min_stake:
                min_stake = s['emission']
                min_module = s['name']
            if min_stake == 0:
                break
        c.print(f"Least useful module is {min_module} with {min_stake} emission.")
        return min_module
    
    def check_servers(self, search=None,  netuid=None, wait_for_server=False):
        cols = ['name', 'registered', 'serving', 'address']
        for m in c.stats(search=search, netuid=netuid, cols=cols, df=False):
            if m['serving'] == False and m['registered'] == True:
                ip = m['address'].split(':')[0]
                if ':' in ip:
                    port = int(m['address'].split(':')[-1])
                else:
                    port = 8888
                c.serve(m['name'], port=port, wait_for_server=wait_for_server)
            if m['serving'] == True and m['registered'] == False:
                self.register(m['name'])
                
    def key_stats(self, 
                key : str , 
                 netuid=netuid, 
                 network = network,
                 fmt='j',
                **kwargs):
        
        self.resolve_network(network)
        netuid = self.resolve_netuid(netuid)
        key_address = self.resolve_key_ss58(key)
        key_stats = {}
        key_stats['staketo'] =  self.get_staketo(key_address ,netuid=netuid, fmt=fmt)
        key_stats['total_stake'] = sum([v for k,v in key_stats['staketo']])
        key_stats['registered'] = self.is_registered(key_address, netuid=netuid)
        key_stats['balance'] = self.get_balance(key_address, fmt=fmt)
        key_stats['addresss'] = key_address
        return key_stats

        
    



    def get_balance(self, key: str = None , block: int = None, fmt='j', network=None) -> Balance:
        r""" Returns the token balance for the passed ss58_address address
        Args:
            address (Substrate address format, default = 42):
                ss58 chain address.
        Return:
            balance (bittensor.utils.balance.Balance):
                account balance
        """
        network = self.resolve_network(network)
        key_ss58 = self.resolve_key_ss58( key )
        
        try:
            @retry(delay=2, tries=3, backoff=2, max_delay=4)
            def make_substrate_call_with_retry():
                with self.substrate as substrate:
                    return substrate.query(
                        module='System',
                        storage_function='Account',
                        params=[key_ss58],
                        block_hash = None if block == None else substrate.get_block_hash( block )
                    )
            result = make_substrate_call_with_retry()
        except scalecodec.exceptions.RemainingScaleBytesNotEmptyException:
            c.critical("Your key it legacy formatted, you need to run btcli stake --ammount 0 to reformat it." )

        return  self.format_amount(result.value['data']['free'] , fmt=fmt)

    balance =  get_balance


    def get_balances(self,fmt:str = 'n', network = None, block: int = None, n = None ) -> Dict[str, Balance]:
        
        network = self.resolve_network(network)
        @retry(delay=2, tries=3, backoff=2, max_delay=4)
        def make_substrate_call_with_retry():
            with self.substrate as substrate:
                return substrate.query_map(
                    module='System',
                    storage_function='Account',
                    block_hash = None if block == None else substrate.get_block_hash( block )
                )
        result = make_substrate_call_with_retry()
        return_dict = {}
        for r in result:
            bal = self.format_amount(int( r[1]['data']['free'].value ), fmt=fmt)
            return_dict[r[0].value] = bal

        # sort by decending balance
        return_dict = {k:v for k,v in sorted(return_dict.items(), key=lambda x: x[1], reverse=True)}
        if isinstance(n, int):
            return_dict = {k:v for k,v in list(return_dict.items())[:n]}
        return return_dict
    
    balances = get_balances
    
    def resolve_network(self, network: Optional[int] = None) -> int:
        if  not hasattr(self, 'substrate'):
            self.set_network(network)

        if network == None:
            network = self.network
        
        return network
    
    def resolve_subnet(self, subnet: Optional[int] = None) -> int:
        if isinstance(subnet, int):
            assert subnet in self.netuids()
            subnet = self.netuid2subnet(netuid=subnet)
        subnets = self.subnets()
        assert subnet in subnets, f"Subnet {subnet} not found in {subnets} for chain {self.chain}"
        return subnet

    @staticmethod
    def _null_module() -> ModuleInfo:
        module = ModuleInfo(
            uid = 0,
            netuid = 0,
            active =  0,
            stake = '0',
            rank = 0,
            emission = 0,
            incentive = 0,
            dividends = 0,
            last_update = 0,
            weights = [],
            bonds = [],
            is_null = True,
            key = "000000000000000000000000000000000000000000000000",
        )
        return module


    def subnets(self, **kwargs) -> Dict[int, str]:
        subnets = [s['name'] for s in self.subnet_states(**kwargs)]
        return subnets
    
    def netuids(self) -> Dict[int, str]:
        return sorted(list(self.subnet_namespace.values()))

    @property
    def subnet_namespace(self, network=network ) -> Dict[str, str]:
        records = self.query_map('SubnetNamespace')
        return {k.value:v.value for k,v in records}

    
    @property
    def subnet_reverse_namespace(self ) -> Dict[str, str]:
        
        return {v:k for k,v in self.subnet_namespace.items()}
    
    def netuid2subnet(self, netuid = None):
        subnet_reverse_namespace = self.subnet_reverse_namespace
        if netuid != None:
            return subnet_reverse_namespace.get(netuid, None)
        return subnet_reverse_namespace
    def subnet2netuid(self,subnet:str = None):
        subnet2netuid = self.subnet_namespace
        if subnet != None:
            return subnet2netuid.get(subnet, None)
        return subnet2netuid
        

    def resolve_netuid(self, netuid: int = None, namespace:dict=None) -> int:
        '''
        Resolves a netuid to a subnet name.
        '''
        if netuid == None:
            # If the netuid is not specified, use the default.
            netuid = self.netuid

        if isinstance(netuid, str):
            # If the netuid is a subnet name, resolve it to a netuid.
            if namespace == None:
                namespace = self.subnet_namespace
            assert netuid in namespace, f"Subnet {netuid} not found in {namespace} for chain {self.chain}"
            netuid = namespacenetuid
        elif isinstance(netuid, int):
            # If the netuid is an integer, ensure it is valid.
            assert netuid in self.netuids(), f"Netuid {netuid} not found in {self.netuids()} for chain {self.chain}"
            
        assert isinstance(netuid, int), "netuid must be an integer"
        return netuid
    
    resolve_net = resolve_subnet = resolve_netuid


    def key2name(self, key: str = None, netuid: int = None) -> str:
        modules = self.keys()
        key2name =  { m['key']: m['name']for m in modules}
        if key != None:
            return key2name[key]
        
    def name2uid(self, name: str = None, netuid: int = None, network: str = None) -> int:
        modules = self.modules(netuid=netuid)
        name2uid =  { m['name']: m['uid']for m in modules}
        if name != None:
            return name2uid[name]
        return name2uid
            
        
    def name2key(self, search:str=None,  netuid: int = None, network=network) -> Dict[str, str]:
        # netuid = self.resolve_netuid(netuid)
        self.resolve_network(network)
        names = self.names(netuid=netuid)
        keys = self.keys(netuid=netuid)

        name2key =  { n: k for n, k in zip(names, keys)}
        if search != None:
            name2key = {k:v for k,v in name2key.items() if search in k}
            if len(name2key) == 1:
                return list(name2key.keys())[0]
            
        return name2key

    def key2name(self,search=None, netuid: int = None, network=network) -> Dict[str, str]:
        return {v:k for k,v in self.name2key(search=search, netuid=netuid, network=network).items()}
        
    def is_unique_name(self, name: str, netuid=None):
        return bool(name not in self.namespace(netuid=netuid))

    @classmethod
    def node_paths(cls, name=None, chain=chain, mode=mode) -> Dict[str, str]:
        if mode == 'docker':
            paths = c.module('docker').ps(f'subspace.node.{chain}')
        elif mode == 'local':
            paths = c.pm2ls('subspace.node')
        else:
            raise ValueError(f"Mode {mode} not recognized. Must be 'docker' or 'local'")
        return paths

    @classmethod
    def node_info(cls, node=None, chain=chain, mode=mode) -> Dict[str, str]:
        path = cls.resolve_node_path(node=node, chain=chain)
        logs = cls.node_logs(node=node, chain=chain)
        node_key = cls.get_node_key(node=node, chain=chain)
        
        return {'path': path, 'logs': logs, 'node_key': node_key }

    @classmethod
    def node_logs(cls, node=None, chain=chain, mode=mode, tail=10) -> Dict[str, str]:
        """
        Get the logs for a node per chain and mode.
        """
        path = cls.resolve_node_path(node=node, chain=chain)
        if mode == 'docker':
            return c.dlogs(path, tail=tail) 
        elif mode == 'local':
            return c.logs(path, tail=tail)
        else:
            raise ValueError(f"Mode {mode} not recognized. Must be 'docker' or 'local'")


    @classmethod
    def node2logs(cls, node=None, chain=chain, mode=mode, verbose = True, tail=10) -> Dict[str, str]:
        """
        Get the logs for a node per chain and mode.
        """
        node2logs = {}
        for node in cls.nodes(chain=chain):
            node2logs[node] = cls.node_logs(node=node, chain=chain, mode=mode, tail=tail)
        
        if verbose:
            for k,v in node2logs.items():
                color = c.random_color()
                c.print(k, color=color)
                c.print(v, color=color)
        else:
            return node2logs

    n2l = node2logs
    @classmethod
    def node2cmd(cls, node=None, chain=chain, verbose:bool = True) -> Dict[str, str]:
        node_infos = cls.getc(f'chain_info.{chain}.nodes', {})
        node2cmd = {k: v['cmd'] for k,v in node_infos.items()}

        if verbose:
            for k,v in node2cmd.items():
                color = c.random_color()
                c.print(k, color=color)
                c.print(v, color=color)
        else:
            return node2cmd
        
    def name2inc(self, name: str = None, netuid: int = netuid, nonzero_only:bool=True) -> int:
        name2uid = self.name2uid(name=name, netuid=netuid)
        incentives = self.incentive(netuid=netuid)
        name2inc = { k: incentives[uid] for k,uid in name2uid.items() }

        if name != None:
            return name2inc[name]
        
        name2inc = dict(sorted(name2inc.items(), key=lambda x: x[1], reverse=True))


        return name2inc



    def top_valis(self, netuid: int = netuid, n:int = 10, **kwargs) -> Dict[str, str]:
        name2div = self.name2div(name=None, netuid=netuid, **kwargs)
        name2div = dict(sorted(name2div.items(), key=lambda x: x[1], reverse=True))
        return list(name2div.keys())[:n]

    def name2div(self, name: str = None, netuid: int = netuid, nonzero_only: bool = True) -> int:
        name2uid = self.name2uid(name=name, netuid=netuid)
        dividends = self.dividends(netuid=netuid)
        name2div = { k: dividends[uid] for k,uid in name2uid.items() }
    
        if nonzero_only:
            name2div = {k:v for k,v in name2div.items() if v != 0}

        name2div = dict(sorted(name2div.items(), key=lambda x: x[1], reverse=True))
        if name != None:
            return name2div[name]
        return name2div

    @property
    def block_time(self):
        return self.config.block_time


    def get_block(self, network=None, block_hash=None): 
        self.resolve_network(network)
        return self.substrate.get_block( block_hash=block_hash)['header']['number']

    def seconds_per_epoch(self, netuid=None, network=None):
        self.resolve_network(network)
        netuid =self.resolve_netuid(netuid)
        return self.block_time * self.subnet(netuid=netuid)['tempo']

    
    def get_module(self, name:str = None, key=None, netuid=None, **kwargs) -> ModuleInfo:
        if key != None:
            module = self.key2module(key=key, netuid=netuid, **kwargs)
        if name != None:
            module = self.name2module(name=name, netuid=netuid, **kwargs)
            
        return module

    @property
    def null_module(self):
        return {'name': None, 'key': None, 'uid': None, 'address': None, 'stake': 0, 'balance': 0, 'emission': 0, 'incentive': 0, 'dividends': 0, 'stake_to': {}, 'stake_from': {}, 'weight': []}
        
        
    def name2module(self, name:str = None, netuid: int = None, **kwargs) -> ModuleInfo:
        modules = self.modules(netuid=netuid, **kwargs)
        name2module = { m['name']: m for m in modules }
        default = {}
        if name != None:
            return name2module.get(name, self.null_module)
        return name2module
        
        
        
        
        
    def key2module(self, key: str = None, netuid: int = None, default: dict =None, **kwargs) -> Dict[str, str]:
        modules = self.modules(netuid=netuid, **kwargs)
        key2module =  { m['key']: m for m in modules }
        
        if key != None:
            key_ss58 = self.resolve_key_ss58(key)
            return  key2module.get(key_ss58, default if default != None else {})
        return key2module
        
    def module2key(self, module: str = None, **kwargs) -> Dict[str, str]:
        modules = self.modules(**kwargs)
        module2key =  { m['name']: m['key'] for m in modules }
        
        if module != None:
            return module2key[module]
        return module2key
    

    def module2stake(self,*args, **kwargs) -> Dict[str, str]:
        
        module2stake =  { m['name']: m['stake'] for m in self.modules(*args, **kwargs) }
        
        return module2stake
        

    
    
    def server_exists(self, module:str, netuid: int = None, **kwargs) -> bool:
        return bool(module in self.namespace(netuid=netuid, **kwargs))

    def default_module_info(self, **kwargs):
    
        
        module= {
                    'uid': -1,
                    'address': '0.0.0.0:1234',
                    'name': 'NA',
                    'key': 'NA',
                    'emission': 0,
                    'incentive': 0,
                    'dividends': 0,
                    'stake': 0,
                    'balance': 0,
                    
                }

        for k,v in kwargs.items():
            module[k] = v
        
        
        return module  


    @classmethod
    def get_chain_data(cls, key:str, network:str='main', block:int=None, netuid:int=0):
        self = cls(network=network)

        results =  getattr(self, key)(netuid=netuid, block=block)
        c.print(f"Got {key} for netuid {netuid} at block {block}")
        return results
              
    def modules(self,
                search=None,
                network = 'main',
                netuid: int = 0,
                block: Optional[int] = None,
                fmt='nano', 
                keys = None,
                update: bool = False,
                include_weights = False,
                df = False,
                multithread:bool = False ,
<<<<<<< HEAD
                timeout:int=200 # for multi-threading
                ) -> Dict[str, ModuleInfo]:
        
=======
                timeout=200, # for multi-threading
                include_balances = False) -> Dict[str, ModuleInfo]:
        import inspect
>>>>>>> 349ee262

        cache_path = f'modules/{network}.{netuid}'

        modules = []
        if not update :
            modules = self.get(cache_path, [])

        if len(modules) == 0:

            network = self.resolve_network(network)
            netuid = self.resolve_netuid(netuid)
            block = self.block if block == None else block
            
<<<<<<< HEAD
            keys = ['uid2key', 'addresses', 'names', 'emission', 'incentive', 'dividends', 'regblock', 'last_update', 'stake_from', 'delegation_fee']
=======
            keys = ['uid2key', 'addresses', 'names', 'emission', 'incentive', 'dividends', 'regblock', 'last_update', 'stake_from']
            if include_balances:
                keys += ['balances']
>>>>>>> 349ee262
            if include_weights:
                keys += ['weights']
            if multithread:
                executor = c.module('executor')(max_workers=len(keys))
                futures = []
                for key in keys:
                    futures += [executor.submit(self.get_chain_data, kwargs=dict(key=key, netuid=netuid, block=block, network=network), timeout=timeout)]

                results  = c.wait(futures)
                state = {key: result  for key, result in zip(keys, results)}
            else: 
                state = {}

                for key in c.tqdm(keys):
                    func = getattr(self, key)
                    args = inspect.getfullargspec(func).args

                    kwargs = {}
                    if 'netuid' in args:
                        kwargs['netuid'] = netuid
                    if 'block' in args:
                        kwargs['block'] = block

                    state[key] = func(**kwargs)
            for uid, key in state['uid2key'].items():

                module= {
                    'uid': uid,
                    'address': state['addresses'][uid],
                    'name': state['names'][uid],
                    'key': key,
                    'emission': state['emission'][uid],
                    'incentive': state['incentive'][uid],
                    'dividends': state['dividends'][uid],
                    'stake_from': state['stake_from'].get(key, []),
                    'regblock': state['regblock'].get(uid, 0),
                    'last_update': state['last_update'][uid],
                    'delegation_fee': state['delegation_fee'].get(key, 20)
                }
                module['stake'] = sum([v for k,v in module['stake_from']])
                
                if include_weights:
                    if hasattr(state['weights'][uid], 'value'):
                        
                        module['weight'] = state['weights'][uid].value
                    elif isinstance(state['weights'][uid], list):
                        module['weight'] =state['weights'][uid]
                    else: 
                        raise Exception(f"Invalid weight for module {uid}")

                if include_balances:
                    module['balance'] = state['balances'].get(key, 0)
                modules.append(module)

            self.put(cache_path, modules)

        if len(modules) > 0:
            keys = list(modules[0].keys())
            if isinstance(keys, str):
                keys = [keys]
            keys = list(set(keys))
            for i, module in enumerate(modules):
                modules[i] ={k: module[k] for k in keys}

                for k in ['emission', 'stake']:
                    module[k] = self.format_amount(module[k], fmt=fmt)

                for k in ['incentive', 'dividends']:
                    module[k] = module[k] / (U16_MAX)
                
                module['stake_from']= [(k, self.format_amount(v, fmt=fmt))  for k, v in module['stake_from']]
                modules[i] = module

<<<<<<< HEAD
        if search != None:
            modules = [m for m in modules if search in m['name']]

=======
                if include_balances:
                    module['balance'] = self.format_amount(module['balance'], fmt=fmt)
>>>>>>> 349ee262
        if df:
            modules = c.df(modules)



        return modules
    

    def my_modules(self,search=None, *args, **kwargs):
        my_modules = []
        address2key = c.address2key()
        for module in self.modules(*args, **kwargs):
            if search != None and search not in module['name']:
                continue
            if module['key'] in address2key:
                my_modules += [module]
            
        return my_modules

    def my_servers(self, search=None,  **kwargs):
        servers = [m['name'] for m in self.my_modules(**kwargs)]
        if search != None:
            servers = [s for s in servers if search in s]
        return servers
    
    def my_modules_names(self, *args, **kwargs):
        my_modules = self.my_modules(*args, **kwargs)
        return [m['name'] for m in my_modules]

    def my_module_keys(self, *args,  **kwargs):
        modules = self.my_modules(*args, **kwargs)
        return [m['key'] for m in modules]

    def my_keys(self, *args, mode='all' , **kwargs):

        modules = self.my_modules(*args,**kwargs)
        address2module = {m['key']: m for m in modules}
        address2balances = self.balances()
        keys = []
        address2key = c.address2key()
        for address, key in address2key.items():
            
            if mode == 'live' and (address in address2module):
                keys += [key]
            elif mode == 'dead' and (address not in address2module and address in address2balances):
                keys += [key]
            elif mode == 'all' and (address in address2module or address in address2balances):
                keys += [key]
            
        return keys

    @classmethod
    def kill_chain(cls, chain=chain, mode=mode):
        c.print(cls.kill_nodes(chain=chain, mode=mode))
        c.print(cls.refresh_chain_info(chain=chain))

    @classmethod
    def refresh_chain_info(cls, chain=chain):
        return cls.putc(f'chain_info.{chain}', {'nodes': {}, 'boot_nodes': []})

    @classmethod
    def kill_node(cls, node=None, chain=chain, mode=mode):
        node_path = cls.resolve_node_path(node=node, chain=chain)
        if mode == 'docker':
            c.module('docker').kill(node_path)
        elif mode == 'local':
            c.kill(node_path)
        return {'success': True, 'message': f'killed {node} on {chain}'}



    @classmethod
    def kill_nodes(cls, chain=chain, verbose=True, mode=mode):

        kill_node_paths = []
        for node_path in cls.node_paths(chain=chain):
            if verbose:
                c.print(f'killing {node_path}',color='red')
            if mode == 'local':
                c.pm2_kill(node_path)
            elif mode == 'docker':
                c.module('docker').kill(node_path)

            kill_node_paths.append(node_path)

        return {
                'success': True, 
                'message': f'killed all nodes on {chain}', 
                'killed_nodes': kill_node_paths,
                'nodes': cls.node_paths(chain=chain)
                }

    def min_stake(self, netuid: int = None, network: str = network, fmt:str='j', registration=True, **kwargs) -> int:
        netuid = self.resolve_netuid(netuid)
        min_stake = self.query('MinStake', params=[netuid], network=network, **kwargs).value
        min_stake = self.format_amount(min_stake, fmt=fmt)
        if registration:
            registrations_per_block = self.registrations_per_block(netuid=netuid)
            max_registrations_per_block = self.max_registrations_per_block(netuid=netuid)
            
            # 2 to the power of the number of registrations per block over the max registrations per block
            # this is the factor by which the min stake is multiplied, to avoid ddos attacks
            min_stake_factor = 2 **(registrations_per_block // max_registrations_per_block)
            return min_stake * min_stake_factor
        return min_stake


    def registrations_per_block(self, netuid: int = None, network: str = network, fmt:str='j', **kwargs) -> int:
        netuid = self.resolve_netuid(netuid)
        return self.query('RegistrationsPerBlock', params=[], network=network, **kwargs).value
    regsperblock = registrations_per_block

    
    def max_registrations_per_block(self, netuid: int = None, network: str = network, fmt:str='j', **kwargs) -> int:
        netuid = self.resolve_netuid(netuid)
        return self.query('MaxRegistrationsPerBlock', params=[], network=network, **kwargs).value
    max_regsperblock = max_registrations_per_block

    
    def query(self, name:str,  params = None, block=None,  network: str = network, module:str='SubspaceModule'):
        if params == None:
            params = []
        if not isinstance(params, list):
            params = [params]
        self.resolve_network(network)
        with self.substrate as substrate:
            value =  substrate.query(
                module='SubspaceModule',
                storage_function = name,
                block_hash = None if block == None else substrate.get_block_hash(block), 
                params = params
            )
            
        return value
        

        
    
    @classmethod
    def test_chain(cls, chain:str = chain, verbose:bool=True, snap:bool=False ):

        cls.cmd('cargo test', cwd=cls.chain_path, verbose=verbose) 
        

    @classmethod
    def gen_key(cls, *args, **kwargs):
        return c.module('key').gen(*args, **kwargs)
    

    def keys(self, netuid = None, **kwargs):
        return list(self.uid2key(netuid=netuid, **kwargs).values())
    def uids(self, netuid = None, **kwargs):
        return list(self.uid2key(netuid=netuid, **kwargs).keys())

    def uid2key(self, uid=None, netuid = None, **kwargs):
        netuid = self.resolve_netuid(netuid)
        uid2key = {v[0].value: v[1].value for v in self.query_map('Keys', params=[netuid], **kwargs)}
        # sort by uid
        if uid != None:
            return uid2key[uid]
        uids = list(uid2key.keys())
        uid2key = {uid: uid2key[uid] for uid in sorted(uids)}
        return uid2key

    def uid2name(self, netuid: int = None, **kwargs) -> List[str]:
        netuid = self.resolve_netuid(netuid)
        names = {v[0].value: v[1].value for v in self.query_map('Names', params=[netuid], **kwargs)}
        names = {k: names[k] for k in sorted(names)}
        return names
    def names(self, netuid: int = None, **kwargs) -> List[str]:
        return list(self.uid2name(netuid=netuid, **kwargs).values())

    def addresses(self, netuid: int = None, **kwargs) -> List[str]:
        netuid = self.resolve_netuid(netuid)
        names = {v[0].value: v[1].value for v in self.query_map('Address', params=[netuid], **kwargs)}
        names = list({k: names[k] for k in sorted(names)}.values())
        return names

    def namespace(self, search=None, netuid: int = netuid, network=network, update:bool = True,**kwargs) -> Dict[str, str]:
        cache_path = f'namespace/{network}.{netuid}'
        if update:
            namespace = {}
        else:
            namespace = self.get(cache_path, default={}, **kwargs)
        if len(namespace) == 0:
            self.resolve_network(network)
            names = self.names(netuid=netuid, **kwargs)
            addresses = self.addresses(netuid=netuid, **kwargs)
            namespace = dict(zip(names, addresses))
            self.put(cache_path, namespace)
        if search != None:
            namespace = {k:v for k,v in namespace.items() if search in k}
        return namespace
    

    
    def registered_keys(self, netuid = None, **kwargs):
        keys = self.keys(netuid=netuid, **kwargs)
        address2key = c.address2key()
        registered_keys = []
        for k_addr in keys:
            if k_addr in address2key:
                registered_keys += [address2key[k_addr]]
        return registered_keys

    def registered_servers(self, netuid = None, network = network,  **kwargs):
        netuid = self.resolve_netuid(netuid)
        network = self.resolve_network(network)
        servers = c.servers(network='local')
        registered_keys = []
        for s in servers:
            if self.is_registered(s, netuid=netuid):
                registered_keys += [s]
        return registered_keys
    reged = reged_servers = registered_servers

    def unregistered_servers(self, netuid = None, network = network,  **kwargs):
        netuid = self.resolve_netuid(netuid)
        network = self.resolve_network(network)
        network = self.resolve_network(network)
        servers = c.servers(network='local')
        unregistered_keys = []
        for s in servers:
            if not self.is_registered(s, netuid=netuid):
                unregistered_keys += [s]
        return unregistered_keys

    
    def check_reged(self, netuid = None, network = network,  **kwargs):
        reged = self.reged(netuid=netuid, network=network, **kwargs)
        jobs = []
        for module in reged:
            job = c.call(module=module, fn='info',  network='subspace', netuid=netuid, return_future=True)
            jobs += [job]

        results = dict(zip(reged, c.gather(jobs)))

        return results 


    
    unreged = unreged_servers = unregistered_servers
                
    def most_valuable_key(self, **kwargs):
        my_balance = self.my_balance( **kwargs)
        return  dict(sorted(my_balance.items(), key=lambda item: item[1]))

    def most_staketo_key(self, key, netuid = 0,  **kwargs):
        staketo = self.get_staketo(key, netuid=netuid, names=False, **kwargs)
        most_stake = 0
        most_stake_key = None
        for k, v in staketo.items():
            if v > most_stake:
                most_stake = v
                most_stake_key = k
        return {'key': most_stake_key, 'stake': most_stake}

    reged = registered_keys
    
    def weights(self, netuid = None, **kwargs) -> list:
        netuid = self.resolve_netuid(netuid)
        subnet_weights =  self.query_map('Weights', netuid, **kwargs)
        weights = {uid.value:list(map(list, w.value)) for uid, w in subnet_weights if w != None and uid != None}
        uids = self.uids(netuid=netuid, **kwargs)
        weights = {uid: weights[uid] if uid in weights else [] for uid in uids}
        return {uid: w for uid, w in weights.items()}
    
    def num_voters(self, netuid = None, **kwargs) -> list:
        weights = self.weights(netuid=netuid, **kwargs)
        return len({k:v for k,v in weights.items() if len(v) > 0})
            
        
    def regprefix(self, prefix, netuid = None, network=None, **kwargs):
        network = self.resolve_network(network)
        netuid = self.resolve_netuid(netuid)
        c.servers(network=network, prefix=prefix)
        
    
    def emission(self, netuid = netuid, network=None, nonzero=False, **kwargs):
        emissions = [v.value for v in self.query('Emission', params=[netuid], network=network, **kwargs)]
        if nonzero:
            emissions = [e for e in emissions if e > 0]
        return emissions
        
    def nonzero_emission(self, netuid = netuid, network=None, **kwargs):
        emission = self.emission(netuid=netuid, network=network, **kwargs)
        nonzero_emission =[e for e in emission if e > 0]
        return len(nonzero_emission)

    def incentive(self, netuid = netuid, block=None,   network=network, **kwargs):
        return [v.value for v in self.query('Incentive', params=netuid, network=network, block=block, **kwargs)]
        
    def trust(self, netuid = netuid, network=None, nonzero=False, **kwargs):
        trust = [v.value for v in self.query('Trust', params=netuid, network=network, **kwargs)]
        if nonzero:
            trust = [t for t in trust if t > 0]
        return trust
    def last_update(self, netuid = netuid, block=None,   network=network, **kwargs):
        return [v.value for v in self.query('LastUpdate', params=[netuid], network=network, block=block, **kwargs)]
        
    def dividends(self, netuid = netuid, network=None, nonzero=False, **kwargs):
        dividends =  [v.value for v in self.query('Dividends', params=netuid, network=network,  **kwargs)]
        if nonzero:
            dividends = {i:d for i,d in enumerate(dividends) if d > 0}
        return dividends

    def registration_blocks(self, netuid: int = None, network:str=  None, nonzeros_only:bool = True,  **kwargs):
        network = self.resolve_network(network)
        netuid = self.resolve_netuid(netuid)
        
        registration_blocks = self.query_map('RegistrationBlock', netuid, **kwargs)
        registration_blocks = {k.value:v.value for k, v in registration_blocks if k != None and v != None}
        # filter based on key of registration_blocks
        registration_blocks = {uid:regblock for uid, regblock in sorted(list(registration_blocks.items()), key=lambda v: v[0])}
        registration_blocks =  list(registration_blocks.values())
        if nonzeros_only:
            registration_blocks = [r for r in registration_blocks if r > 0]
        return registration_blocks

    regblocks = registration_blocks


    def key2uid(self, key = None, network:str=  None ,netuid: int = None, **kwargs):
        key2uid =  {v:k for k,v in self.uid2key(network=network, netuid=netuid, **kwargs).items()}
        if key != None:
            key_ss58 = self.resolve_key_ss58(key)
            return key2uid[key_ss58]
        return key2uid
        


    @classmethod
    def get_node_id(cls,  node='alice',
                    chain=chain, 
                    max_trials=10, 
                    sleep_interval=1,
                     mode=mode, 
                     verbose=True
                     ):
        node2path = cls.node2path(chain=chain)
        node_path = node2path[node]
        node_id = None
        node_logs = ''
        indicator = 'Local node identity is: '

        while indicator not in node_logs and max_trials > 0:
            if mode == 'docker':
                node_path = node2path[node]
                node_logs = c.module('docker').logs(node_path, tail=400)
            elif mode == 'local':
                node_logs = c.logs(node_path, start_line = 0 , end_line=400, mode='local')
            else:
                raise Exception(f'Invalid mode {mode}')

            if indicator in node_logs:
                break
            max_trials -= 1
            c.sleep(sleep_interval)
        for line in node_logs.split('\n'):
            # c.print(line)
            if 'Local node identity is: ' in line:
                node_id = line.split('Local node identity is: ')[1].strip()
                break

        if node_id == None:
            raise Exception(f'Could not find node_id for {node} on {chain}')

        return node_id
        
        
    @classmethod
    def node_help(cls, mode=mode):
        chain_release_path = cls.chain_release_path(mode=mode)
        cmd = f'{chain_release_path} --help'
        if mode == 'docker':
            cmd = f'docker run {cls.image} {cmd}'
        elif mode == 'local':
            cmd = f'{cmd}'

        c.cmd(cmd, verbose=True)  

 

    def get_archive_blockchain_archives(self, netuid=netuid, network:str=network, **kwargs) -> List[str]:

        datetime2archive =  self.datetime2archive(network=network, **kwargs) 
        break_points = []
        last_block = 10e9
        blockchain_id = 0
        get_archive_blockchain_ids = []
        for dt, archive_path in enumerate(datetime2archive):
            
            archive_block = int(archive_path.split('block-')[-1].split('-')[0])
            if archive_block < last_block :
                break_points += [archive_block]
                blockchain_id += 1
            last_block = archive_block
            get_archive_blockchain_ids += [{'blockchain_id': blockchain_id, 'archive_path': archive_path, 'block': archive_block}]

            c.print(archive_block, archive_path)

        return get_archive_blockchain_ids



    def get_archive_blockchain_info(self, netuid=netuid, network:str=network, **kwargs) -> List[str]:

        datetime2archive =  self.datetime2archive(network=network, **kwargs) 
        break_points = []
        last_block = 10e9
        blockchain_id = 0
        get_archive_blockchain_info = []
        for i, (dt, archive_path) in enumerate(datetime2archive.items()):
            c.print(archive_path)
            archive_block = int(archive_path.split('block-')[-1].split('-time')[0])
            
            c.print(archive_block < last_block, archive_block, last_block)
            if archive_block < last_block :
                break_points += [archive_block]
                blockchain_id += 1
                blockchain_info = {'blockchain_id': blockchain_id, 'archive_path': archive_path, 'block': archive_block, 'earliest_block': archive_block}
                get_archive_blockchain_info.append(blockchain_info)
                c.print(archive_block, archive_path)
            last_block = archive_block
            if len(break_points) == 0:
                continue


        return get_archive_blockchain_info


    


            

    @classmethod
    def most_recent_archives(cls,):
        archives = cls.search_archives()
        return archives
    
    @classmethod
    def num_archives(cls, *args, **kwargs):
        return len(cls.datetime2archive(*args, **kwargs))

    @classmethod
    def search_archives(cls, 
                    lookback_hours : int = 10,
                    end_time :str = 'now', 
                    start_time: Optional[Union[int, str]] = None, 
                    netuid=0, 
                    n = 1000,
                    **kwargs):


        if end_time == 'now':
            end_time = c.time()
        elif isinstance(end_time, str):
            c.print(end_time)
            
            end_time = c.datetime2time(end_time)
        elif isinstance(end_time, int):
            pass
        else:
            raise Exception(f'Invalid end_time {end_time}')
            end_time = c.time2datetime(end_time)



        if start_time == None:
            start_time = end_time - lookback_hours*3600
            start_time = c.time2datetime(start_time)

        if isinstance(start_time, int) or isinstance(start_time, float):
            start_time = c.time2datetime(start_time)
        
        if isinstance(end_time, int) or isinstance(end_time, float):
            end_time = c.time2datetime(end_time)
        

        assert end_time > start_time, f'end_time {end_time} must be greater than start_time {start_time}'
        datetime2archive = cls.datetime2archive()
        datetime2archive= {k: v for k,v in datetime2archive.items() if k >= start_time and k <= end_time}
        c.print(len(datetime2archive))
        factor = len(datetime2archive)//n
        if factor == 0:
            factor = 1
        archives = []

        c.print('Searching archives from', start_time, 'to', end_time)

        cnt = 0
        for i, (archive_dt, archive_path) in enumerate(datetime2archive.items()):
            if i % factor != 0:
                continue
            archive_block = int(archive_path.split('block-')[-1].split('-time')[0])
            archive = c.get(archive_path)
            total_balances = sum([b for b in archive['balances'].values()])
            # st.write(archive['modules']netuid[:3])
            total_stake = sum([sum([_[1]for _ in m['stake_from']]) for m in archive['modules'][netuid]])
            subnet = archive['subnets'][netuid]
            row = {
                    'block': archive_block,  
                    'total_stake': total_stake*1e-9,
                    'total_balance': total_balances*1e-9, 
                    'market_cap': (total_stake+total_balances)*1e-9 , 
                    'dt': archive_dt, 
                    'block': archive['block'], 
                    'path': archive_path, 
                    'mcap_per_block': 0,
                }
            
            if len(archives) > 0:
                denominator = ((row['block']//subnet['tempo']) - (archives[-1]['block']//subnet['tempo']))*subnet['tempo']
                if denominator > 0:
                    row['mcap_per_block'] = (row['market_cap'] - archives[-1]['market_cap'])/denominator

            archives += [row]
            
        return archives

    @classmethod
    def archive_history(cls, *args, 
                     network=network, 
                     netuid= 0 , update=True,  **kwargs):
        path = f'history/{network}.{netuid}.json'

        archive_history = []
        if not update:
            archive_history = cls.get(path, [])
        if len(archive_history) == 0:
            archive_history =  cls.search_archives(*args,network=network, netuid=netuid, **kwargs)
            cls.put(path, archive_history)
            
        
        return archive_history
        

        

        
        
        

    @classmethod
    def dashboard(cls):
        import streamlit as st
        block = 7014
        netuid = 0
        c.module('subspace.dashboard').dashboard()
        


    @classmethod
    def st_search_archives(cls,
                        start_time = '2023-09-08 04:00:00', 
                        end_time = '2023-09-08 04:30:00'):
        start_time = st.text_input('start_time', start_time)
        end_time = st.text_input('end_time', end_time)
        df = cls.search_archives(end_time=end_time, start_time=start_time)

        
        st.write(df)

    
    snapshot_path = f'{chain_path}/snapshots'

    def compose_call(self,
                     fn:str, 
                    params:dict = None, 
                    key:str = None,
                    module:str = 'SubspaceModule', 
                    wait_for_inclusion: bool = True,
                    wait_for_finalization: bool = True,
                    process_events : bool = True,
                    color: str = 'yellow',
                    verbose: bool = True,
                     **kwargs):

        """
        Composes a call to a Substrate chain.

        """
        params = {} if params == None else params
        key = self.resolve_key(key)
        if verbose:
            c.print('params', params, color=color)
            kwargs = c.locals2kwargs(locals())
            kwargs['verbose'] = False
            with c.status(f":satellite: Calling [bold]{fn}[/bold] on [bold yellow]{self.network}[/bold yellow]"):
                return self.compose_call(**kwargs)


        with self.substrate as substrate:
            call = substrate.compose_call(
                call_module=module,
                call_function=fn,
                call_params=params
            )
            extrinsic = substrate.create_signed_extrinsic(call=call,keypair=key)

            response = substrate.submit_extrinsic(extrinsic=extrinsic,
                                                  wait_for_inclusion=wait_for_inclusion, 
                                                  wait_for_finalization=wait_for_finalization)

    
        if process_events:
            response.process_events()

        if response.is_success:
            return {'success': True, 'tx_hash': response.extrinsic_hash, 'msg': f'Called {module}.{fn} on {self.network} with key {key}'}
        else:
            return {'success': False, 'error': response.error_message, 'msg': f'Failed to call {module}.{fn} on {self.network} with key {key}'}

    @classmethod
    def convert_snapshot(cls, from_version=1, to_version=2, network=network):
        
        if from_version == 1 and to_version == 2:
            factor = 1_000 / 42 # convert to new supply
            path = f'{cls.snapshot_path}/{network}.json'
            snapshot = c.get_json(path)
            snapshot['balances'] = {k: int(v*factor) for k,v in snapshot['balances'].items()}
            for netuid in range(len(snapshot['subnets'])):
                for j, (key, stake_to_list) in enumerate(snapshot['stake_to'][netuid]):
                    c.print(stake_to_list)
                    for k in range(len(stake_to_list)):
                        snapshot['stake_to'][netuid][j][1][k][1] = int(stake_to_list[k][1]*factor)
            snapshot['version'] = to_version
            c.put_json(path, snapshot)
            return {'success': True, 'msg': f'Converted snapshot from {from_version} to {to_version}'}

        else:
            raise Exception(f'Invalid conversion from {from_version} to {to_version}')
    @classmethod
    def snapshot(cls, network=network) -> dict:
        path = f'{self.snapshot_path}/{network}.json'
        return c.get_json(path)


    @classmethod
    def build_snapshot(cls, 
              path : str  = None,
             network : str =network,
             subnet_params : List[str] =  ['name', 'tempo', 'immunity_period', 'min_allowed_weights', 'max_allowed_weights', 'max_allowed_uids', 'founder'],
            module_params : List[str] = ['key', 'name', 'address'],
            save: bool = True, 
            min_balance:int = 100000,
            verbose: bool = False,
            sync: bool = True,
            version: str = 2,
             **kwargs):
        if sync:
            c.sync(network=network)

        path = path if path != None else cls.latest_archive_path(network=network)
        state = cls.get(path)
        
        snap = {
                        'subnets' : [[s[p] for p in subnet_params] for s in state['subnets']],
                        'modules' : [[[m[p] for p in module_params] for m in modules ] for modules in state['modules']],
                        'balances': {k:v for k,v in state['balances'].items() if v > min_balance},
                        'stake_to': [[[staking_key, stake_to] for staking_key,stake_to in state['stake_to'][i].items()] for i in range(len(state['subnets']))],
                        'block': state['block'],
                        'version': version,
                        }
                        
        # add weights if not already in module params
        if 'weights' not in module_params:
            snap['modules'] = [[m + c.copy([[]]) for m in modules] for modules in snap['modules']]

        # save snapshot into subspace/snapshots/{network}.json
        if save:
            c.mkdir(cls.snapshot_path)
            snapshot_path = f'{cls.snapshot_path}/{network}.json'
            c.print('Saving snapshot to', snapshot_path, verbose=verbose)
            c.put_json(snapshot_path, snap)
        # c.print(snap['modules'][0][0])

        date = c.time2date(int(path.split('-')[-1].split('.')[0]))
        
        return {'success': True, 'msg': f'Saved snapshot to {snapshot_path} from {path}', 'date': date}    
    
    snap = build_snapshot
    
    @classmethod
    def check(cls, netuid=0):
        self = cls()

        # c.print(len(self.modules()))
        c.print(len(self.query_map('Keys', netuid)), 'keys')
        c.print(len(self.query_map('Names', netuid)), 'names')
        c.print(len(self.query_map('Address', netuid)), 'address')
        c.print(len(self.incentive()), 'incentive')
        c.print(len(self.uids()), 'uids')
        c.print(len(self.stakes()), 'stake')
        c.print(len(self.query_map('Emission')[0][1].value), 'emission')
        c.print(len(self.query_map('Weights', netuid)), 'weights')

    def vote_pool(self, netuid=None, network=None):
        my_modules = self.my_modules(netuid=netuid, network=network, names_only=True)
        for m in my_modules:
            c.vote(m, netuid=netuid, network=network)
        return {'success': True, 'msg': f'Voted for all modules {my_modules}'}


    
    @classmethod
    def snapshots(cls):
        return list(cls.snapshot_map().keys())

    @classmethod
    def snapshot_map(cls):
        return {l.split('/')[-1].split('.')[0]: l for l in c.ls(f'{cls.chain_path}/snapshots')}
        
    
    @classmethod
    def install_rust(cls, sudo=True):
        c.cmd(f'chmod +x scripts/install_rust_env.sh',  cwd=cls.chain_path, sudo=sudo)

    @classmethod
    def build(cls, chain:str = chain, 
             build_runtime:bool=True,
             build_spec:bool=True, 
             build_snapshot:bool=False,  
             verbose:bool=True, 
             mode = mode,
             sync:bool=False,

             ):
        if build_runtime:
            cls.build_runtime(verbose=verbose , mode=mode)

        if build_snapshot or sync:
            cls.build_snapshot(chain=chain, verbose=verbose, sync=sync)

        if build_spec:
            cls.build_spec(chain=chain, mode=mode)

    @classmethod
    def build_image(cls):
        c.build_image('subspace')
        return {'success': True, 'msg': 'Built subspace image'}
    @classmethod
    def prune_node_keys(cls, max_valis:int=6, chain=chain):

        keys = c.keys(f'subspace.node.{chain}.vali')
        rm_keys = []
        for key in keys:
            if int(key.split('.')[-2].split('_')[-1]) > max_valis:
                rm_keys += [key]
        for key in rm_keys:
            c.rm_key(key)
        return rm_keys
        
        
    @classmethod
    def add_node_keys(cls, chain:str=chain, valis:int=24, nonvalis:int=16, refresh:bool=False , mode=mode):
        for i in range(valis):
            cls.add_node_key(node=f'vali_{i}',  chain=chain, refresh=refresh, mode=mode)
        for i in range(nonvalis):
            cls.add_node_key(node=f'nonvali_{i}' , chain=chain, refresh=refresh, mode=mode)

        return {'success': True, 'msg': f'Added {valis} valis and {nonvalis} nonvalis to {chain}'}

    @classmethod
    def add_vali_keys(cls, n:int=24, chain:str=chain,  refresh:bool=False , timeout=10, mode=mode):
        results = []
        for i in range(n):
            result = cls.add_node_key(node=f'vali_{i}',  chain=chain, refresh=refresh, mode=mode)
            results += [results]
        return results

    node_key_prefix = 'subspace.node'
    
    @classmethod
    def rm_node_key(cls,node, chain=chain):
        base_path = cls.resolve_base_path(node=node, chain=chain)
        if c.exists(base_path):
            c.rm(base_path)
        for key in cls.node_key_paths(node=node, chain=chain):
            c.print(f'removing node key {key}')
            c.rm_key(key)
        return {'success':True, 'message':'removed all node keys', 'chain':chain, 'keys_left':cls.node_keys(chain=chain)}
    
        
    @classmethod
    def resolve_node_path(cls, node:str='alice', chain=chain, tag_seperator='_'):
        node = str(node)
        return f'{cls.node_key_prefix}.{chain}.{node}'

    @classmethod
    def get_node_key(cls, node='alice', chain=chain, vali=True, crease_if_not_exists:bool=True):
        if crease_if_not_exists:
            if not cls.node_exists(node=node, chain=chain, vali=vali):
                cls.add_node_key(node=node, chain=chain)
        return cls.node_keys(chain=chain)[node]
    
    @classmethod
    def node_key_paths(cls, node=None, chain=chain):
        key = f'{cls.node_key_prefix}.{chain}.{node}'
        return c.keys(key)
    

    @classmethod
    def node_keys(cls,chain=chain, vali= True):
        prefix = f'{cls.node_key_prefix}.{chain}'
        if vali:
            prefix = f'{prefix}.vali'
        else:
            prefix = f'{prefix}.nonvali'
        key_module= c.module('key')
        node_keys = {}
        for k in c.keys(prefix):
            name = k.split('.')[-2]
            key_type = k.split('.')[-1]
            if name not in node_keys:
                node_keys[name] = {}
            c.print(k)
            node_keys[name][key_type] = key_module.get_key(k).ss58_address

        # sort by node number

        def get_node_number(node):
  
            if '_' in node and node.split('_')[-1].isdigit():
                return int(node.split('_')[-1])
            else:
                return 10e9

            return int(node.split('_')[-1])

        node_keys = dict(sorted(node_keys.items(), key=lambda item: get_node_number(item[0])))


        return node_keys

    @classmethod
    def node_key(cls, name, chain=chain):
        path = cls.resolve_node_path(node=name, chain=chain)
        node_key = {}
        for key_name in c.keys(path):
            role = key_name.split('.')[-1]
            key = c.get_key(key_name)
            node_key[role] =  key.ss58_address
        return node_key


    @classmethod
    def node_key_mems(cls,node = None, chain=chain):
        vali_node_keys = {}
        for key_name in c.keys(f'{cls.node_key_prefix}.{chain}.{node}'):
            name = key_name.split('.')[-2]
            role = key_name.split('.')[-1]
            key = c.get_key(key_name)
            if name not in vali_node_keys:
                vali_node_keys[name] = { }
            vali_node_keys[name][role] =  key.mnemonic

        if node in vali_node_keys:
            return vali_node_keys[node]
        return vali_node_keys
    @classmethod
    def send_node_keys(cls, node:str, chain:str=chain, module:str=None):
        assert module != None, 'module must be specified'
        node_key_mems = cls.node_key_mems()
        for node, key_mems in node_key_mems.items():
            module.add_node_key(node=node, node_key_mems=key_mems)

    @classmethod
    def node_infos(cls, chain=chain):
        return cls.getc(f'chain_info.{chain}.nodes', {})

    @classmethod
    def nodes(cls, chain=chain):
        node_infos = cls.node_infos(chain=chain)
        nodes = list(node_infos.keys())
        return sorted(nodes, key=lambda n: int(n.split('_')[-1]) if n.split('_')[-1].isdigit() else 10e9)

    @classmethod
    def vali_nodes(cls, chain=chain):
        return [k for k,v in cls.node_infos(chain=chain).items() if v['validator']]

    @classmethod
    def nonvali_nodes(cls, chain=chain):
        return [k for k,v in cls.node_infos(chain=chain).items() if not v['validator']]

    public_nodes = nonvali_nodes


    @classmethod
    def rm_nonvali_nodes(cls, chain=chain):
        config = cls.config()
        
        nodes = {}
        for node, node_info in config['chain_info'][chain]['nodes'].items():
            if node_info['validator']:
                nodes[node] = node_info
        config['chain_info'][chain]['nodes'] = nodes
        cls.save_config(config)
            
        return {'success':True, 'message':'removed all nonvali node keys', 'chain':chain, 'keys_left':cls.node_keys(chain=chain)}

    @classmethod
    def vali_node_keys(cls,chain=chain):
        keys =  {k:v for k,v in  cls.node_keys(chain=chain).items() if k.startswith('vali')}
        keys = dict(sorted(keys.items(), key=lambda k: int(k[0].split('_')[-1]) if k[0].split('_')[-1].isdigit() else 0))
        return keys
    
    @classmethod
    def nonvali_node_keys(self,chain=chain):
        return {k:v for k,v in  self.node_keys(chain=chain).items() if not k.startswith('vali')}
    
    @classmethod
    def node_key_exists(cls, node='alice', chain=chain):
        path = cls.resolve_node_path(node=node, chain=chain)
        c.print(path)
        return len(c.keys(path+'.')) > 0

    @classmethod
    def add_node_key(cls,
                     node:str,
                     mode = mode,
                     chain = chain,
                     key_mems:dict = {'aura': None, 'gran': None}, # pass the keys mems
                     refresh: bool = False,
                     insert_key:bool = False,
                     ):
        '''
        adds a node key
        '''
        cmds = []

        node = str(node)

        c.print(f'adding node key {node} for chain {chain}')
        if  cls.node_key_exists(node=node, chain=chain):
            if refresh:
                cls.rm_node_key(node=node, chain=chain)
            else:
                c.print(f'node key {node} for chain {chain} already exists')
                return {'success':False, 'msg':f'node key {node} for chain {chain} already exists'}
        chain_path = cls.chain_release_path(mode=mode)
        for key_type in ['gran', 'aura']:
            # we need to resolve the schema based on the key type
            if key_type == 'gran':
                schema = 'Ed25519'
            elif key_type == 'aura':
                schema = 'Sr25519'

            # we need to resolve the key path based on the key type
            key_path = f'{cls.node_key_prefix}.{chain}.{node}.{key_type}'

            if key_mems != None:
                assert key_type in key_mems, f'key_type {key_type} not in keys {key_mems}'
                c.add_key(key_path, mnemonic = key_mems[key_type], refresh=True, crypto_type=schema)

            # we need to resolve the key based on the key path
            key = c.get_key(key_path,crypto_type=schema, refresh=refresh)

            # do we want
            if insert_key:
                # we need to resolve the base path based on the node and chain
                base_path = cls.resolve_base_path(node=node, chain=chain)
                cmd  = f'''{chain_path} key insert --base-path {base_path} --chain {chain} --scheme {schema} --suri "{key.mnemonic}" --key-type {key_type}'''
                # c.print(cmd)
                if mode == 'docker':
                    container_base_path = base_path.replace(cls.chain_path, '/subspace')
                    volumes = f'-v {container_base_path}:{base_path}'
                    cmd = f'docker run {volumes} {cls.image} {cmd}'
                    c.print(c.cmd(cmd, verbose=True))
                elif mode == 'local':
                    c.cmd(cmd, verbose=True, cwd=cls.chain_path)
                else:
                    raise ValueError(f'Unknown mode {mode}, must be one of docker, local')

        return {'success':True, 'node':node, 'chain':chain, 'keys': cls.node_keys(chain=chain)}



    @classmethod   
    def purge_chain(cls,
                    base_path:str = None,
                    chain:str = chain,
                    node:str = 'alice',
                    mode = mode,
                    sudo = False):
        if base_path == None:
            base_path = cls.resolve_base_path(node=node, chain=chain)
        path = base_path+'/chains/commune/db'
        if mode == 'docker':
            c.print(c.chown(path))

        try:
            return c.rm(path)
        except Exception as e:
            c.print(e)
            c.print(c.chown(path))
            return c.rm(path)
            
    
    


    @classmethod
    def chain_target_path(self, chain:str = chain):
        return f'{self.chain_path}/target/release/node-subspace'

    @classmethod
    def build_runtime(cls, verbose:bool=True, mode=mode):
        if mode == 'docker':
            c.module('docker').build(cls.chain_name)
        elif mode == 'local':
            c.cmd('cargo build --release --locked', cwd=cls.chain_path, verbose=verbose)
        else:
            raise ValueError(f'Unknown mode {mode}, must be one of docker, local')

    @classmethod
    def chain_release_path(cls, mode='local'):

        if mode == 'docker':
            chain_path = f'/subspace'
        elif mode == 'local':
            chain_path = cls.chain_path
        else:
            raise ValueError(f'Unknown mode {mode}, must be one of docker, local')
        path =   f'{chain_path}/target/release/node-subspace'
        return path

    @classmethod
    def resolve_base_path(cls, node='alice', chain=chain):
        return cls.resolve_path(f'nodes/{chain}/{node}')
    
    @classmethod
    def keystore_path(cls, node='alice', chain=chain):
        path =  cls.resolve_base_path(node=node, chain=chain) + f'/chains/commune/keystore'
        if not c.exists(path):
            c.mkdir(path)
        return path

    @classmethod
    def keystore_keys(cls, node='vali_0', chain=chain):
        return [f.split('/')[-1] for f in c.ls(cls.keystore_path(node=node, chain=chain))]

    @classmethod
    def build_spec(cls,
                   chain = chain,
                   disable_default_bootnode: bool = True,
                   vali_node_keys:dict = None,
                   return_spec:bool = False,
                   mode : str = mode,
                   valis: int = 12,
                   ):

        chain_spec_path = cls.chain_spec_path(chain)
        chain_release_path = cls.chain_release_path(mode=mode)

        cmd = f'{chain_release_path} build-spec --chain {chain}'
        
        if disable_default_bootnode:
            cmd += ' --disable-default-bootnode'  
       
        
        # chain_spec_path_dir = os.path.dirname(chain_spec_path)
        if mode == 'docker':
            container_spec_path = cls.spec_path.replace(cls.chain_path, '/subspace')
            container_snap_path = cls.snapshot_path.replace(cls.chain_path, '/subspace')
            volumes = f'-v {cls.spec_path}:{container_spec_path}'\
                         + f' -v {cls.snapshot_path}:{container_snap_path}'
            cmd = f'bash -c "docker run {volumes} {cls.image} {cmd} > {chain_spec_path}"'
            value = c.cmd(cmd, verbose=True)
        elif mode == 'local':
            cmd = f'bash -c "{cmd} > {chain_spec_path}"'
            c.print(cmd)
            c.cmd(cmd, cwd=cls.chain_path, verbose=True)  
            
              
        if vali_node_keys == None:
            vali_node_keys = cls.vali_node_keys(chain=chain)

        vali_nodes = list(vali_node_keys.keys())[:valis]
        vali_node_keys = {k:vali_node_keys[k] for k in vali_nodes}
        spec = c.get_json(chain_spec_path)
        spec['genesis']['runtime']['aura']['authorities'] = [k['aura'] for k in vali_node_keys.values()]
        spec['genesis']['runtime']['grandpa']['authorities'] = [[k['gran'],1] for k in vali_node_keys.values()]
        c.put_json(chain_spec_path, spec)

        if return_spec:
            return spec
        else:
            return {'success':True, 'message':'built spec', 'chain':chain}


    @classmethod
    def chain_specs(cls):
        return c.ls(f'{cls.spec_path}/')
    
    @classmethod
    def chain2spec(cls, chain = None):
        chain2spec = {os.path.basename(spec).replace('.json', ''): spec for spec in cls.specs()}
        if chain != None: 
            return chain2spec[chain]
        return chain2spec
    
    specs = chain_specs
    @classmethod
    def get_spec(cls, chain:str=chain):
        chain = cls.chain_spec_path(chain)
        
        return c.get_json(chain)

    spec = get_spec

    @classmethod
    def spec_exists(cls, chain):
        return c.exists(f'{cls.spec_path}/{chain}.json')

    @classmethod
    def save_spec(cls, spec, chain:str=chain):
        chain = cls.chain_spec_path(chain)
        return c.put_json(chain, spec)

    @classmethod
    def chain_spec_path(cls, chain = None):
        if chain == None:
            chain = cls.network
        return cls.spec_path + f'/{chain}.json'
        
    @classmethod
    def new_chain_spec(self, 
                       chain,
                       base_chain:str = chain, 
                       balances : 'List[str, int]' = None,
                       aura_authorities: 'List[str, int]' = None,
                       grandpa_authorities: 'List[str, int]' = None,
                       ):
        base_spec =  self.get_spec(base_chain)
        new_chain_path = f'{self.spec_path}/{chain}.json'
        
        if balances != None:
            base_spec['balances'] = balances
        if aura_authorities != None:
            base_spec['balances'] = aura_authorities
        c.put_json( new_chain_path, base_spec)
        
        return base_spec
    
    new_chain = new_chain_spec

    @classmethod
    def rm_chain(self, chain):
        return c.rm(self.chain_spec_path(chain))
    
    @classmethod
    def insert_node_key(cls,
                   node='node01',
                   chain = 'jaketensor_raw.json',
                   suri = 'verify kiss say rigid promote level blue oblige window brave rough duty',
                   key_type = 'gran',
                   scheme = 'Sr25519',
                   password_interactive = False,
                   ):
        
        chain_spec_path = cls.chain_spec_path(chain)
        node_path = f'/tmp/{node}'
        
        if key_type == 'aura':
            schmea = 'Sr25519'
        elif key_type == 'gran':
            schmea = 'Ed25519'
        
        if not c.exists(node_path):
            c.mkdir(node_path)

        cmd = f'{cls.chain_release_path()} key insert --base-path {node_path}'
        cmd += f' --suri "{suri}"'
        cmd += f' --scheme {scheme}'
        cmd += f' --chain {chain_spec_path}'

        key_types = ['aura', 'gran']

        assert key_type in key_types, f'key_type ({key_type})must be in {key_types}'
        cmd += f' --key-type {key_type}'
        if password_interactive:
            cmd += ' --password-interactive'
        
        c.print(cmd, color='green')
        return c.cmd(cmd, cwd=cls.chain_path, verbose=True)
    
    @classmethod
    def node2path(cls, chain=chain, mode = mode):
        prefix = f'{cls.node_prefix()}.{chain}'
        if mode == 'docker':
            path = prefix
            nodes =  c.module('docker').ps(path)
            return {n.split('.')[-1]: n for n in nodes}
        elif mode == 'local':
        
            nodes =  c.pm2ls(f'{prefix}')
            return {n.split('.')[-1]: n for n in nodes}
    @classmethod
    def nonvalis(cls, chain=chain):
        chain_info = cls.chain_info(chain=chain)
        return [node_info['node'] for node_info in chain_info['nodes'].values() if node_info['validator'] == False]

    @classmethod
    def valis(cls, chain=chain):
        chain_info = cls.chain_info(chain=chain)
        return [node_info['node'] for node_info in chain_info['nodes'].values() if node_info['validator'] == True]

    @classmethod
    def num_valis(cls, chain=chain):
        return len(cls.vali_nodes(chain=chain))


    @classmethod
    def node_prefix(cls, chain=chain):
        return f'{cls.module_path()}.node'
    


    @classmethod
    def chain_info(cls, chain=chain, default:dict=None ): 
        default = {} if default == None else default
        return cls.getc(f'chain_info.{chain}', default)


    @classmethod
    def rm_node(cls, node='bobby',  chain=chain): 
        cls.rmc(f'chain_info.{chain}.{node}')
        return {'success':True, 'msg': f'removed node_info for {node} on {chain}'}


    @classmethod
    def rm_nodes(cls, node='bobby',  chain=chain): 
        cls.rmc(f'chain_info.{chain}.{node}')
        return {'success':True, 'msg': f'removed node_info for {node} on {chain}'}


    @classmethod
    def get_boot_nodes(cls, chain=chain):
        return cls.getc('chain_info.{chain}.boot_nodes')

    @classmethod
    def pull_image(cls):
        return c.cmd(f'docker pull {cls.image}')
    
    @classmethod
    def push_image(cls, image='vivonasg/subspace'):
        c.build_image('subspace')
        c.cmd(f'docker tag subspace {image}', verbose=True)
        c.cmd(f'docker push {image}', verbose=True)
        return {'success':True, 'msg': f'pushed image {image}'}


    @classmethod
    def pull(cls, rpull:bool = False):
        c.pull(cwd=cls.libpath)
        if rpull:
            cls.rpull()

    @classmethod
    def push(cls, rpull:bool=False, image:bool = False ):
        c.push(cwd=cls.libpath)
        if image:
            cls.push_image()
        if rpull:
            cls.rpull()

    @classmethod
    def rpull(cls):
        # pull from the remote server
        c.rcmd('c s pull', verbose=True)
        c.rcmd('c s pull_image', verbose=True)



    @classmethod
    def status(cls):
        return c.status(cwd=cls.libpath)

    @classmethod
    def start_local_node(cls, node:str='alice', mode=mode, chain=chain, max_boot_nodes:int=24, **kwargs):
        cls.pull_image()
        cls.add_node_key(node=node, chain=chain, mode=mode)
        response = cls.start_node(node=node, chain=chain, mode=mode, local=True, max_boot_nodes=max_boot_nodes, **kwargs)
        node_info = response['node_info']
        cls.put(f'local_nodes/{chain}/{node}', node_info)

        return response



    @classmethod
    def check_public_nodes(cls):
        config = cls.config()


    @classmethod
    def start_public_nodes(cls, node:str='nonvali', 
                           n:int=4,
                            i=0,
                            mode=mode, 
                           chain=chain, 
                           max_boot_nodes=24, 
                           refresh:bool = False,
                           remote:bool = False,
                           **kwargs):
        avoid_ports = []
        node_infos = cls.node_infos(chain= chain)
        served_nodes = []
        remote_addresses = []
        if remote:
            remote_addresses = c.module('remote').addresses()

        while len(served_nodes) <= n:
            i += 1
            node_name = f'{node}_{i}'
            if node_name in node_infos and refresh == False:
                c.print(f'Skipping {node_name} (Already exists)')
                continue
            else:
                c.print(f'Deploying {node_name}')


            if remote:
                kwargs['module'] = remote_addresses[i % len(remote_addresses)]
                kwargs['boot_nodes'] = cls.boot_nodes(chain=chain)

            else:
                free_ports = c.free_ports(n=3, avoid_ports=avoid_ports)
                avoid_ports += free_ports
                kwargs['port'] = free_ports[0]
                kwargs['rpc_port'] = free_ports[1]
                kwargs['ws_port'] = free_ports[2]

            kwargs['validator'] = False
            kwargs['max_boot_nodes'] = max_boot_nodes

            response = cls.start_node(node=node_name , chain=chain, mode=mode, **kwargs)
            if 'node_info' not in response:
                c.print(response, 'response')
                raise ValueError('No node info in response')

            node_info = response['node_info']
            c.print('started node', node_name, '--> ', response['logs'])
            served_nodes += [node_name]
            
            cls.putc(f'chain_info.{chain}.nodes.{node_name}', node_info)

    @classmethod
    def boot_nodes(cls, chain=chain):
        return cls.getc(f'chain_info.{chain}.boot_nodes', [])

     
    @classmethod
    def local_nodes(cls, chain=chain):
        return [p for p in cls.ls(f'local_nodes/{chain}')]

    @classmethod
    def kill_local_node(cls, node, chain=chain):
        node_path = cls.resolve_node_path(node=node, chain=chain)
        docker = c.module('docker')
        if docker.exists(node_path):
            docker.kill(node_path)
        
        return cls.rm(f'local_nodes/{chain}/{node}')

    @classmethod
    def has_local_node(cls, chain=chain):
        return len(cls.local_nodes(chain=chain)) > 0

    @classmethod
    def resolve_node_url(cls, url = None, chain=chain, local:bool = False):
        node2url = cls.node2url(network=chain)
        if url != None:
            if url in node2url: 
                url = node2url[url] 
            return url
        else:
            if local:
                local_node_paths = cls.local_nodes(chain=chain)
                local_node_info = cls.get(c.choice(local_node_paths))
                if local_node_info == None:
                    url = c.choice(list(node2url.values()))
                else:
                    port = local_node_info['ws_port']
                    url = f'ws://0.0.0.0:{port}'
            else:
                url = c.choice(cls.urls(network=chain))

            if not url.startswith('ws://'):
                url = 'ws://' + url

        return url

    @classmethod
    def start_nodes(self, node='nonvali', n=10, chain=chain, **kwargs):
        results  = []
        for i in range(n):
            results += [self.start_node(node= f'{node}_{i}', chain=chain, **kwargs)]
        return results

    @classmethod
    def local_public_nodes(cls, chain=chain):
        config = cls.config()
        ip = c.ip()
        nodes = []
        for node, node_info in config['chain_info'][chain]['nodes'].items():
            if node_info['ip'] == ip:
                nodes.append(node)

        return nodes

    @classmethod
    def start_node(cls,
                 node : str,
                 chain:int = network,
                 port:int=None,
                 rpc_port:int=None,
                 ws_port:int=None,
                 telemetry_url:str = False,
                 purge_chain:bool = True,
                 refresh:bool = False,
                 verbose:bool = False,
                 boot_nodes = None,
                 node_key = None,
                 mode :str = mode,
                 rpc_cors = 'all',
                 pruning:str = 20000,
                 sync:str = 'warp',
                 validator:bool = False,
                 local:bool = False,
                 max_boot_nodes:int = 24,
                 daemon : bool = True,
                 key_mems:dict = None, # pass the keys mems {aura: '...', gran: '...'}
                 module : str = None , # remote module to call
                 ):

        if module != None:
            remote_kwargs = c.locals2kwargs(locals())
            namespace = c.namespace(network='remote') # default to remote namespace
            c.print(f'calling remote module {module}')
            if module in namespace:
                module = namespace[module]
            remote_kwargs.pop('module')
            c.print(f'calling remote node {module} with kwargs {remote_kwargs}')
            response =  c.call(module,  fn='submit', kwargs={'fn': 'subspace.start_node', 'kwargs': remote_kwargs}, timeout=100)[0]
            c.print(response, 'repsonse')
            return response


        ip = c.ip()

        node_info = c.locals2kwargs(locals())
        chain_release_path = cls.chain_release_path()

        cmd = chain_release_path

        # get free ports (if not specified)
        free_ports = c.free_ports(n=3)

        if port == None:
            node_info['port'] = port = free_ports[0]
        if rpc_port == None:
            node_info['rpc_port'] = rpc_port = free_ports[1]
        if ws_port == None:
            node_info['ws_port'] = ws_port = free_ports[2]

        # add the node key if it does not exist
        if key_mems != None:
            c.print(f'adding node key for {key_mems}')
            cls.add_node_key(node=node,chain=chain, key_mems=key_mems, refresh=True, insert_key=True)

        base_path = cls.resolve_base_path(node=node, chain=chain)
        
        # purge chain's  db if it exists and you want to start from scratch
        if purge_chain:
            cls.purge_chain(base_path=base_path)
            

        cmd_kwargs = f' --base-path {base_path}'



        chain_spec_path = cls.chain_spec_path(chain)
        cmd_kwargs += f' --chain {chain_spec_path}'

        if telemetry_url != False:
            if telemetry_url == None:
                telemetry_url = cls.telemetry_url(chain=chain)
            cmd_kwargs += f' --telemetry-url {telemetry_url}'

        if validator :
            cmd_kwargs += ' --validator'
        else:
            cmd_kwargs += ' --ws-external --rpc-external'
            cmd_kwargs += f" --pruning={pruning}"
            cmd_kwargs += f" --sync {sync}"
            cmd_kwargs += f' --rpc-cors={rpc_cors}'

        cmd_kwargs += f' --port {port} --rpc-port {rpc_port} --ws-port {ws_port}'
        if boot_nodes == None:
            boot_nodes = cls.boot_nodes(chain=chain)
        # add the node to the boot nodes
        if len(boot_nodes) > 0:
            node_info['boot_nodes'] = c.choice(boot_nodes)  # choose a random boot node (at we chose one)
            cmd_kwargs += f" --bootnodes {node_info['boot_nodes']}"
    
        if node_key != None:
            cmd_kwargs += f' --node-key {node_key}'
            
 

        name = f'{cls.node_prefix()}.{chain}.{node}'


        if mode == 'local':
            # 
            cmd = c.pm2_start(path=cls.chain_release_path(mode=mode), 
                            name=name,
                            cmd_kwargs=cmd_kwargs,
                            refresh=refresh,
                            verbose=verbose)
            
        elif mode == 'docker':
            cls.pull_image()
            docker = c.module('docker')
            if docker.exists(name):
                docker.kill(name)
            cmd = cmd + ' ' + cmd_kwargs
            container_chain_release_path = chain_release_path.replace(cls.chain_path, '/subspace')
            cmd = cmd.replace(chain_release_path, container_chain_release_path)

            # run the docker image
            container_spec_path = chain_spec_path.replace(cls.chain_path, '/subspace')
            cmd = cmd.replace(chain_spec_path, container_spec_path)

            key_path = cls.keystore_path(node=node, chain=chain)
            container_base_path = base_path.replace(cls.tmp_dir(), '')
            cmd = cmd.replace(base_path, container_base_path)

            volumes = f'-v {os.path.dirname(chain_spec_path)}:{os.path.dirname(container_spec_path)}'\
                         + f' -v {base_path}:{container_base_path}'

            daemon_str = '-d' if daemon else ''
            # cmd = 'cat /subspace/specs/main.json'
            c.print(cmd, color='yellow')
            cmd = 'docker run ' + daemon_str  + f' --net host --name {name} {volumes} {cls.image}  bash -c "{cmd}"'
            node_info['cmd'] = cmd
            output = c.cmd(cmd, verbose=False)
            logs_sig = ' is already in use by container "'
            if logs_sig in output:
                container_id = output.split(logs_sig)[-1].split('"')[0]
                c.module('docker').rm(container_id)
                output = c.cmd(cmd, verbose=False)
        else: 
            raise Exception(f'unknown mode {mode}')
        response = {
            'success':True,
            'msg': f'Started node {node} for chain {chain} with name {name}',
            'node_info': node_info,
            'logs': output,
            'cmd': cmd

        }
        if validator:
            # ensure you add the node to the chain_info if it is a bootnode
            node_id = cls.get_node_id(node=node, chain=chain, mode=mode)
            response['boot_node'] =  f'/ip4/{ip}/tcp/{node_info["port"]}/p2p/{node_id}'
    
        return response
       
    @classmethod
    def node_exists(cls, node:str, chain:str=chain, vali:bool=False):
        return node in cls.nodes(chain=chain)

    @classmethod
    def node_running(self, node:str, chain:str=chain) -> bool:
        contianers = c.ps()
        name = f'{self.node_prefix()}.{chain}.{node}'
        return name in contianers
        

    @classmethod
    def release_exists(cls):
        return c.exists(cls.chain_release_path())

    kill_chain = kill_nodes
    @classmethod
    def rm_sudo(cls):
        cmd = f'chown -R $USER:$USER {c.cache_path()}'
        c.cmd(cmd, sudo=True)
    
    @classmethod
    def start_chain(cls, 
                    chain:str=chain, 
                    valis:int = 8,
                    nonvalis:int = 1,
                    verbose:bool = False,
                    purge_chain:bool = True,
                    refresh: bool = True,
                    port_keys: list = ['port', 'rpc_port', 'ws_port'],
                    remote:bool = False,
                    build_spec :bool = True,
                    push:bool = True,
                    trials:int = 4
                    ):

        # KILL THE CHAIN
        if refresh:
            c.print(f'KILLING THE CHAIN ({chain})', color='red')
            cls.kill_chain(chain=chain)
            
        ## VALIDATOR NODES
        vali_node_keys  = cls.vali_node_keys(chain=chain)
        if len(vali_node_keys) <= valis:
            cls.add_node_keys(chain=chain, valis=valis, refresh=False)
            vali_node_keys  = cls.vali_node_keys(chain=chain)
        vali_nodes = list(vali_node_keys.keys())[:valis]
        vali_node_keys = {k: vali_node_keys[k] for k in vali_nodes}

        
        # BUILD THE CHAIN SPEC AFTER SELECTING THE VALIDATOR NODES'
        if build_spec:
            cls.build_spec(chain=chain, vali_node_keys=vali_node_keys, valis=valis)
            if push:
                cls.push(rpull=remote)

        chain_info = {'nodes':{}, 'boot_nodes':[]}
        

        remote_address_cnt = 1
        avoid_ports = []

        if remote: 
            remote_addresses = c.addresses('module', network='remote')

        # START THE VALIDATOR NODES
        for i, node in enumerate(vali_nodes):
            c.print(f'[bold]Starting node {node} for chain {chain}[/bold]')
            name = f'{cls.node_prefix()}.{chain}.{node}'

            # BUILD THE KWARGS TO CREATE A NODE
            
            node_kwargs = {
                            'chain':chain, 
                            'node':node, 
                            'verbose':verbose,
                            'purge_chain': purge_chain,
                            'validator':  True,

                            }


            success = False

            for t in range(trials):
                try:
                    if remote:  
                        remote_address_cnt += 1
                        node_kwargs['module'] = remote_addresses[remote_address_cnt % len(remote_addresses)]
                        node_kwargs['boot_nodes'] = chain_info['boot_nodes']

                    else:
                        node_ports = c.free_ports(n=3, avoid_ports=avoid_ports)
                        for k, port in zip(port_keys, node_ports):
                            avoid_ports.append(port)
                            node_kwargs[k] = port


                    node_kwargs['key_mems'] = cls.node_key_mems(node, chain=chain)

                    response = {}
                    response = cls.start_node(**node_kwargs, refresh=refresh)
                    assert 'boot_node' in response, f'boot_node must be in response, not {response.keys()}'

                    node_info = response['node_info']
                    boot_node = response['boot_node']
                    chain_info['boot_nodes'].append(boot_node)
                    chain_info['nodes'][node] = node_info
                    success = True 
                    break
                except Exception as e:
                    c.print(c.detailed_error(e))
                    c.print(f'failed to start node {node} for chain {chain}, trying again -> {t}/{trials} trials')

            assert success, f'failed to start node {node} for chain {chain} after {trials} trials'

                
        cls.putc(f'chain_info.{chain}', chain_info)

        if nonvalis > 0:
            # START THE NON VALIDATOR NODES
            cls.start_public_nodes(n=nonvalis, chain=chain, refresh=True, remote=remote)

        return {'success':True, 'msg': f'Started chain {chain}', 'valis':valis, 'nonvalis':nonvalis}
   
    @classmethod
    def node2url(cls, network:str = network) -> str:
        assert isinstance(network, str), f'network must be a string, not {type(network)}'
        nodes =  cls.getc(f'chain_info.{network}.nodes', {})
        nodes = {k:v for k,v in nodes.items() if v['validator'] == False}
        
        assert len(nodes) > 0, f'No url found for {network}'

        node2url = {}
        for k_n, v_n in nodes.items():
            node2url[k_n] = v_n['ip'] + ':' + str(v_n['ws_port'])
        return node2url

    @classmethod
    def urls(cls, network: str = network) -> str:
        return list(cls.node2url(network=network).values())

    def random_urls(self, network: str = network, n=4) -> str:
        urls = self.urls(network=network)
        return c.sample(urls, n=1)


    @classmethod
    def test_node_urls(cls, network: str = network) -> str:
        nodes = cls.nonvali_nodes()
        config = cls.config()
        
        for node in nodes:
            try:
                url = cls.resolve_node_url(node)
                s = cls()
                s.set_network(url=url)
                c.print(s.block, 'block for node', node)
                
            except Exception as e:
                c.print(c.detailed_error(e))
                c.print(f'node {node} is down')
                del config['chain_info'][network]['nodes'][node]

        cls.save_config(config)



    def storage_functions(self, network=network, block_hash = None):
        self.resolve_network(network)
        return self.substrate.get_metadata_storage_functions( block_hash=block_hash)
    storage_fns = storage_functions
        

    def storage_names(self, network=network, block_hash = None):
        self.resolve_network(network)
        return [f['storage_name'] for f in self.substrate.get_metadata_storage_functions( block_hash=block_hash)]


    def stake_spread_top_valis(self):
        top_valis = self.top_valis()
        name2key = self.name2key()
        for vali in top_valis:
            key = name2key[vali]

    def ensure_stake(self, min_balance:int = 100, network:str='main', netuid:int=0):
        my_balance = self.my_balance(network=network, netuid=netuid)
        return my_balance



    def stake_spread(self,  modules:list=None, key:str = None,ratio = 1.0, n:int=20):
        key = self.resolve_key(key)
        name2key = self.name2key()
        if modules == None:
            modules = self.top_valis(n=n)
        if isinstance(modules, str):
            modules = [k for k,v in name2key.items() if modules in k]

        modules = modules[:n]
        modules = c.shuffle(modules)

        name2key = {k:name2key[k] for k in modules if k in name2key}


        module_names = list(name2key.keys())
        module_keys = list(name2key.values())
        n = len(name2key)

        # get the balance, of the key
        balance = self.get_balance(key)
        assert balance > 0, f'balance must be greater than 0, not {balance}'
        assert ratio <= 1.0, f'ratio must be less than or equal to 1.0, not {ratio}'
        assert ratio > 0.0, f'ratio must be greater than or equal to 0.0, not {ratio}'

        balance = int(balance * ratio)
        assert balance > 0, f'balance must be greater than 0, not {balance}'
        stake_per_module = int(balance/n)


        c.print(f'staking {stake_per_module} per module for ({module_names}) modules')

        s = c.module('subspace')()

        s.multistake(key=key, modules=module_keys, amounts=stake_per_module)

    

    @classmethod
    def unstake_many(cls, modules:list ='vali', key=None, remove_staketo:bool = False):
        if isinstance(modules, str):
            modules = c.my_modules(modules, fmt='j')
        assert balance > 0, f'balance must be greater than 0, not {balance}'
        module_names = [m['name'] for m in modules]
        c.print(f'staking {stake_per_module} per module for ({module_names}) modules')
        for m in modules:
            for module_key, module_stake in m['stake_to']:
                # if the module_key is the same as the module we are unstaking, then unstake it
                if remove_staketo or m['key'] ==  module_key:
                    c.unstake(key=m['key'], module_key=module_key)
        

    @classmethod
    def test(cls):
        s = c.module('subspace')()
        n = s.n()
        assert isinstance(n, int)
        assert n > 0

        market_cap = s.mcap()
        assert isinstance(market_cap, float), market_cap

        name2key = s.name2key()
        assert isinstance(name2key, dict)
        assert len(name2key) == n

        stats = s.stats(df=False)
        c.print(stats)
        assert isinstance(stats, list) 

    telemetry_backend_image = 'parity/substrate-telemetry-backend'
    telemetry_frontend_image = 'parity/substrate-telemetry-frontend'
    @classmethod
    def install_telemetry(cls):
        c.cmd(f'docker build -t {cls.telemetry_image} .', sudo=False, bash=True)




    @classmethod
    def start_telemetry(cls, 
                    port:int=None, 
                    network:str='host', 
                    name='telemetry', 
                    chain=chain, 
                    trials:int=3, 
                    reuse_ports:bool=True,
                    frontend:bool = True):

        names = {'core': name, 'shard': f'{name}.shard', 'frontend': f'{name}.frontend'}
        docker = c.module('docker')
        config = cls.config()
        success = False
        cmd = {}
        output = {}
        k = f'chain_info.{chain}.telemetry_urls'
        telemetry_urls = cls.get(k, {})

        while trials > 0 and success == False:
            ports = {}
            ports['core'], ports['shard'], ports['frontend'] = c.free_ports(n=3, random_selection=True)
            if reuse_ports:
                telemetry_urls = cls.getc(k, {})
            if len(telemetry_urls) == 0:
                telemetry_urls[name] = {'shard': f"ws://{c.ip()}:{ports['shard']}/submit 0", 
                                        'feed': f"ws://{c.ip()}:{ports['core']}/feed", 
                                        'frontend': f'http://{c.ip()}:{ports["frontend"]}'}
                reuse_ports = False

            


            if reuse_ports:
                ports = {k:int(v.split(':')[-1].split('/')[0]) for k, v in telemetry_urls.items()}
            cmd['core'] = f"docker run  -d --network={network} --name {names['core']} \
                        --read-only \
                        {cls.telemetry_backend_image} \
                        telemetry_core -l 0.0.0.0:{ports['core']}"

            cmd['shard'] = f"docker run  -d --network={network} \
                        --name {names['shard']} \
                        --read-only \
                        {cls.telemetry_backend_image} \
                        telemetry_shard -l 0.0.0.0:{ports['shard']} -c http://0.0.0.0:{ports['core']}/shard_submit"

            cmd['frontend'] = f"docker run -d  \
                    --name {names['frontend']} \
                    -p {ports['frontend']}:8000\
                    -e SUBSTRATE_TELEMETRY_URL={telemetry_urls[name]['feed']} \
                    {cls.telemetry_frontend_image}"

            for k in cmd.keys():
                if docker.exists(names[k]):
                    docker.kill(names[k])
                output[k] = c.cmd(cmd[k])
                logs_sig = ' is already in use by container "'
                if logs_sig in output[k]:
                    container_id = output[k].split(logs_sig)[-1].split('"')[0]
                    docker.rm(container_id)
                    output[k] = c.cmd(cmd[k], verbose=True)
        
            success = bool('error' not in output['core'].lower()) and bool('error' not in output['shard'].lower())
            trials -= 1
            if success: 
                cls.putc(k, telemetry_urls)
        return {
            'success': success,
            'cmd': cmd,
            'output': output,
        }

    @classmethod
    def telemetry_urls(cls, name = 'telemetry', chain=chain):
        telemetry_urls = cls.getc(f'chain_info.{chain}.telemetry_urls', {})
        assert len(telemetry_urls) > 0, f'No telemetry urls found for {chain}, c start_telemetry'
        return telemetry_urls[name] 


    @classmethod
    def telemetry_url(cls,endpoint:str='submit', chain=chain, ):


        telemetry_urls = cls.telemetry_urls(chain=chain)
        if telemetry_urls == None:
            raise Exception(f'No telemetry urls found for {chain}')
        url = telemetry_urls[endpoint]

        if not url.startswith('ws://'):
            url = 'ws://' + url
        url = url.replace(c.ip(), '0.0.0.0')
        return url

    @classmethod
    def stop_telemetry(cls, name='telemetry'):
        return c.module('docker').kill(name)


    def telemetry_running(self):
        return c.module('docker').exists('telemetry')


    def check_storage(self, block_hash = None, network=network):
        self.resolve_network(network)
        return self.substrate.get_metadata_storage_functions( block_hash=block_hash)

    @classmethod
    def sand(cls): 
        node_keys =  cls.node_keys()
        spec = cls.spec()
        addy = c.root_key().ss58_address

        for i, (k, v) in enumerate(cls.datetime2archive('2023-10-17').items()):
            if i % 10 != 0:
                c.print(i, '/', len(v))
                continue
            state = c.get(v)
            c.print(state.keys())
            c.print(k, state['balances'].get(addy, 0))
        



    def test_balance(self, network:str = network, n:int = 10, timeout:int = 10, verbose:bool = False, min_amount = 10, key=None):
        key = c.get_key(key)

        balance = self.get_balance(network=network)
        assert balance > 0, f'balance must be greater than 0, not {balance}'
        balance = int(balance * 0.5)
        c.print(f'testing network {network} with {n} transfers of {balance} each')


    def test_commands(self, network:str = network, n:int = 10, timeout:int = 10, verbose:bool = False, min_amount = 10, key=None):
        key = c.get_key(key)

        key2 = c.get_key('test2')
        
        balance = self.get_balance(network=network)
        assert balance > 0, f'balance must be greater than 0, not {balance}'
        c.transfer(dest=key, amount=balance, timeout=timeout, verbose=verbose)
        balance = int(balance * 0.5)
        c.print(f'testing network {network} with {n} transfers of {balance} each')



        


        
<|MERGE_RESOLUTION|>--- conflicted
+++ resolved
@@ -2008,15 +2008,10 @@
                 include_weights = False,
                 df = False,
                 multithread:bool = False ,
-<<<<<<< HEAD
-                timeout:int=200 # for multi-threading
+                timeout:int=200, # for multi-threading
+                include_balances = False
                 ) -> Dict[str, ModuleInfo]:
-        
-=======
-                timeout=200, # for multi-threading
-                include_balances = False) -> Dict[str, ModuleInfo]:
         import inspect
->>>>>>> 349ee262
 
         cache_path = f'modules/{network}.{netuid}'
 
@@ -2030,13 +2025,12 @@
             netuid = self.resolve_netuid(netuid)
             block = self.block if block == None else block
             
-<<<<<<< HEAD
-            keys = ['uid2key', 'addresses', 'names', 'emission', 'incentive', 'dividends', 'regblock', 'last_update', 'stake_from', 'delegation_fee']
-=======
-            keys = ['uid2key', 'addresses', 'names', 'emission', 'incentive', 'dividends', 'regblock', 'last_update', 'stake_from']
+            keys = ['uid2key', 'addresses', 'names', 'emission', 
+                    'incentive', 'dividends', 'regblock', 'last_update', 
+                    'stake_from', 'delegation_fee']
+            
             if include_balances:
                 keys += ['balances']
->>>>>>> 349ee262
             if include_weights:
                 keys += ['weights']
             if multithread:
@@ -2108,16 +2102,14 @@
                     module[k] = module[k] / (U16_MAX)
                 
                 module['stake_from']= [(k, self.format_amount(v, fmt=fmt))  for k, v in module['stake_from']]
+      
+                if include_balances:
+                    module['balance'] = self.format_amount(module['balance'], fmt=fmt)
+
                 modules[i] = module
-
-<<<<<<< HEAD
         if search != None:
             modules = [m for m in modules if search in m['name']]
 
-=======
-                if include_balances:
-                    module['balance'] = self.format_amount(module['balance'], fmt=fmt)
->>>>>>> 349ee262
         if df:
             modules = c.df(modules)
 
