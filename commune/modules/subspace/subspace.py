
import torch
import scalecodec
from retry import retry
from typing import List, Dict, Union, Optional, Tuple
from substrateinterface import SubstrateInterface
import commune as c
from typing import List, Dict, Union, Optional, Tuple
from commune.utils.network import ip_to_int, int_to_ip
from rich.prompt import Confirm
from commune.modules.subspace.balance import Balance
from commune.modules.subspace.utils import (U16_NORMALIZED_FLOAT,
                                    U64_MAX,
                                    NANOPERTOKEN, 
                                    U16_MAX, 
                                    is_valid_address_or_public_key, 
                                    )
from commune.modules.subspace.chain_data import (ModuleInfo, custom_rpc_type_registry)

import streamlit as st
import json
from loguru import logger
import os
logger = logger.opt(colors=True)



class Subspace(c.Module):
    """
    Handles interactions with the subspace chain.
    """
    fmt = 'j'
    whitelist = []
    chain_name = 'subspace'
    default_config = c.get_config(chain_name, to_munch=False)
    token_decimals = default_config['token_decimals']
    network = default_config['network']
    chain = network
    chain_path = c.libpath + '/subspace'
    spec_path = f"{chain_path}/specs"
    netuid = default_config['netuid']
    mode = default_config['mode']
    
    def __init__( 
        self, 
        config = None,
        **kwargs,
    ):
        config = self.set_config(config=config,kwargs=kwargs)
        if config.loop:
            c.thread(self.loop)

    def set_network(self, 
                network:str = None,
                url : str = None,
                websocket:str=None, 
                ss58_format:int=42, 
                type_registry:dict=custom_rpc_type_registry, 
                type_registry_preset=None, 
                cache_region=None, 
                runtime_config=None, 
                use_remote_preset=False,
                ws_options=None, 
                auto_discover=True, 
                auto_reconnect=True, 
                verbose:bool=False,
                *args, 
                **kwargs):

        '''
        A specialized class in interfacing with a Substrate node.

        Parameters
       A specialized class in interfacing with a Substrate node.

        Parameters
        url : the URL to the substrate node, either in format <https://127.0.0.1:9933> or wss://127.0.0.1:9944
        
        ss58_format : The address type which account IDs will be SS58-encoded to Substrate addresses. Defaults to 42, for Kusama the address type is 2
        
        type_registry : A dict containing the custom type registry in format: {'types': {'customType': 'u32'},..}
        
        type_registry_preset : The name of the predefined type registry shipped with the SCALE-codec, e.g. kusama
        
        cache_region : a Dogpile cache region as a central store for the metadata cache
        
        use_remote_preset : When True preset is downloaded from Github master, otherwise use files from local installed scalecodec package
        
        ws_options : dict of options to pass to the websocket-client create_connection function
        : dict of options to pass to the websocket-client create_connection function
                
        '''

        from substrateinterface import SubstrateInterface
        
        if network == None:
            network = self.config.network

            
        self.network = network
        
        url = c.choice(self.urls(network=network))

        if not url.startswith('ws://'):
            url = 'ws://' + url

    
        self.url = url
        

        self.substrate= SubstrateInterface(
                                    url=url, 
                                    websocket=websocket, 
                                    ss58_format=ss58_format, 
                                    type_registry=type_registry, 
                                    type_registry_preset=type_registry_preset, 
                                    cache_region=cache_region, 
                                    runtime_config=runtime_config, 
                                    ws_options=ws_options, 
                                    auto_discover=auto_discover, 
                                    auto_reconnect=auto_reconnect, 
                                    *args,
                                    **kwargs)
        c.print(f'Connected to {network}: {url}...')
        
    def __repr__(self) -> str:
        return f'<Subspace: network={self.network}>'
    def __str__(self) -> str:
        return f'<Subspace: network={self.network}>'
    
    

    def verify(self, 
               auth,
               max_staleness=100,
               ensure_registered=True,):
        key = c.module('key')(ss58_address=auth['address'])
        verified =  key.verify(auth['data'], bytes.fromhex(auth['signature']), bytes.fromhex(auth['public_key']))
        if not verified:
            return {'verified': False, 'error': 'Signature is invalid.'}
        if auth['address'] != key.ss58_address:
            return {'verified': False, 'error': 'Signature address does not match.'}
        
        data = c.jload(auth['data'])
        
        if data['timestamp'] < c.time() - max_staleness:
            return {'verified': False, 'error': 'Signature is stale.', 'timestamp': data['timestamp'], 'now': c.time()}
        if not self.is_registered(key,netuid= data['netuid']) and ensure_registered:
            return {'verified': False, 'error': 'Key is not registered.'}
        return {'verified': True, 'error': None}
    
    @classmethod
    def cj(cls, *args, remote = True, sleep_interval:str = 100, **kwargs):
        if remote:
            c.print('Remote voting...')
            kwargs['remote'] = False
            return cls.remote_fn('cj', args=args, kwargs=kwargs)
        self = cls()
        while True:
            c.print(f'Sleeping for {sleep_interval} seconds...')
            c.print('Voting...')
            c.sleep(sleep_interval)
            self.vote_pool(*args, **kwargs)

    def shortyaddy(self, address, first_chars=4):
        return address[:first_chars] + '...' 
    def auto_unstake(self, search=None, netuid = None, network = None,  controller=None):
        my_staketo = self.my_staketo(netuid=netuid, network=network)
        controller = c.get_key(controller)
        address2key = c.address2key()
        controller_key_name = address2key.get(controller.ss58_address)
        for key, staketo_vec in my_staketo.items():
            key_name = address2key.get(key)

            if search != None and search not in key:
                continue
            c.print(f'Unstaking {key_name}', color='yellow')
            for module_key, amount in staketo_vec:
                module_key_name = address2key.get(module_key, module_key)
                c.print(f'Unstaking {amount} from {module_key_name} to {controller_key_name}', color='white')
                if amount > 0:
                    self.unstake(key=key, amount=amount, module_key=module_key)

            c.print(f'Transferring {key_name} balance to {module_key_name}', color='green')
            controller_key = c.get_key(controller)
            self.transfer(key=key, amount=amount, dest=controller.ss58_address)
                
    

    def my_stake(self, search=None, netuid = None, network = None, fmt=fmt,  decimals=2, block=None):
        mystaketo = self.my_staketo(netuid=netuid, network=network, fmt=fmt, decimals=decimals, block=block)
        key2stake = {}
        for key, staketo_tuples in mystaketo.items():
            stake = sum([s for a, s in staketo_tuples])
            key2stake[key] = c.round_decimals(stake, decimals=decimals)
        if search != None:
            key2stake = {k:v for k,v in key2stake.items() if search in k}

        return key2stake
    mys =  mystake = key2stake =  my_stake

    def my_balance(self, search=None, netuid = None, network = None, fmt=fmt,  decimals=2, block=None):

        balances = self.balances(network=network, fmt=fmt, block=block)
        my_balance = {}
        key2address = c.key2address()
        for key, address in key2address.items():
            if address in balances:
                my_balance[key] = balances[address]

        if search != None:
            my_balance = {k:v for k,v in my_balance.items() if search in k}
            
        my_balance = dict(sorted(my_balance.items(), key=lambda x: x[1], reverse=True))

        return my_balance
    key2balance = myb = mybal = my_balance

    def my_staketo(self,search=None, netuid = None, network = None, fmt=fmt,  decimals=2, block=None):
        staketo = self.stake_to(netuid=netuid, network=network, block=block)
        mystaketo = {}
        key2address = c.key2address()
        for key, address in key2address.items():
            if address in staketo:
                mystaketo[key] = [[a, self.format_amount(s, fmt=fmt)] for a, s in staketo[address]]

        if search != None:
            mystaketo = {k:v for k,v in mystaketo.items() if search in k}
            
        return mystaketo
    mysto  = mystaketo = my_staketo


    def my_stakefrom(self,search=None, netuid = None, network = None, fmt=fmt,  decimals=2):
        staketo = self.stake_from(netuid=netuid, network=network)
        mystakefrom = {}
        key2address = c.key2address()
        for key, address in key2address.items():
            if address in mystakefrom:
                mystakefrom[key] = self.format_amount(mystakefrom[address])
    
        if search != None:
            mystakefrom = {k:v for k,v in mystakefrom.items() if search in k}
        return mystakefrom

    mysfr = mystakefrom = my_stakefrom

    

    def key2tokens(self, network = None, fmt=fmt, decimals=2):
        key2tokens = {}
        key2balance = self.key2balance(network=network, fmt=fmt, decimals=decimals)
        for key, balance in key2balance.items():
            if key not in key2tokens:
                key2tokens[key] = 0
            key2tokens[key] += balance
            
        for netuid in self.netuids():
            key2stake = self.key2stake(network=network, fmt=fmt, netuid=netuid, decimals=decimals)

            for key, stake in key2stake.items():
                if key not in key2tokens:
                    key2tokens[key] = 0
                key2tokens[key] += stake
            
        return key2tokens

    def network_balance(self, network = None, fmt=fmt, update=False):
        state_dict = self.state_dict(network=network, update=update)
        total_balance = 0
        for key, value in state_dict['balances'].items():
            total_balance += value
        return self.format_amount(total_balance, fmt=fmt)

    def network_stake(self, network = None, fmt=fmt, update=False):
        state_dict = self.state_dict(network=network, update=update)
        total_stake = 0
        for modules in state_dict['modules']:
            for module in modules:
                total_stake += module['stake']
        return self.format_amount(total_stake, fmt=fmt)
    

    def my_total_supply(self, network = None,fmt=fmt, decimals=2):
        return self.my_total_stake(network=network) + self.my_total_balance(network=network)

    my_tokens = my_supply = my_value = my_total_supply

    key2value = key2tokens    
    def my_total_stake(self, network = None, netuid=None, fmt=fmt, decimals=2):
        return sum(self.my_stake(network=network, netuid=netuid, fmt=fmt, decimals=decimals).values())
    def my_total_balance(self, network = None, fmt=fmt, decimals=2):
        return sum(self.my_balance(network=network, fmt=fmt, decimals=decimals).values())


    #####################
    #### Set Weights ####
    #####################
    @retry(delay=0, tries=4, backoff=0, max_delay=0)
    def vote(
        self,
        key: 'c.key' = None,
        uids: Union[torch.LongTensor, list] = None,
        weights: Union[torch.FloatTensor, list] = None,
        netuid: int = None,
        wait_for_inclusion:bool = True,
        wait_for_finalization:bool = True,
        network = None,
    ) -> bool:
        network = self.resolve_network(network)
        key = self.resolve_key(key)
        netuid = self.resolve_netuid(netuid)
        
        subnet = self.subnet( netuid = netuid )
        min_allowed_weights = subnet['min_allowed_weights']
        max_allowed_weights = subnet['max_allowed_weights']

        if uids is None:
            uids = self.uids()
    
        if len(uids) == 0:
            c.print(f'No uids to vote on.')
            return False
        if len(uids) > max_allowed_weights:
            c.print(f'Only {max_allowed_weights} uids are allowed to be voted on.')
            uids = uids[:max_allowed_weights]

        
        if len(uids) < min_allowed_weights:
            while len(uids) < min_allowed_weights:
                uid = c.choice(list(range(subnet['n'])))
                if uid not in uids:
                    uids.append(uid)
                    weights.append(0)
            
        if weights is None:
            weights = [1 for _ in uids]
        if isinstance(weights, list):
            weights = torch.tensor(weights)

        weights = weights / weights.sum()
        weights = weights * U16_MAX
        weights = weights.tolist()

        # uids = [int(uid) for uid in uids]
        uid2weight = {uid: int(weight) for uid, weight in zip(uids, weights)}
        uids = list(uid2weight.keys())
        weights = list(uid2weight.values())
        
        c.print(f'Weights: {weights} from {key}')
        
        c.print(f'Setting weights for {len(uids)} uids..., {len(weights)}')
        # First convert types.

        with self.substrate as substrate:
            call = substrate.compose_call(
                call_module='SubspaceModule',
                call_function='set_weights',
                call_params = {
                    'uids': uids,
                    'weights': weights,
                    'netuid': netuid,
                }
            )
        # Period dictates how long the extrinsic will stay as part of waiting pool
        c.print(key)
        extrinsic = substrate.create_signed_extrinsic( call = call, keypair = key, era={'period':100})

        c.print(f'Submitting extrinsic: {extrinsic}')
        response = substrate.submit_extrinsic( extrinsic, wait_for_inclusion = wait_for_inclusion,
                                              wait_for_finalization = wait_for_finalization )
        # We only wait here if we expect finalization.
        if not wait_for_finalization and not wait_for_inclusion:
            c.print(":white_heavy_check_mark: [green]Sent[/green]")
            return True
        response.process_events()
        if response.is_success:
            c.print(":white_heavy_check_mark: [green]Finalized[/green]")            
            c.print(f"Set weights:\n[bold white]  weights: {weights}\n  uids: {uids}[/bold white ]")
            return True
        else:
            c.print(":cross_mark: [red]Failed[/red]: error:{}".format(response.error_message))
            c.print(  'Set weights <red>Failed: </red>' + str(response.error_message) )
            return False

    set_weights = vote

    def get_netuid_for_subnet(self, network: str = None) -> int:
        netuid = self.subnet_namespace.get(network, None)
        return netuid

    def update(self):
        self.sync()


    @classmethod
    def up(cls):
        c.cmd('docker-compose up -d', cwd=cls.chain_path)

    @classmethod
    def enter(cls):
        c.cmd('make enter', cwd=cls.chain_path)

    def register_servers(self, search=None, **kwargs):
        for m in c.servers(network='local'):
            try:
                self.register(name=m)
            except Exception as e:
                c.print(e, color='red')
    reg_servers = register_servers
    def reged_servers(self, **kwargs):
        servers =  c.servers(network='local')
        c.print(servers)
    def register_ghosts(self, n=10, **kwargs):
        ip = c.ip()
        for i in range(n):
            self.register(name=f'ghost{i}',
                         address= ip + ':' + str(8000 + i), 
                          **kwargs)


    def register(
        self,
        name: str , # defaults to module.tage
        stake : float = 0,
        subnet: str = None,
        key : str  = None,
        address : str = None,
        wait_for_inclusion: bool = False,
        wait_for_finalization: bool = True,
        network: str = network,
        existential_balance: float = 0.1,
        replace_module: str = None, # if you want to replace a module
        sync: bool = False,

    ) -> bool:
        
        assert name != None, f"Module name must be provided"

        # resolve the subnet name
        if subnet == None:
            subnet = self.config.subnet


        network =self.resolve_network(network)
        address = c.namespace(network='local').get(name, c.default_ip)
        address = address.replace(c.default_ip,c.ip())
        key = self.resolve_key(name)

        # Validate address.
        if self.subnet_exists(subnet, network=network):
            netuid = self.get_netuid_for_subnet(subnet)
            if self.is_registered(key.ss58_address, netuid=netuid):
                c.print(f":cross_mark: [red]Module {name} already registered[/red]")
                return self.update_module(module=name, name=name, address=address , netuid=netuid, network=network)
            else:
                c.print(f":satellite: Registering {name} with address {address} replacing {replace_module}")
                if replace_module != None:
                    assert self.is_registered(replace_module, netuid=netuid), f"Module {replace_module} is not registered"
                    return self.update_module(name=replace_module, address=address, netuid=netuid, network=network)

                

        call_params = { 
                    'network': subnet.encode('utf-8'),
                    'address': address.encode('utf-8'),
                    'name': name.encode('utf-8'),
                    'stake': stake,
                } 

        with self.substrate as substrate:
            
            # create extrinsic call
            call = substrate.compose_call( 
                call_module='SubspaceModule',  
                call_function='register', 
                call_params=call_params
            )
            extrinsic = substrate.create_signed_extrinsic( call = call, keypair = key  )
            response = substrate.submit_extrinsic( extrinsic, wait_for_inclusion=wait_for_inclusion, wait_for_finalization=wait_for_finalization )
            
            # process if registration successful, try again if pow is still valid
            response.process_events()
            
        if response.is_success:
            msg = f'Registered {name} with address {address}'
            c.print(f":white_heavy_check_mark: [green]{msg}[/green]")
            return {'success': True, 'message': msg}
            # if sync:
            #     self.sync()
        else:
            msg = response.error_message
            c.print(f":cross_mark: [red]Failed[/red]: error:{response.error_message}")
            return {'success': False, 'message': response.error_message}    
        

    reg = register

    ##################
    #### Transfer ####
    ##################
    def transfer(
        self,
        key: str,
        amount: float , 
        dest: str, 
        wait_for_inclusion: bool = True,
        wait_for_finalization: bool = False,
        network : str = None,
        netuid : int = None,
    ) -> bool:
        key = c.get_key(key)
        network = self.resolve_network(network)
        dest = self.resolve_key_ss58(dest)
        # Validate destination address.
        if not is_valid_address_or_public_key( dest ):
            msg = ":cross_mark: [red]Invalid destination address[/red]:[bold white]\n  {}[/bold white]".format(dest)
            return {'success': False, 'message': msg}
        if isinstance( dest, bytes):
            # Convert bytes to hex string.
            dest = "0x" + dest.hex()


        # Check balance.
        account_balance = self.get_balance( key.ss58_address , fmt='nano' )
        c.print(f"Transferring {amount} to {dest}")
        transfer_balance = self.to_nanos(amount)

        if transfer_balance > account_balance:
            c.print(":cross_mark: [red]Insufficient balance[/red]:[bold white]\n  {}[/bold white]".format(account_balance))
            return

        dest_balance = self.get_balance( dest , fmt='j')

        with c.status(":satellite: Transferring to {}"):
            with self.substrate as substrate:
                call = substrate.compose_call(
                    call_module='Balances',
                    call_function='transfer',
                    call_params={
                        'dest': dest, 
                        'value': transfer_balance
                    }
                )

                extrinsic = substrate.create_signed_extrinsic( call = call, keypair = key )
                response = substrate.submit_extrinsic( extrinsic, wait_for_inclusion = wait_for_inclusion, wait_for_finalization = wait_for_finalization )
                # We only wait here if we expect finalization.
                if not wait_for_finalization and not wait_for_inclusion:
                    c.print(":white_heavy_check_mark: [green]Sent[/green]")
                    return True

                # Otherwise continue with finalization.
                response.process_events()
                
                if response.is_success:
                    c.print(":white_heavy_check_mark: [green]Finalized[/green]")
                    response = {
                        'success': True,
                        'from': {
                            'address': key.ss58_address,
                            'balance': self.format_amount(account_balance, fmt='j'),
                            'new_balance': self.get_balance( key.ss58_address , fmt='j')
                        } ,
                        'to': {
                            'address': dest,
                            'balance': dest_balance,
                            'new_balance': self.get_balance( dest , fmt='j'),
                        }, 
                        'block_hash': response.block_hash,

                    }

                else:
                    
                    response =  {'success': False, 'message': response.error_message}

                return response


        
        return False
    send = transfer

    def get_existential_deposit(
        self,
        block: Optional[int] = None,
        fmt = 'nano'
    ) -> Optional[Balance]:
        """ Returns the existential deposit for the chain. """
        result = self.query_constant(
            module_name='Balances',
            constant_name='ExistentialDeposit',
            block = block,
        )
        
        if result is None:
            return None
        
        return self.format_amount( result.value, fmt = fmt )
        
    #################
    #### update or replace a module ####
    #################

    def update_module(
        self,
        module: str,
        # params from here
        name: str = None,
        address: str = None,
        netuid: int = None,
        wait_for_inclusion: bool = False,
        wait_for_finalization = True,
        network : str = network,

    ) -> bool:
        self.resolve_network(network)
        key = self.resolve_key(module)
        netuid = self.resolve_netuid(netuid)  
        module_info = self.get_module(module)

        if name == None:
            name = module
    
        if address == None:
            namespace_local = c.namespace(network='local')
            address = namespace_local.get(name,  f'{c.ip()}:{c.free_port()}'  )
            address = address.replace(c.default_ip, c.ip())

        if name == module_info['name'] and address == module_info['address']:
            c.print(f"{c.emoji('check_mark')} [green] [white]{module}[/white] Module already registered and is up to date[/green]:[bold white][/bold white]")
            return {'success': False, 'message': f'{module} already registered and is up to date with your changes'}
        call_params = {
            'name': name,
            'address': address,
            'netuid': netuid,
        }

        for k in ['name', 'address']:
            if call_params[k] == module_info[k]:
                call_params[k] = ''


        with self.substrate as substrate:
            c.print(f':satellite: Updating Module: [bold white]{name}[/bold white] \n\n {call_params}')
            
            call = substrate.compose_call(
                call_module='SubspaceModule',
                call_function='update_module',
                call_params =call_params
            )
            extrinsic = substrate.create_signed_extrinsic( call = call, keypair = key)
            response = substrate.submit_extrinsic( extrinsic, wait_for_inclusion = wait_for_inclusion, wait_for_finalization = wait_for_finalization )
            if wait_for_inclusion or wait_for_finalization:
                response.process_events()
                if response.is_success:
                    msg = 'Updated Module'
                    c.print(f':white_heavy_check_mark: [green]{msg}[/green]\n  [bold white]{call_params}[/bold white]')
                    # if we rename the module, we need to move the key from the module (old name) to the new name
                    old_name = module
                    if old_name != name:
                        c.switch_key(old_name,name)
                    return {'success': True, 'msg': msg}
                else:
                    msg = response.error_message
                    c.print( f':cross_mark: error: {msg}')
                    return {'success': False, 'msg': msg}



    #################
    #### Serving ####
    #################
    def update_network (
        self,
        netuid: int = None,
        immunity_period: int = None,
        min_allowed_weights: int = None,
        max_allowed_weights: int = None,
        max_allowed_uids: int = None,
        max_immunity_ratio: int = None,
        tempo: int = None,
        name:str = None,
        founder: str = None,
        wait_for_inclusion: bool = False,
        wait_for_finalization = True,
        key: str = None,
        network = network,
        prompt: bool = False,
    ) -> bool:
            
        self.resolve_network(network)
        netuid = self.resolve_netuid(netuid)
        subnet_state = self.subnet_state( netuid=netuid )
        # infer the key if you have it
        if key == None:
            key2address = self.address2key()
            if subnet_state['founder'] not in key2address:
                return {'success': False, 'message': f"Subnet {netuid} not found in local namespace, please deploy it "}
            key = c.get_key(key2address.get(subnet_state['founder']))
            c.print(f'Using key: {key}')

        
        params = {
            'immunity_period': immunity_period,
            'min_allowed_weights': min_allowed_weights,
            'max_allowed_uids': max_allowed_uids,
            'max_allowed_weights': max_allowed_weights,
            'max_immunity_ratio': max_immunity_ratio,
            'tempo': tempo,
            'founder': founder,
            'name': name,
        }
        old_params = {}
        for k, v in params.items():
            old_params[k] = subnet_state[k]
            if v == None:
                params[k] = old_params[k]
        name = subnet_state['name']
        call_params = {'netuid': netuid, **params}

        with self.substrate as substrate:
            c.print(f':satellite: Updating Subnet:({name}, id: {netuid})')
            c.print(f'  [bold yellow]Old Params:[/bold yellow] \n', old_params)
            c.print(f'  [bold green]New Params:[/bold green] \n',params)
            call = substrate.compose_call(
                call_module='SubspaceModule',
                call_function='update_network',
                call_params =call_params
            )
            extrinsic = substrate.create_signed_extrinsic( call = call, keypair = key)
            response = substrate.submit_extrinsic( extrinsic, wait_for_inclusion = wait_for_inclusion, wait_for_finalization = wait_for_finalization )
            if wait_for_inclusion or wait_for_finalization:
                response.process_events()
                if response.is_success:
                    c.print(f':white_heavy_check_mark: [green]Updated SubNetwork ({name}, id: {netuid}) [/green]')
                    return True
                else:
                    c.print(f':cross_mark: [red]Failed to Change Subnetwork[/red] ({name}, id: {netuid}) error: {response.error_message}')
                    return False
            else:
                return True

    def get_unique_tag(self, module:str, tag:str=None, netuid:int=None, **kwargs):
        if tag == None:
            tag = ''
        name = f'{module}{tag}'
        return self.resolve_unique_server_name(name=name, netuid=netuid, **kwargs).split('::')[-1]

    def resolve_unique_server_names(self, name:str,  n:int=10,   **kwargs) -> List[str]:
        server_names = []
        for i in range(n):
            server_name = self.resolve_unique_server_name(name=name, n=n, avoid_servers=server_names, **kwargs)

            server_names += [server_name]

        return server_names

            



    def resolve_unique_server_name(self, name:str, tag:str = None, netuid:Union[str, int]=None , avoid_servers:List[str]=None , tag_seperator = '::',  **kwargs): 

        cnt = 0
        if tag == None:
            tag = ''
        name = name + tag_seperator + tag
        servers = self.servers(netuid=netuid,**kwargs)
        if avoid_servers == None:
            avoid_servers = []
        servers += avoid_servers
        new_name = name
        while new_name in servers:
            new_name = name + str(cnt)
            cnt += 1

        c.print(new_name)

        return new_name

    def resolve_module_key(self, module_key: str =None, key: str =None, netuid: int = None, name2key:dict = None):
        if module_key == None:
            key = self.resolve_key(key)
            assert key != None, "Please provide a key"
            module_key = key.ss58_address
            return module_key
        

        assert isinstance(module_key, str), "Please provide a module_key as a string"
        # is it your key
        if c.key_exists(module_key):
            module_key = c.get_key(module_key).ss58_address
        

        else:
            if name2key == None:
                name2key = self.name2key(netuid=netuid)
            if module_key in name2key:
                module_key = name2key[module_key]

        return module_key




    def transfer_stake(
            self,
            key: str ,
            new_module_key: str = None,
            module_key: str = None,
            amount: Union[Balance, float] = None, 
            netuid:int = None,
            wait_for_inclusion: bool = False,
            wait_for_finalization: bool = True,
            network:str = None,
            existential_deposit: float = 0.1,
            sync: bool = False
        ) -> bool:
        raise NotImplementedError
        # STILL UNDER DEVELOPMENT, DO NOT USE
        network = self.resolve_network(network)
        netuid = self.resolve_netuid(netuid)
        key = c.get_key(key)

        c.print(f':satellite: Staking to: [bold white]SubNetwork {netuid}[/bold white] {amount} ...')
        # Flag to indicate if we are using the wallet's own hotkey.
        old_balance = self.get_balance( key.ss58_address , fmt='j')
        name2key = self.name2key(netuid=netuid)
        module_key = self.resolve_module_key(module_key=module_key, key=key, netuid=netuid, name2key=name2key)
        new_module_key = self.resolve_module_key(module_key=new_module_key, key=key, netuid=netuid, name2key=name2key)

        if not self.is_registered( module_key, netuid=netuid):
            return {'success': False, 'message': f"Module {module_key} not registered in SubNetwork {netuid}"}
        

        old_stake = self.get_stakefrom( module_key, from_key=key.ss58_address , fmt='j', netuid=netuid)

        if amount is None:
            amount = old_balance
        amount = self.to_nanos(amount - existential_deposit)
        
        # Get current stake
        call_params={
                    'netuid': netuid,
                    'amount': int(amount),
                    'module_key': module_key
                    }
    
        c.print(call_params)

        with c.status(":satellite: Staking to: [bold white]{}[/bold white] ...".format(self.network)):

            with self.substrate as substrate:
                call = substrate.compose_call(
                call_module='SubspaceModule', 
                call_function='add_stake',
                call_params=call_params
                )
                extrinsic = substrate.create_signed_extrinsic( call = call, keypair = key )
                response = substrate.submit_extrinsic( extrinsic, 
                                                        wait_for_inclusion = wait_for_inclusion,
                                                        wait_for_finalization = wait_for_finalization )

        if response.is_success:
            c.print(":white_heavy_check_mark: [green]Sent[/green]")
            new_balance = self.get_balance(  key.ss58_address , fmt='j')
            c.print(f"Balance ({key.ss58_address}):\n  [blue]{old_balance}[/blue] :arrow_right: [green]{new_balance}[/green]")
            new_stake = self.get_stakefrom( module_key, from_key=key.ss58_address , fmt='j', netuid=netuid)
            c.print(f"Stake ({module_key}):\n  [blue]{old_stake}[/blue] :arrow_right: [green]{new_stake}[/green]")
                
        else:
            c.print(":cross_mark: [red]Stake Error: {}[/red]".format(response.error_message))


        if sync:
            self.sync()



    def stake(
            self,
            key: str ,
            amount: Union[Balance, float] = None, 
            module_key: Optional[str] = None, # defaults to key if not provided
            netuid:int = None,
            wait_for_inclusion: bool = False,
            wait_for_finalization: bool = True,
            network:str = None,
            existential_deposit: float = 0.01,
            sync: bool = False
        ) -> bool:
        network = self.resolve_network(network)
        netuid = self.resolve_netuid(netuid)
        key = c.get_key(key)

        # Flag to indicate if we are using the wallet's own hotkey.
        old_balance = self.get_balance( key.ss58_address , fmt='j')
        module_key = self.resolve_module_key(module_key=module_key, key=key, netuid=netuid)
        old_stake = self.get_stakefrom( module_key, from_key=key.ss58_address , fmt='j', netuid=netuid)
        if amount is None:
            amount = old_balance
        amount = int(self.to_nanos(amount - existential_deposit))
        
        # Get current stake
        call_params={
                    'netuid': netuid,
                    'amount': amount,
                    'module_key': module_key
                    }

        with c.status(f":satellite: Staking to: {module_key}  [bold white]{self.network}[/bold white] ..."):

            with self.substrate as substrate:

                call = substrate.compose_call( call_module='SubspaceModule', 
                                                call_function='add_stake',
                                                call_params=call_params
                                                )

                extrinsic = substrate.create_signed_extrinsic( call = call, keypair = key )
                response = substrate.submit_extrinsic( extrinsic, 
                                                        wait_for_inclusion = wait_for_inclusion,
                                                        wait_for_finalization = wait_for_finalization )

        if response.is_success:
            c.print(":white_heavy_check_mark: [green]Sent[/green]")
            new_stake = self.get_stakefrom( module_key, from_key=key.ss58_address , fmt='j', netuid=netuid)
            c.print(f"Stake ({module_key[:4]}..):\n  [blue]{old_stake}[/blue] :arrow_right: [green]{new_stake}[/green]")

            new_balance = self.get_balance(  key.ss58_address , fmt='j')
            c.print(f"Balance ({key.ss58_address}...):\n  [blue]{old_balance}[/blue] :arrow_right: [green]{new_balance}[/green]")
                
        else:
            c.print(":cross_mark: [red]Stake Error: {}[/red]".format(response.error_message))


        if sync:
            self.sync()



    def unstake(
            self,
            key : 'c.Key', 
            amount: float = None, 
            module_key : str = None,
            netuid : Union[str, int] = None,
            wait_for_inclusion:bool = True, 
            wait_for_finalization:bool = False,
            prompt: bool = False,
            network: str= None,
            sync: bool = True
        ) -> bool:
        network = self.resolve_network(network)
        key = c.get_key(key)
        netuid = self.resolve_netuid(netuid)
        

        
        module_key = key.ss58_address if module_key == None else module_key
        old_balance = self.get_balance( key.ss58_address , fmt='j')
        old_stake = self.get_staketo(key= key.ss58_address, module_key=module_key,   netuid=netuid, fmt='j',)
        
        if amount == None:
            amount = old_stake

        amount = self.to_nanos(amount)
        call_params={
            'amount': int(amount),
            'netuid': netuid,
            'module_key': module_key
            }

        with c.status(":satellite: Unstaking from chain: [white]{}[/white] ...".format(self.network)):

            with self.substrate as substrate:
                call = substrate.compose_call(
                call_module='SubspaceModule', 
                call_function='remove_stake',
                call_params=call_params
                )
                extrinsic = substrate.create_signed_extrinsic( call = call, keypair = key )
                response = substrate.submit_extrinsic( extrinsic, wait_for_inclusion = wait_for_inclusion, wait_for_finalization = wait_for_finalization )
                # We only wait here if we expect finalization.
                if not wait_for_finalization and not wait_for_inclusion:
                    return True

                response.process_events()


        if response.is_success: # If we successfully unstaked.
            new_balance = self.get_balance( key.ss58_address , fmt='j')
            new_stake = self.get_stakefrom(module_key, from_key=key.ss58_address , fmt='j') # Get stake on hotkey.

            response = {
                'success': response.is_success,
                'from': {
                    'key': key.ss58_address,
                    'balance_before': old_balance,
                    'balance_after': new_balance,
                },
                'to': {
                    'key': module_key,
                    'stake_before': old_stake,
                    'stake_after': new_stake
            }
            }


        else:
            response = { 'success': response.is_success , 'message': response.error_message}

        if sync:
            self.sync()

        c.print(":white_heavy_check_mark: [green]Finalized[/green]")


        return response
            
    ########################
    #### Standard Calls ####
    ########################

    """ Queries subspace named storage with params and block. """
    @retry(delay=2, tries=3, backoff=2, max_delay=4)
    def query_subspace( self, name: str,
                       params: Optional[List[object]] = [], 
                        block: Optional[int] = None, 

                       network=None ) -> Optional[object]:
        network = self.resolve_network(network)
        
        with self.substrate as substrate:
            return substrate.query(
                module='SubspaceModule',
                storage_function = name,
                params = params,
                block_hash = None if block == None else substrate.get_block_hash(block)
                )

    def stake_from(self, netuid = None, block=None, network=None):
        network = self.resolve_network(network)
        netuid  = self.resolve_netuid(netuid)
        return {k.value: list(map(list,v.value)) for k,v in self.query_map('StakeFrom', netuid, block=block)}
    
    def stake_to(self, netuid = None, network=None, block=None):
        network = self.resolve_network(network)
        netuid  = self.resolve_netuid(netuid)
        return {k.value: list(map(list,v.value)) for k,v in self.query_map('StakeTo', netuid, block=block)}

    """ Queries subspace map storage with params and block. """
    def query_map( self, 
                 name: str, 
                  params: list = None,
                  block: Optional[int] = None, 
                  network:str = None,
                  max_age = 60,
                  page_size=1000,
                  max_results=100000,
                  records = True
                  
                  ) -> Optional[object]:
        network = self.resolve_network(network)

        if params == None:
            params = []

        if params != None and not isinstance(params, list):
            params = [params]
        
        with self.substrate as substrate:
            block_hash = None if block == None else substrate.get_block_hash(block)
            qmap =  substrate.query_map(
                module='SubspaceModule',
                storage_function = name,
                params = params,
                page_size = page_size,
                max_results = max_results,
                block_hash =block_hash
            )

            qmap = [(k,v) for k,v  in qmap]
                
        return qmap
        
    """ Gets a constant from subspace with module_name, constant_name, and block. """
    def query_constant( self, 
                        constant_name: str, 
                       module_name: str = 'SubspaceModule', 
                       block: Optional[int] = None ,
                       network: str = None) -> Optional[object]:
        
        network = self.resolve_network(network)

        with self.substrate as substrate:
            value =  substrate.query(
                module=module_name,
                storage_function=constant_name,
                block_hash = None if block == None else substrate.get_block_hash(block)
            )
            
        return value
            
    def stale_modules(self, *args, **kwargs):
        modules = self.my_modules(*args, **kwargs)
        servers = c.servers(network='local')
        servers = c.shuffle(servers)
        return [m['name'] for m in modules if m['name'] not in servers]

    #####################################
    #### Hyper parameter calls. ####
    #####################################

    """ Returns network ImmunityPeriod hyper parameter """
    def immunity_period (self, netuid: int = None, block: Optional[int] = None, network :str = None ) -> Optional[int]:
        netuid = self.resolve_netuid( netuid )
        return self.query("ImmunityPeriod",params=netuid, block=block ).value


    """ Returns network MinAllowedWeights hyper parameter """
    def min_allowed_weights (self, netuid: int = None, block: Optional[int] = None ) -> Optional[int]:
        netuid = self.resolve_netuid( netuid )
        return self.query("MinAllowedWeights", params=[netuid], block=block).value
    """ Returns network MinAllowedWeights hyper parameter """
    def max_allowed_weights (self, netuid: int = None, block: Optional[int] = None ) -> Optional[int]:
        netuid = self.resolve_netuid( netuid )
        return self.query("MaxAllowedWeights", params=[netuid], block=block).value


    def max_immunity_ratio (self, netuid: int = None, block: Optional[int] = None ) -> Optional[int]:
        netuid = self.resolve_netuid( netuid )
        return self.query("MaxImmunityRatio", params=[netuid], block=block).value

    """ Returns network SubnetN hyper parameter """
    def n(self, network = network , netuid: int = None, block: Optional[int] = None ) -> int:
        self.resolve_network(network)
        netuid = self.resolve_netuid( netuid )
        return self.query('N', netuid, block=block ).value

    """ Returns network MaxAllowedUids hyper parameter """
    def max_allowed_uids (self, netuid: int = None, block: Optional[int] = None ) -> Optional[int]:
        netuid = self.resolve_netuid( netuid )
        return self.query('MaxAllowedUids', netuid, block=block ).value

    """ Returns network Tempo hyper parameter """
    def tempo (self, netuid: int = None, block: Optional[int] = None) -> int:
        netuid = self.resolve_netuid( netuid )
        return self.query('Tempo', params=[netuid], block=block).value

    ##########################
    #### Account functions ###
    ##########################
    
    """ Returns network Tempo hyper parameter """
    def stakes(self, netuid: int = None, block: Optional[int] = None, fmt:str='nano') -> int:
        netuid = self.resolve_netuid( netuid )
        return {k.value: self.format_amount(v.value, fmt=fmt) for k,v in self.query_map('Stake', netuid )}

    """ Returns the stake under a coldkey - hotkey pairing """
    
    
    
    @classmethod
    def resolve_key_ss58(cls, key):
        if isinstance(key, str):
            if c.key_exists( key ):
                key = c.get_key( key )
                key = key.ss58_address
        # if the key has an attribute then its a key
        if hasattr(key, 'ss58_address'):
            key = key.ss58_addrxess

        # TODO: get the key from the name

        return key


    @classmethod
    def resolve_key(cls, key, create:bool = False):
        if isinstance(key, str):
            if c.key_exists( key ):
                key = c.get_key( key )

        assert hasattr(key, 'ss58_address'), f"Invalid Key {key} as it should have ss58_address attribute."
        return key
        

    @classmethod
    def from_nano(cls,x):
        return x / (10**cls.token_decimals)
    to_token = from_nano
    @classmethod
    def to_nanos(cls,x):
        return x * (10**cls.token_decimals)
    from_token = to_nanos
    @classmethod
    def format_amount(cls, x, fmt='nano', decimals = None):
        if fmt in ['nano', 'n']:
            x =  x
        elif fmt in ['token', 'unit', 'j', 'J']:
            x = cls.to_token(x)
        
        if decimals != None:
            x = c.round_decimals(x, decimals=decimals)

        return x
    
    def get_stake( self, key_ss58: str, block: Optional[int] = None, netuid:int = None , fmt='j' ) -> Optional['Balance']:
        
        key_ss58 = self.resolve_key_ss58( key_ss58 )
        netuid = self.resolve_netuid( netuid )
        stake = self.query( 'Stake',params=[netuid, key_ss58], block=block ).value
        return self.format_amount(stake, fmt=fmt)


    def get_staked_modules(self, key : str , netuid=None, **kwargs) -> Optional['Balance']:
        modules = self.modules(netuid=netuid, **kwargs)
        key_address = self.resolve_key_ss58( key )
        staked_modules = {}
        for module in modules:
            for k,v in module['stake_from']:
                if k == key_address:
                    staked_modules[module['name']] = v

        return staked_modules
        

    def get_staketo( self, key: str, module_key=None, block: Optional[int] = None, netuid:int = None , fmt='j' , return_names = False) -> Optional['Balance']:
        
        key_address = self.resolve_key_ss58( key )
        netuid = self.resolve_netuid( netuid )
        stake_to =  [(k.value, self.format_amount(v.value, fmt=fmt)) for k, v in self.query( 'StakeTo', params=[netuid, key_address], block=block )]

        if module_key != None:
            module_key = self.resolve_key_ss58( module_key )
            stake_to : int ={ k:v for k, v in stake_to}.get(module_key, 0)
        return stake_to
    

    def get_stakers( self, key: str, block: Optional[int] = None, netuid:int = None , fmt='j' ) -> Optional['Balance']:
        stake_from = self.get_stakefrom(key=key, block=block, netuid=netuid, fmt=fmt)
        key2module = self.key2module(netuid=netuid)
        return {key2module[k]['name'] : v for k,v in stake_from}
        
    def get_stakefrom( self, key: str, from_key=None, block: Optional[int] = None, netuid:int = None, fmt='j'  ) -> Optional['Balance']:
        key2module = self.key2module(netuid=netuid)
        key = self.resolve_key_ss58( key )
        netuid = self.resolve_netuid( netuid )
        state_from =  [(k.value, self.format_amount(v.value, fmt=fmt)) for k, v in self.query( 'StakeFrom', block=block, params=[netuid, key] )]
 
        if from_key is not None:
            from_key = self.resolve_key_ss58( from_key )
            state_from ={ k:v for k, v in state_from}.get(from_key, 0)

        return state_from

    def unstake_all( self, key: str, netuid:int = None  ) -> Optional['Balance']:
        
        key = self.resolve_key( key )
        netuid = self.resolve_netuid( netuid )
        stake_to =  self.get_staketo( key, netuid=netuid )
        c.print(f"Unstaking all for [bold white]{key}[/bold white] on network [bold white]{netuid}[/bold white]. -> {stake_to}")
        for (module_key, stake_amount) in stake_to:
            self.unstake( key=key, module_key=module_key, netuid=netuid, amount=stake_amount)
       

    def stake_multiple( self, 
                        key: str, 
                        modules:list = None,
                        amounts:Union[list, float, int] = None,
                        netuid:int = None,
                        network: str = None) -> Optional['Balance']:
        self.resolve_network( network )
        key = self.resolve_key( key )
        balance = self.get_balance(key=key, fmt='j')
        if modules is None:
            modules = [m['name'] for m in self.my_modules(netuid=netuid)]  
        if amounts is None:
            amounts = [balance/len(modules)] * len(modules)
        if isinstance(amounts, (float, int)): 
            amounts = [amounts] * len(modules)
        assert len(modules) == len(amounts), f"Length of modules and amounts must be the same. Got {len(modules)} and {len(amounts)}."
        
        module2key = self.module2key(netuid=netuid)
        
        if balance < sum(amounts):
            return {'error': f"Insufficient balance. {balance} < {sum(amounts)}"}
        module2amount = {module:amount for module, amount in zip(modules, amounts)}
        c.print(f"Staking {module2amount} for [bold white]{key.ss58_address}[/bold white] on network [bold white]{netuid}[/bold white].")

        for module, amount in module2amount.items():
            module_key = module2key[module]
            self.stake( key=key, module_key=module_key, netuid=netuid, amount=amount)
       
    ###########################
    #### Global Parameters ####
    ###########################

    @property
    def block(self, network:str=None) -> int:
        return self.get_current_block(network=network)

    def total_stake (self,block: Optional[int] = None ) -> 'Balance':
        return Balance.from_nano( self.query( "TotalStake", block=block ).value )



    @classmethod
    def archived_blocks(cls, network:str=network, reverse:bool = True) -> List[int]:
        # returns a list of archived blocks 
        
        blocks =  [f.split('.B')[-1].split('.json')[0] for f in cls.glob(f'archive/{network}/state.B*')]
        blocks = [int(b) for b in blocks]
        sorted_blocks = sorted(blocks, reverse=reverse)
        return sorted_blocks

    @classmethod
    def oldest_archive_path(cls, network:str=network) -> str:
        oldest_archive_block = cls.oldest_archive_block(network=network)
        assert oldest_archive_block != None, f"No archives found for network {network}"
        return cls.resolve_path(f'state_dict/{network}/state.B{oldest_archive_block}.json')
    @classmethod
    def newest_archive_block(cls, network:str=network) -> str:
        blocks = cls.archived_blocks(network=network, reverse=True)
        return blocks[0]
    @classmethod
    def newest_archive_path(cls, network:str=network) -> str:
        oldest_archive_block = cls.newest_archive_block(network=network)
        return cls.resolve_path(f'archive/{network}/state.B{oldest_archive_block}.json')
    @classmethod
    def oldest_archive_block(cls, network:str=network) -> str:
        blocks = cls.archived_blocks(network=network, reverse=True)
        if len(blocks) == 0:
            return None
        return blocks[-1]

        
    @classmethod
    def loop(cls, 
                network = network,
                netuid:int = None,
                 interval = {'sync': 100, 'register': 1, 'vali': 100, 'update_modules': 10},
                 sleep:float=1,
                 remote:bool=True, **kwargs):
        if remote:
            kwargs = c.locals2kwargs(locals())
            kwargs['remote'] = False
            return cls.remote_fn('loop', kwargs=kwargs)

        if isinstance(interval, int):
            interval = {'sync': interval, 'register': interval}
        assert isinstance(interval, dict), f"Interval must be an int or dict. Got {interval}"
        assert all([k in interval for k in ['sync', 'register']]), f"Interval must contain keys 'sync' and 'register'. Got {interval.keys()}"

        time_since_last = {k:0 for k in interval}
        
        time_start = c.time()
        while True:
            c.sleep(sleep)
            current_time = c.time()
            time_since_last = {k:current_time - time_start for k in interval}

            # if auto_unstake:
            #     cls.auto_unstake(network=network, netuid=netuid)
            subspace = cls(network=network, netuid=netuid)

            if time_since_last['update_modules'] > interval['update_modules']:
                c.update(network='local')



            if time_since_last['sync'] > interval['sync']:
                c.print(subspace.sync(), color='green')

            if time_since_last['register'] > interval['register']:
                subspace.register_servers(network=network)
                time_since_last['register'] = current_time

            if time_since_last['vali'] > interval['vali']:
                c.check_valis(network=network)
                time_since_last['vali'] = current_time

            c.print(f"Looping {time_since_last} / {interval}", color='yellow')
    
    state_dict_cache = {}
    def state_dict(self,
                    network=network, 
                    key: Union[str, list]=None, 
                    inlcude_weights:bool=False, 
                    update:bool=False, 
                    verbose:bool=False, 
                    **kwargs):
        # cache and update are mutually exclusive 
        if  update == False:
            c.print('Loading state_dict from cache', verbose=verbose)
            state_dict = self.latest_archive(network=network)
            if len(state_dict) > 0:
                self.state_dict_cache = state_dict


        if len(self.state_dict_cache) == 0 :
            block = self.block
            netuids = self.netuids()
            state_dict = {'subnets': [self.subnet_state(netuid=netuid, network=network, block=block, cache=False) for netuid in netuids], 
                        'modules': [self.modules(netuid=netuid, network=network, include_weights=inlcude_weights, block=block, cache=False) for netuid in netuids],
                        'stake_to': [self.stake_to(network=network, block=block) for netuid in netuids],
                        'balances': self.balances(network=network, block=block),
                        'block': block,
                        'network': network,
                        }

            path = f'state_dict/{network}.block-{block}-time-{int(c.time())}'
            c.print(f'Saving state_dict to {path}', verbose=verbose)

            
            self.put(path, state_dict) # put it in storage
            self.state_dict_cache = state_dict # update it in memory

        state_dict = c.copy(self.state_dict_cache)
        if key in state_dict:
            return state_dict[key]
        if isinstance(key,list):
            return {k:state_dict[k] for k in key}
        
        return state_dict
    @classmethod
    def ls_archives(cls, network=network):
        if network == None:
            network = cls.network 
        return [f for f in cls.ls(f'state_dict') if os.path.basename(f).startswith(network)]

    
    @classmethod
    def block2archive(cls, network=network):
        paths = cls.ls_archives(network=network)

        block2archive = {int(p.split('-')[-1].split('-time')[0]):p for p in paths if p.endswith('.json') and f'{network}.block-' in p}
        return block2archive
    @classmethod
    def time2archive(cls, network=network):
        paths = cls.ls_archives(network=network)

        block2archive = {int(p.split('time-')[-1].split('.json')[0]):p for p in paths if p.endswith('.json') and f'time-' in p}
        return block2archive

    @classmethod
    def datetime2archive(cls, network=network):
        time2archive = cls.time2archive(network=network)
        datetime2archive = {c.time2datetime(time):archive for time,archive in time2archive.items()}
        # sort by datetime
        # 
        datetime2archive = {k:v for k,v in sorted(datetime2archive.items(), key=lambda x: x[0])}
        return datetime2archive



    @classmethod
    def latest_archive_path(cls, network=network):
        latest_archive_time = cls.latest_archive_time(network=network)
    
        if latest_archive_time == None:
            return None
        time2archive = cls.time2archive(network=network)
        return time2archive[latest_archive_time]

    @classmethod
    def latest_archive_time(cls, network=network):
        time2archive = cls.time2archive(network=network)
        if len(time2archive) == 0:
            return None
        latest_time = max(time2archive.keys())
        return latest_time

    @classmethod
    def latest_archive_datetime(cls, network=network):
        latest_archive_time = cls.latest_archive_time(network=network)
        assert latest_archive_time != None, f"No archives found for network {network}"
        return c.time2datetime(latest_archive_time)

    @classmethod
    def archive_staleness(self, network=network):
        return c.time() - self.latest_archive_time(network=network)

    @classmethod
    def latest_archive(cls, network=network):
        path = cls.latest_archive_path(network=network)
        if path == None:
            return {}
        return cls.get(path, {})
            
        


    
    def sync(self, network=None, remote:bool=True, local:bool=True, save:bool=True):
        network = self.resolve_network(network)
        self.state_dict(update=True, network=network)
        return {'success': True, 'message': f'Successfully saved {network} locally at block {self.block}'}

    def sync_loop(self, interval=60, network=None, remote:bool=True, local:bool=True, save:bool=True):
        while True:
            self.sync(network=network, remote=remote, local=local, save=save)
            c.sleep(interval)

    def subnet_exists(self, subnet:str, network=None) -> bool:
        subnets = self.subnets(network=network)
        return bool(subnet in subnets)

    def subnet_states(self, *args, **kwargs):

        subnet_states = []
        for netuid in self.netuids():
            subnet_state = self.subnet_state(*args,  netuid=netuid, **kwargs)
            subnet_states.append(subnet_state)
        return subnet_states


    def total_stake(self, network=network, block: Optional[int] = None, fmt='j') -> 'Balance':
        self.resolve_network(network)
        return self.format_amount(self.query_constant( "TotalStake", block=block, network=network ).value, fmt=fmt)

    def total_balance(self, network=network, block: Optional[int] = None, fmt='j') -> 'Balance':
        return sum(list(self.balances(network=network, block=block, fmt=fmt).values()))

    def total_supply(self, network=network, block: Optional[int] = None, fmt='j') -> 'Balance':
        return self.total_stake(network=network, block=block) + self.total_balance(network=network, block=block, fmt=fmt)

    mcap = market_cap = total_supply
            
    
    def subnet_state(self, 
                    netuid=netuid,
                    network = network,
                    update: bool = False,
                    block : Optional[int] = None,
                    cache:bool = False) -> list:
        
        
        if cache and not update:
            subnet_states =  self.state_dict(network=network, key='subnets', update=update )
            if len(subnet_states) > netuid:
                return subnet_states[netuid]
        subnet_stake = self.query( 'SubnetTotalStake', params=netuid , block=block).value
        subnet_emission = self.query( 'SubnetEmission', params=netuid, block=block ).value
        subnet_founder = self.query( 'Founder', params=netuid, block=block ).value
        n = self.query( 'N', params=netuid, block=block ).value
        total_stake = self.total_stake(block=block)

        subnet = {
                'name': self.netuid2subnet(netuid),
                'netuid': netuid,
                'stake': subnet_stake,
                'emission': subnet_emission,
                'n': n,
                'tempo': self.tempo( netuid = netuid , block=block),
                'immunity_period': self.immunity_period( netuid = netuid , block=block),
                'min_allowed_weights': self.min_allowed_weights( netuid = netuid, block=block ),
                'max_allowed_weights': self.max_allowed_weights( netuid = netuid , block=block),
                'max_allowed_uids': self.max_allowed_uids( netuid = netuid , block=block),
                'max_immunity_ratio': self.max_immunity_ratio( netuid = netuid , block=block),
                'ratio': subnet_stake / total_stake,
                'founder': subnet_founder
            }

        return subnet
            
    subnet = subnet_state
    

    def get_total_subnets( self, block: Optional[int] = None ) -> int:
        return self.query( 'TotalSubnets', block=block ).value      
    
    def get_emission_value_by_subnet( self, netuid: int = None, block: Optional[int] = None ) -> Optional[float]:
        netuid = self.resolve_netuid( netuid )
        return Balance.from_nano( self.query( 'EmissionValues', block=block, params=[ netuid ] ).value )



    def is_registered( self, key: str, netuid: int = None, block: Optional[int] = None) -> bool:
        netuid = self.resolve_netuid( netuid )
        try:
            return bool(self.query('Uids', block=block, params=[ netuid, key ]).value)
        except Exception as e:
            return False

    def get_uid_for_key_on_subnet( self, key_ss58: str, netuid: int, block: Optional[int] = None) -> int:
        return self.query( 'Uids', block=block, params=[ netuid, key_ss58 ] ).value  


    def total_emission( self, netuid: int = None, block: Optional[int] = None ) -> Optional[float]:
        netuid = self.resolve_netuid( netuid )
        return sum(self.emission(netuid=netuid, block=block))


    def regblock(self, netuid: int = None, block: Optional[int] = None ) -> Optional[float]:
        netuid = self.resolve_netuid( netuid )
        return {k.value:v.value for k,v  in self.query_map('RegistrationBlock',params=netuid, block=block ) }




    def age(self, netuid: int = None) -> Optional[float]:
        netuid = self.resolve_netuid( netuid )
        regblock = self.regblock(netuid=netuid)
        block = self.block
        age = {}
        for k,v in regblock.items():
            age[k] = block - v
        return age



    def in_immunity(self, netuid: int = None ) -> Optional[float]:
        netuid = self.resolve_netuid( netuid )
        subnet = self.subnet(netuid=netuid)
        age = self.age(netuid=netuid)
        in_immunity = {}
        for k,v in age.items():
            in_immunity[k] = bool(v < subnet['immunity_period'])
        return in_immunity
    def daily_emission(self, netuid: int = None, network = None, block: Optional[int] = None ) -> Optional[float]:
        self.resolve_network(network)
        netuid = self.resolve_netuid( netuid )
        subnet = self.subnet(netuid=netuid)
        return sum([s['emission'] for s in self.stats(netuid=netuid, block=block, df=False)])*self.format_amount(subnet['emission'], fmt='j') 

    def stats(self, 
              search = None,
              netuid=None,  
              df:bool=True, 
              update:bool = False, 
              cache: bool = False,
              cols: list = ['name', 'registered', 'serving',  'emission', 'dividends', 'incentive', 'stake'],
              **kwargs
              ):
        if update:
            self.sync()
            cache = False

        cache_path = f'stats/{self.tag}'
        if cache:
            stats = self.get(cache_path, [])
        else:
            stats = []

        if len(stats) == 0:
            servers = c.servers(network='local')

            # keys = self.my_keys(netuid=netuid)
            my_modules = self.my_modules(netuid=netuid, fmt='nano', cache=False)
            module2stats = {}
            for module in my_modules:
                module['registered'] = True
                module2stats[module['name']] = module

            # add the servers tht are running that arent 
            for s in servers:
                if s not in module2stats:
                    module2stats[s] = {**self.null_module, **{'name': s, 'registered': False}}

            stats = list(module2stats.values())
            for i in range(len(stats)):
                stats[i]['serving'] = bool(stats[i]['name'] in servers)
                for k in ['stake_to', 'stake_from']:
                    if k in stats[i]:
                        stats[i][k] = {k: self.format_amount(c.round_decimals(v, 2), fmt='j') for k,v in stats[i][k]}
                for k in ['balance', 'emission', 'stake']:
                    if k in stats[i]:
                        stats[i][k] = self.format_amount(stats[i][k], fmt='j')

                for k in ['incentive', 'dividends']:
                    if k in stats[i]:
                        stats[i][k] = stats[i][k] / 1e9

                stats[i]['my_stake'] = stats[i]['stake_to'].get(stats[i]['key'], 0)

        if cache:
            self.put(cache_path, stats)

        df_stats =  c.df(stats)
        # sort based on registered and balance

        df_stats = df_stats[cols]
    
        if len(df_stats) > 0:
            sort_cols = ['registered', 'emission', 'stake']
            sort_cols = [c for c in sort_cols if c in df_stats.columns]
                
            df_stats.sort_values(by=sort_cols, ascending=False, inplace=True)

        # df_stats= df_stats[df_stats['registered'] == True]

        if search is not None:
            df_stats = df_stats[df_stats['name'].str.contains(search, case=True)]
        if not df:
            return df_stats.to_dict('records')
        else:
            return df_stats


    def least_useful_module(self, *args, stats=None,  **kwargs):

        if stats == None:
            stats = self.stats(*args, df=False, **kwargs)
        min_stake = 1e10
        min_module = None
        for s in stats:
            if s['emission'] <= min_stake:
                min_stake = s['emission']
                min_module = s['name']
            if min_stake == 0:
                break
        c.print(f"Least useful module is {min_module} with {min_stake} emission.")
        return min_module
    
    def check_servers(self, search=None,  netuid=None):
        cols = ['name', 'registered', 'serving', 'address']
        for m in c.stats(search=search, netuid=netuid, cols=cols, df=False):
            if m['serving'] == False and m['registered'] == True:
                ip = m['address'].split(':')[0]
                port = int(m['address'].split(':')[-1])
                c.serve(m['name'], port=port)
            if m['serving'] == True and m['registered'] == False:
                self.register(m['name'])
                
    def key_stats(self, 
                key : str , 
                 netuid=netuid, 
                 network = network,
                 fmt='j',
                **kwargs):
        
        self.resolve_network(network)
        netuid = self.resolve_netuid(netuid)
        key_address = self.resolve_key_ss58(key)
        key_stats = {}
        key_stats['staketo'] =  self.get_staketo(key_address ,netuid=netuid, fmt=fmt)
        key_stats['total_stake'] = sum([v for k,v in key_stats['staketo']])
        key_stats['registered'] = self.is_registered(key_address, netuid=netuid)
        key_stats['balance'] = self.get_balance(key_address, fmt=fmt)
        key_stats['addresss'] = key_address
        return key_stats

        
    

        

    def get_current_block(self, network=None) -> int:
        r""" Returns the current block number on the chain.
        Returns:
            block_number (int):
                Current chain blocknumber.
        """     
        network = self.resolve_network(network)   
        with self.substrate as substrate:
            return substrate.get_block_number(None)


    def get_balance(self, key: str , block: int = None, fmt='j', network=None) -> Balance:
        r""" Returns the token balance for the passed ss58_address address
        Args:
            address (Substrate address format, default = 42):
                ss58 chain address.
        Return:
            balance (bittensor.utils.balance.Balance):
                account balance
        """
        network = self.resolve_network(network)
        key_ss58 = self.resolve_key_ss58( key )
        
        try:
            @retry(delay=2, tries=3, backoff=2, max_delay=4)
            def make_substrate_call_with_retry():
                with self.substrate as substrate:
                    return substrate.query(
                        module='System',
                        storage_function='Account',
                        params=[key_ss58],
                        block_hash = None if block == None else substrate.get_block_hash( block )
                    )
            result = make_substrate_call_with_retry()
        except scalecodec.exceptions.RemainingScaleBytesNotEmptyException:
            c.critical("Your key it legacy formatted, you need to run btcli stake --ammount 0 to reformat it." )

        return  self.format_amount(result.value['data']['free'] , fmt=fmt)

    balance =  get_balance


    def get_balances(self,fmt:str = 'n', network = None, block: int = None, ) -> Dict[str, Balance]:
        
        network = self.resolve_network(network)
        @retry(delay=2, tries=3, backoff=2, max_delay=4)
        def make_substrate_call_with_retry():
            with self.substrate as substrate:
                return substrate.query_map(
                    module='System',
                    storage_function='Account',
                    block_hash = None if block == None else substrate.get_block_hash( block )
                )
        result = make_substrate_call_with_retry()
        return_dict = {}
        for r in result:
            bal = self.format_amount(int( r[1]['data']['free'].value ), fmt=fmt)
            return_dict[r[0].value] = bal
        return return_dict
    
    balances = get_balances
    
    def resolve_network(self, network: Optional[int] = None) -> int:
        if  not hasattr(self, 'substrate'):
            self.set_network(network)

        if network == None:
            network = self.network
        
        return network
    
    def resolve_subnet(self, subnet: Optional[int] = None) -> int:
        if isinstance(subnet, int):
            assert subnet in self.netuids()
            subnet = self.netuid2subnet(netuid=subnet)
        subnets = self.subnets()
        assert subnet in subnets, f"Subnet {subnet} not found in {subnets} for chain {self.chain}"
        return subnet

    @staticmethod
    def _null_module() -> ModuleInfo:
        module = ModuleInfo(
            uid = 0,
            netuid = 0,
            active =  0,
            stake = '0',
            rank = 0,
            emission = 0,
            incentive = 0,
            dividends = 0,
            last_update = 0,
            weights = [],
            bonds = [],
            is_null = True,
            key = "000000000000000000000000000000000000000000000000",
        )
        return module


    def subnets(self, **kwargs) -> Dict[int, str]:
        subnets = [s['name'] for s in self.subnet_states(**kwargs)]
        return subnets
    
    def netuids(self) -> Dict[int, str]:
        return sorted(list(self.subnet_namespace.values()))

    @property
    def subnet_namespace(self, network=network ) -> Dict[str, str]:
        records = self.query_map('SubnetNamespace')
        return {k.value:v.value for k,v in records}

    
    @property
    def subnet_reverse_namespace(self ) -> Dict[str, str]:
        
        return {v:k for k,v in self.subnet_namespace.items()}
    
    def netuid2subnet(self, netuid = None):
        subnet_reverse_namespace = self.subnet_reverse_namespace
        if netuid != None:
            return subnet_reverse_namespace.get(netuid, None)
        return subnet_reverse_namespace
    def subnet2netuid(self,subnet:str = None):
        subnet2netuid = self.subnet_namespace
        if subnet != None:
            return subnet2netuid.get(subnet, None)
        return subnet2netuid
        

    def resolve_netuid(self, netuid: int = None, namespace:dict=None) -> int:
        '''
        Resolves a netuid to a subnet name.
        '''
        if netuid == None:
            # If the netuid is not specified, use the default.
            netuid = self.netuid

        if isinstance(netuid, str):
            # If the netuid is a subnet name, resolve it to a netuid.
            if namespace == None:
                namespace = self.subnet_namespace
            assert netuid in namespace, f"Subnet {netuid} not found in {namespace} for chain {self.chain}"
            netuid = namespacenetuid
        elif isinstance(netuid, int):
            # If the netuid is an integer, ensure it is valid.
            assert netuid in self.netuids(), f"Netuid {netuid} not found in {self.netuids()} for chain {self.chain}"
            
        assert isinstance(netuid, int), "netuid must be an integer"
        return netuid
    
    resolve_net = resolve_subnet = resolve_netuid


    def key2name(self, key: str = None, netuid: int = None) -> str:
        modules = self.keys()
        key2name =  { m['key']: m['name']for m in modules}
        if key != None:
            return key2name[key]
            
        
    def name2key(self, prefix:str=None,  netuid: int = None, network=network) -> Dict[str, str]:
        # netuid = self.resolve_netuid(netuid)
        self.resolve_network(network)
        names = self.names(netuid=netuid)
        keys = self.keys(netuid=netuid)

        name2key =  { n: k for n, k in zip(names, keys)}
        if prefix != None:
            name2key = {k:v for k,v in name2key.items() if k.startswith(prefix)}
            
        return name2key
        
    def is_unique_name(self, name: str, netuid=None):
        return bool(name not in self.namespace(netuid=netuid))

        
    def servers(self, name=None, **kwargs) -> Dict[str, str]:
        servers = list(self.namespace( **kwargs).keys())

        if name != None:
            servers = [s for s in servers if name in s]
        return servers
        
        
    
    
    def name2uid(self, name: str = None, netuid: int = None) -> int:
        
        name2uid = { m['name']: m['uid'] for m in self.modules(netuid=netuid) }
        if name != None:
            return name2uid[name]
        return name2uid

    
    def name2inc(self, name: str = None, netuid: int = netuid, nonzero_only:bool=True) -> int:
        name2uid = self.name2uid(name=name, netuid=netuid)
        incentives = self.incentive(netuid=netuid)
        name2inc = { k: incentives[uid] for k,uid in name2uid.items() }

        if name != None:
            return name2inc[name]
        
        name2inc = dict(sorted(name2inc.items(), key=lambda x: x[1], reverse=True))


        return name2inc


    def top_valis(self, netuid: int = netuid, n:int = 10, **kwargs) -> Dict[str, str]:
        name2div = self.name2div(name=None, netuid=netuid, **kwargs)
        name2div = dict(sorted(name2div.items(), key=lambda x: x[1], reverse=True))
        return list(name2div.keys())[:n]

    def name2div(self, name: str = None, netuid: int = netuid, nonzero_only: bool = True) -> int:
        name2uid = self.name2uid(name=name, netuid=netuid)
        dividends = self.dividends(netuid=netuid)
        name2div = { k: dividends[uid] for k,uid in name2uid.items() }
    
        if nonzero_only:
            name2div = {k:v for k,v in name2div.items() if v != 0}

        name2div = dict(sorted(name2div.items(), key=lambda x: x[1], reverse=True))
        if name != None:
            return name2div[name]
        return name2div

    @property
    def block_time(self):
        return self.config.block_time


    def get_block(self, network=None, block_hash=None): 
        self.resolve_network(network)
        return self.substrate.get_block( block_hash=block_hash)

    def seconds_per_epoch(self, netuid=None, network=None):
        self.resolve_network(network)
        netuid =self.resolve_netuid(netuid)
        return self.block_time * self.subnet_state(netuid=netuid)['tempo']

    
    def get_module(self, name:str = None, key=None, netuid=None, **kwargs) -> ModuleInfo:
        if key != None:
            module = self.key2module(key=key, netuid=netuid, **kwargs)
        if name != None:
            module = self.name2module(name=name, netuid=netuid, **kwargs)
            
        return module

    @property
    def null_module(self):
        return {'name': None, 'key': None, 'uid': None, 'address': None, 'stake': 0, 'balance': 0, 'emission': 0, 'incentive': 0, 'dividends': 0, 'stake_to': {}, 'stake_from': {}, 'weight': []}
        
        
    def name2module(self, name:str = None, netuid: int = None, **kwargs) -> ModuleInfo:
        modules = self.modules(netuid=netuid, **kwargs)
        name2module = { m['name']: m for m in modules }
        default = {}
        if name != None:
            return name2module.get(name, self.null_module)
        return name2module
        
        
        
        
        
    def key2module(self, key: str = None, netuid: int = None, default: dict =None, **kwargs) -> Dict[str, str]:
        modules = self.modules(netuid=netuid, **kwargs)
        key2module =  { m['key']: m for m in modules }
        
        if key != None:
            key_ss58 = self.resolve_key_ss58(key)
            return  key2module.get(key_ss58, default if default != None else {})
        return key2module
        
    def module2key(self, module: str = None, **kwargs) -> Dict[str, str]:
        modules = self.modules(**kwargs)
        module2key =  { m['name']: m['key'] for m in modules }
        
        if module != None:
            return module2key[module]
        return module2key
    

    def module2stake(self,*args, **kwargs) -> Dict[str, str]:
        
        module2stake =  { m['name']: m['stake'] for m in self.modules(*args, **kwargs) }
        
        return module2stake
        

    
    
    def server_exists(self, module:str, netuid: int = None, **kwargs) -> bool:
        return bool(module in self.namespace(netuid=netuid, **kwargs))

    def default_module_info(self, **kwargs):
    
        
        module= {
                    'uid': -1,
                    'address': '0.0.0.0:1234',
                    'name': 'NA',
                    'key': 'NA',
                    'emission': 0,
                    'incentive': 0,
                    'dividends': 0,
                    'stake': 0,
                    'balance': 0,
                    
                }

        for k,v in kwargs.items():
            module[k] = v
        
        
        return module    
    # @c.timeit
    def modules(self,
                network = network,
                netuid: int = netuid,
                block: Optional[int] = None,
                fmt='nano', 
                keys = None,
                update: bool = False,
                include_weights = False,
                cache = False,
                df = False,
                ) -> Dict[str, ModuleInfo]:
        


        modules = []
        if cache and not update :
            if netuid == None: 
                netuid = 0
            modules = self.state_dict(key='modules', network=network, update=update)[netuid]
    

        if len(modules) == 0:
            network = self.resolve_network(network)
            netuid = self.resolve_netuid(netuid)

            keys = ['uid2key', 'addresses', 'names', 'emission', 'incentive', 'dividends', 'regblock', 'last_update', 'stake_from']

            if include_weights:
                keys += ['weights']


            async def get_key_data(key, netuid, block):
                c.print('starting', key)
                results =  getattr(self, key)(netuid=netuid, block=block)
                c.print('finshing', key)
                return results
            
            futures = [get_key_data(key, netuid, block) for key in keys]
            
            values = c.gather(futures)

            state = dict(zip(keys, values))


            # weights are heavy, so only include them if necessary      
            if include_weights:
                weights = self.weights(netuid=netuid, block=block)
            
            for uid, key in state['uid2key'].items():

                module= {
                    'uid': uid,
                    'address': state['addresses'][uid],
                    'name': state['names'][uid],
                    'key': key,
                    'emission': state['emission'][uid],
                    'incentive': state['incentive'][uid],
                    'dividends': state['dividends'][uid],
                    'stake_from': state['stake_from'].get(key, []),
                    'regblock': state['regblock'].get(uid, 0),
                    'last_update': state['last_update'][uid],
                }
                module['stake'] = sum([v for k,v in module['stake_from']])
                
                if include_weights:
                    if hasattr(state['weights'][uid], 'value'):
                        
                        module['weight'] = state['weights'][uid].value
                    elif isinstance(state['weights'][uid], list):
                        module['weight'] =state['weights'][uid]
                    else: 
                        raise Exception(f"Invalid weight for module {uid}")

                modules.append(module)
            


        if len(modules) > 0:
            keys = list(modules[0].keys())
            if isinstance(keys, str):
                keys = [keys]
            keys = list(set(keys))
            for i, module in enumerate(modules):
                modules[i] ={k: module[k] for k in keys}
 

                for k in ['emission']:
                    module[k] = self.format_amount(module[k], fmt=fmt)

                for k in ['incentive', 'dividends']:
                    if module[k] > 1:
                        module[k] = module[k] / (U16_MAX)
                module['stake_from']= [(k, self.format_amount(v, fmt=fmt))  for k, v in module['stake_from']]
                modules[i] = module

        if df:
            modules = c.df(modules)

        return modules
        
    

    def my_modules(self,search=None, *args, **kwargs):
        my_modules = []
        address2key = c.address2key()
        for module in self.modules(*args, **kwargs):
            if search != None and search not in module['name']:
                continue
            if module['key'] in address2key:
                my_modules += [module]
            
        return my_modules

    def my_servers(self, search=None,  **kwargs):
        servers = [m['name'] for m in self.my_modules(**kwargs)]
        if search != None:
            servers = [s for s in servers if search in s]
        return servers
    
    def my_modules_names(self, *args, **kwargs):
        my_modules = self.my_modules(*args, **kwargs)
        return [m['name'] for m in my_modules]

    def my_module_keys(self, *args,  **kwargs):
        modules = self.my_modules(*args, **kwargs)
        return [m['key'] for m in modules]

    def my_keys(self, *args, mode='all' , **kwargs):

        modules = self.my_modules(*args,**kwargs)
        address2module = {m['key']: m for m in modules}
        address2balances = self.balances()
        keys = []
        address2key = c.address2key()
        for address, key in address2key.items():
            
            if mode == 'live' and (address in address2module):
                keys += [key]
            elif mode == 'dead' and (address not in address2module and address in address2balances):
                keys += [key]
            elif mode == 'all' and (address in address2module or address in address2balances):
                keys += [key]
            
        return keys

    @classmethod
    def kill_chain(cls, chain=chain):
        cls.kill_nodes(chain=chain)
        cls.refresh_chain_info(chain=chain)

    @classmethod
    def refresh_chain_info(cls, chain=chain):
        cls.putc(f'chain_info.{chain}', {'nodes': {}, 'boot_nodes': []})
    @classmethod
    def kill_nodes(cls, chain=chain, verbose=True):
        for node_path in cls.live_nodes(chain=chain):
            if verbose:
                c.print(f'killing {node_path}',color='red')
            c.pm2_kill(node_path)

        return cls.live_nodes(chain=chain)
    
    def query(self, name,  params, block=None,  network: str = network,):
        if not isinstance(params, list):
            params = [params]
        self.resolve_network(network)
        with self.substrate as substrate:
            value =  substrate.query(
                module='SubspaceModule',
                storage_function = name,
                block_hash = None if block == None else substrate.get_block_hash(block), 
                params = params
            )
            
        return value
        

        
    
    @classmethod
    def test_chain(cls, chain:str = chain, verbose:bool=True, snap:bool=False ):

        cls.cmd('cargo test', cwd=cls.chain_path, verbose=verbose)
        cls.build_spec(chain, snap=snap)    
        

    @classmethod
    def gen_key(cls, *args, **kwargs):
        return c.module('key').gen(*args, **kwargs)
    

    def keys(self, netuid = None, **kwargs):
        return list(self.uid2key(netuid=netuid, **kwargs).values())
    def uids(self, netuid = None, **kwargs):
        return list(self.uid2key(netuid=netuid, **kwargs).keys())

    def uid2key(self, uid=None, netuid = None, **kwargs):
        netuid = self.resolve_netuid(netuid)
        uid2key = {v[0].value: v[1].value for v in self.query_map('Keys', params=[netuid], **kwargs)}
        # sort by uid
        if uid != None:
            return uid2key[uid]
        uids = list(uid2key.keys())
        uid2key = {uid: uid2key[uid] for uid in sorted(uids)}
        return uid2key

      
    def names(self, netuid: int = None, **kwargs) -> List[str]:
        netuid = self.resolve_netuid(netuid)
        names = {v[0].value: v[1].value for v in self.query_map('Names', params=[netuid], **kwargs)}
        names = list({k: names[k] for k in sorted(names)}.values())
        return names

    def addresses(self, netuid: int = None, **kwargs) -> List[str]:
        netuid = self.resolve_netuid(netuid)
        names = {v[0].value: v[1].value for v in self.query_map('Address', params=[netuid], **kwargs)}
        names = list({k: names[k] for k in sorted(names)}.values())
        return names

    def namespace(self, netuid: int = netuid, network=network, update:bool = False,**kwargs) -> Dict[str, str]:
        cache_path = f'namespace/{network}.{netuid}'
        if update:
            namespace = {}
        else:
            namespace = self.get(cache_path, default={}, **kwargs)
        if len(namespace) == 0:
            self.resolve_network(network)
            names = self.names(netuid=netuid, **kwargs)
            addresses = self.addresses(netuid=netuid, **kwargs)
            namespace = dict(zip(names, addresses))
            self.put(cache_path, namespace)
        return namespace
    

    
    def registered_keys(self, netuid = None, **kwargs):
        keys = self.keys(netuid=netuid, **kwargs)
        address2key = c.address2key()
        registered_keys = []
        for k_addr in keys:
            if k_addr in address2key:
                registered_keys += [address2key[k_addr]]
        return registered_keys

    def registered_servers(self, netuid = None, network = network,  **kwargs):
        netuid = self.resolve_netuid(netuid)
        network = self.resolve_network(network)
        servers = c.servers(network='local')
        registered_keys = []
        for s in servers:
            if self.is_registered(s, netuid=netuid):
                registered_keys += [s]
        return registered_keys
    reged = reged_servers = registered_servers

    def unregistered_servers(self, netuid = None, network = network,  **kwargs):
        netuid = self.resolve_netuid(netuid)
        network = self.resolve_network(network)
        network = self.resolve_network(network)
        servers = c.servers(network='local')
        unregistered_keys = []
        for s in servers:
            if not self.is_registered(s, netuid=netuid):
                unregistered_keys += [s]
        return unregistered_keys

    
    def check_reged(self, netuid = None, network = network,  **kwargs):
        reged = self.reged(netuid=netuid, network=network, **kwargs)
        jobs = []
        for module in reged:
            job = c.call(module=module, fn='info',  network='subspace', netuid=netuid, return_future=True)
            jobs += [job]

        results = dict(zip(reged, c.gather(jobs)))

        return results 


    
    unreged = unreged_servers = unregistered_servers
                
    def most_valuable_key(self, netuid = None, **kwargs):
        modules = self.my_modules(netuid=netuid, **kwargs)
        most_valuable_value = 0
        most_valuable_key = None
        address2key = c.address2key()
        for m in modules:
            value = m['stake'] + m['balance']
            if value > most_valuable_value:
                most_valuable_value  = value
                most_valuable_key = address2key[m['key']]
        return most_valuable_key

    def most_staketo_key(self, key, netuid = None,  **kwargs):
        staketo = self.get_staketo(key, netuid=netuid, **kwargs)
        most_stake = 0
        most_stake_key = None
        for k, v in staketo:
            if v > most_stake:
                most_stake = v
                most_stake_key = k
        return {'key': most_stake_key, 'stake': most_stake}

    reged = registered_keys
    
    def weights(self, netuid = None, **kwargs) -> list:
        netuid = self.resolve_netuid(netuid)
        subnet_weights =  self.query_map('Weights', netuid, **kwargs)
        weights = {uid.value:list(map(list, w.value)) for uid, w in subnet_weights if w != None and uid != None}
        uids = self.uids(netuid=netuid, **kwargs)
        weights = {uid: weights[uid] if uid in weights else [] for uid in uids}

        return {uid: w for uid, w in weights.items()}
            
        
    def regprefix(self, prefix, netuid = None, network=None, **kwargs):
        network = self.resolve_network(network)
        netuid = self.resolve_netuid(netuid)
        c.servers(network=network, prefix=prefix)
        
    
    def emission(self, netuid = netuid, network=None, **kwargs):
        return [v.value for v in self.query('Emission', params=[netuid], network=network, **kwargs)]
        
    def nonzero_emission(self, netuid = netuid, network=None, **kwargs):
        emission = self.emission(netuid=netuid, network=network, **kwargs)
        nonzero_emission =[e for e in emission if e > 0]
        return len(nonzero_emission)

    def incentive(self, netuid = netuid, block=None,   network=network, **kwargs):
        return [v.value for v in self.query('Incentive', params=netuid, network=network, block=block, **kwargs)]
        
    def trust(self, netuid = netuid, network=None, **kwargs):
        return [v.value for v in self.query('Trust', params=netuid, network=network, **kwargs)]
    def last_update(self, netuid = netuid, block=None,   network=network, **kwargs):
        return [v.value for v in self.query('LastUpdate', params=[netuid], network=network, block=block, **kwargs)]
        
    def dividends(self, netuid = netuid, network=None, **kwargs):
        return [v.value for v in self.query('Dividends', params=netuid, network=network,  **kwargs)]

    def registration_blocks(self, netuid: int = None, network:str=  None, **kwargs):
        network = self.resolve_network(network)
        netuid = self.resolve_netuid(netuid)
        
        registration_blocks = self.query_map('RegistrationBlock', netuid, **kwargs)
        registration_blocks = {k.value:v.value for k, v in registration_blocks if k != None and v != None}
        # filter based on key of registration_blocks
        registration_blocks = {uid:regblock for uid, regblock in sorted(list(registration_blocks.items()), key=lambda v: v[0])}
        registration_blocks =  list(registration_blocks.values())
        return registration_blocks



    def key2uid(self, network:str=  None,netuid: int = None, **kwargs):
        return {v:k for k,v in self.uid2key(network=network, netuid=netuid, **kwargs).items()}


    @classmethod
    def get_node_id(cls,  node='alice',
                    chain=chain, 
                    max_trials=10, 
                    sleep_interval=1,
                     mode=mode, 
                     verbose=True
                     ):
        node2path = cls.node2path(chain=chain)
        node_path = node2path[node]
        node_id = None
        node_logs = ''
        indicator = 'Local node identity is: '

        while indicator not in node_logs and max_trials > 0:
            if mode == 'docker':
                node_path = node2path[node]
                node_logs = c.module('docker').logs(node_path)
            elif mode == 'local':
                node_logs = c.logs(node_path, start_line = 0 , end_line=400, mode='local')
            else:
                raise Exception(f'Invalid mode {mode}')

            if indicator in node_logs:
                break
            max_trials -= 1
            c.sleep(sleep_interval)
        for line in node_logs.split('\n'):
            # c.print(line)
            if 'Local node identity is: ' in line:
                node_id = line.split('Local node identity is: ')[1].strip()
                break

        if node_id == None:
            raise Exception(f'Could not find node_id for {node} on {chain}')

        return node_id
        
        
    @classmethod
    def node_help(cls, mode=mode):
        chain_release_path = cls.chain_release_path(mode=mode)
        cmd = f'{chain_release_path} --help'
        if mode == 'docker':
            cmd = f'docker run subspace {cmd}'
        elif mode == 'local':
            cmd = f'{cmd}'

        c.cmd(cmd, verbose=True)  

 

    def get_archive_blockchain_archives(self, netuid=netuid, network:str=network, **kwargs) -> List[str]:

        datetime2archive =  self.datetime2archive(network=network, **kwargs) 
        break_points = []
        last_block = 10e9
        blockchain_id = 0
        get_archive_blockchain_ids = []
        for dt, archive_path in enumerate(datetime2archive):
            
            archive_block = int(archive_path.split('block-')[-1].split('-')[0])
            if archive_block < last_block :
                break_points += [archive_block]
                blockchain_id += 1
            last_block = archive_block
            get_archive_blockchain_ids += [{'blockchain_id': blockchain_id, 'archive_path': archive_path, 'block': archive_block}]

            c.print(archive_block, archive_path)

        return get_archive_blockchain_ids



    def get_archive_blockchain_info(self, netuid=netuid, network:str=network, **kwargs) -> List[str]:

        datetime2archive =  self.datetime2archive(network=network, **kwargs) 
        break_points = []
        last_block = 10e9
        blockchain_id = 0
        get_archive_blockchain_info = []
        for i, (dt, archive_path) in enumerate(datetime2archive.items()):
            c.print(archive_path)
            archive_block = int(archive_path.split('block-')[-1].split('-time')[0])
            
            c.print(archive_block < last_block, archive_block, last_block)
            if archive_block < last_block :
                break_points += [archive_block]
                blockchain_id += 1
                blockchain_info = {'blockchain_id': blockchain_id, 'archive_path': archive_path, 'block': archive_block, 'earliest_block': archive_block}
                get_archive_blockchain_info.append(blockchain_info)
                c.print(archive_block, archive_path)
            last_block = archive_block
            if len(break_points) == 0:
                continue


        return get_archive_blockchain_info


    


            

    @classmethod
    def most_recent_archives(cls,):
        archives = cls.search_archives()
        return archives
    
    @classmethod
    def num_archives(cls, *args, **kwargs):
        return len(cls.datetime2archive(*args, **kwargs))

    @classmethod
    def search_archives(cls, 
                    lookback_hours : int = 10,
                    end_time :str = 'now', 
                    start_time: Optional[Union[int, str]] = None, 
                    netuid=0, 
                    n = 1000,
                    **kwargs):


        if end_time == 'now':
            end_time = c.time()
        elif isinstance(end_time, str):
            c.print(end_time)
            
            end_time = c.datetime2time(end_time)
        elif isinstance(end_time, int):
            pass
        else:
            raise Exception(f'Invalid end_time {end_time}')
            end_time = c.time2datetime(end_time)



        if start_time == None:
            start_time = end_time - lookback_hours*3600
            start_time = c.time2datetime(start_time)

        if isinstance(start_time, int) or isinstance(start_time, float):
            start_time = c.time2datetime(start_time)
        
        if isinstance(end_time, int) or isinstance(end_time, float):
            end_time = c.time2datetime(end_time)
        

        assert end_time > start_time, f'end_time {end_time} must be greater than start_time {start_time}'
        datetime2archive = cls.datetime2archive()
        datetime2archive= {k: v for k,v in datetime2archive.items() if k >= start_time and k <= end_time}
        c.print(len(datetime2archive))
        factor = len(datetime2archive)//n
        if factor == 0:
            factor = 1
        archives = []

        c.print('Searching archives from', start_time, 'to', end_time)

        cnt = 0
        for i, (archive_dt, archive_path) in enumerate(datetime2archive.items()):
            if i % factor != 0:
                continue
            archive_block = int(archive_path.split('block-')[-1].split('-time')[0])
            archive = c.get(archive_path)
            total_balances = sum([b for b in archive['balances'].values()])
            # st.write(archive['modules']netuid[:3])
            total_stake = sum([sum([_[1]for _ in m['stake_from']]) for m in archive['modules'][netuid]])
            subnet = archive['subnets'][netuid]
            row = {
                    'block': archive_block,  
                    'total_stake': total_stake*1e-9,
                    'total_balance': total_balances*1e-9, 
                    'market_cap': (total_stake+total_balances)*1e-9 , 
                    'dt': archive_dt, 
                    'block': archive['block'], 
                    'path': archive_path, 
                    'mcap_per_block': 0,
                }
            
            if len(archives) > 0:
                denominator = ((row['block']//subnet['tempo']) - (archives[-1]['block']//subnet['tempo']))*subnet['tempo']
                if denominator > 0:
                    row['mcap_per_block'] = (row['market_cap'] - archives[-1]['market_cap'])/denominator

            archives += [row]
            
        return archives

    @classmethod
    def archive_history(cls, *args, 
                     network=network, 
                     netuid= 0 , update=True,  **kwargs):
        path = f'history/{network}.{netuid}.json'

        archive_history = []
        if not update:
            archive_history = cls.get(path, [])
        if len(archive_history) == 0:
            archive_history =  cls.search_archives(*args,network=network, netuid=netuid, **kwargs)
            cls.put(path, archive_history)
            
        
        return archive_history
        

        

        
        
        

    @classmethod
    def dashboard(cls):
        import streamlit as st
        block = 7014
        netuid = 0
        c.module('subspace.dashboard').dashboard()
        


    @classmethod
    def st_search_archives(cls,
                        start_time = '2023-09-08 04:00:00', 
                        end_time = '2023-09-08 04:30:00'):
        start_time = st.text_input('start_time', start_time)
        end_time = st.text_input('end_time', end_time)
        df = cls.search_archives(end_time=end_time, start_time=start_time)

        
        st.write(df)

    
    @classmethod
    def build_snapshot(cls, 
              path : str  = None,
             network : str =network,
             subnet_params : List[str] =  ['name', 'tempo', 'immunity_period', 'min_allowed_weights', 'max_allowed_weights', 'max_allowed_uids', 'max_immunity_ratio', 'founder'],
            module_params : List[str] = ['key', 'name', 'address'],
            save: bool = True, 
            min_balance:int = 100000,
            verbose: bool = False,
             **kwargs):
        path = path if path != None else cls.latest_archive_path(network=network)
        state = cls.get(path)
        
        snap = {
                        'subnets' : [[s[p] for p in subnet_params] for s in state['subnets']],
                        'modules' : [[[m[p] for p in module_params] for m in modules ] for modules in state['modules']],
                        'balances': {k:v for k,v in state['balances'].items() if v > min_balance},
                        'stake_to': [[[staking_key, stake_to] for staking_key,stake_to in state['stake_to'][i].items()] for i in range(len(state['subnets']))],
                        'block': state['block'],
                        }
                        
        # add weights if not already in module params
        if 'weights' not in module_params:
            snap['modules'] = [[m + c.copy([[]]) for m in modules] for modules in snap['modules']]
        
        # save snapshot into subspace/snapshots/{network}.json
        if save:
            snap_dir = f'{cls.chain_path}/snapshots'
            c.mkdir(snap_dir)
            snap_path = f'{snap_dir}/{network}.json'
            c.print('Saving snapshot to', snap_path, verbose=verbose)
            c.put_json(snap_path, snap)
        # c.print(snap['modules'][0][0])
        
        return {'success': True, 'msg': f'Saved snapshot to {snap_path} from {path}'}    
    
    
    
    @classmethod
    def check(cls, netuid=0):
        self = cls()

        # c.print(len(self.modules()))
        c.print(len(self.query_map('Keys', netuid)), 'keys')
        c.print(len(self.query_map('Names', netuid)), 'names')
        c.print(len(self.query_map('Address', netuid)), 'address')
        c.print(len(self.incentive()), 'incentive')
        c.print(len(self.uids()), 'uids')
        c.print(len(self.stakes()), 'stake')
        c.print(len(self.query_map('Emission')[0][1].value), 'emission')
        c.print(len(self.query_map('Weights', netuid)), 'weights')

    def vote_pool(self, netuid=None, network=None):
        my_modules = self.my_modules(netuid=netuid, network=network, names_only=True)
        for m in my_modules:
            c.vote(m, netuid=netuid, network=network)
        return {'success': True, 'msg': f'Voted for all modules {my_modules}'}


    
    @classmethod
    def snapshots(cls):
        return list(cls.snapshot_map().keys())

    @classmethod
    def snapshot_map(cls):
        return {l.split('/')[-1].split('.')[0]: l for l in c.ls(f'{cls.chain_path}/snapshots')}
        
    @classmethod
    def get_snapshot(cls, chain=chain):
        return c.get_json(cls.snapshot_map()[chain])

    def update_snapshot(cls, chain=chain):
        snapshot = cls.get_snapshot(chain=chain)
        version = snapshot.get('version', 0)
        if version == 0:
            # version 0 does not have weights
            max_allowed_weights = 100
            snapshot['subnets'] = [[*s[:4], max_allowed_weights ,*s[4:]] for s in snapshot['subnets']]
    @classmethod
    def install_rust(cls, sudo=True):
        c.cmd(f'chmod +x scripts/install_rust_env.sh',  cwd=cls.chain_path, sudo=sudo)

    @classmethod
    def build(cls, chain:str = chain, 
             build_spec:bool=True, 
             build_runtime:bool=True,
             build_snapshot:bool=False,  
             verbose:bool=True, 
             mode = mode

             ):

            
        if build_runtime:
            cls.build_runtime(verbose=verbose , mode=mode)

        if build_snapshot:
            cls.build_snapshot(chain=chain, verbose=verbose)

        if build_spec:
            cls.build_spec(chain=chain, verbose=verbose, mode=mode)


    @classmethod
    def prune_node_keys(cls, max_valis:int=6, chain=chain):

        keys = c.keys(f'subspace.node.{chain}.vali')
        rm_keys = []
        for key in keys:
            if int(key.split('.')[-2].split('_')[-1]) > max_valis:
                rm_keys += [key]
        for key in rm_keys:
            c.rm_key(key)
        return rm_keys
        
        
    @classmethod
    def add_node_keys(cls,  valis:int=24, nonvalis:int=16, chain:str=chain, refresh:bool=False ):
        for i in range(valis):
            cls.add_node_key(node=i,  mode='vali', chain=chain, refresh=refresh)
        for i in range(nonvalis):
            cls.add_node_key(node=i,  mode='nonvali' , chain=chain, refresh=refresh)

    def num_vali_keys(self, chain=chain):
        return len(self.vali_node_keys(chain=chain))

    @classmethod
    def num_node_keys(cls, mode='all', chain=chain):
        if mode == 'vali':
            keys = cls.vali_node_keys(chain=chain)
        elif mode == 'nonvali':
            keys = cls.nonvali_node_keys(chain=chain)
        elif mode == 'all':
            keys = cls.node_keys(chain=chain)
        else:
            raise ValueError(f'Unknown mode {mode}, must be one of vali, nonvali, all')

        return len(keys)

    node_key_prefix = 'subspace.node'
    
    @classmethod
    def rm_node_keys(cls,chain=chain):
        for key in cls.node_key_paths(chain=chain):
            c.print(f'removing node key {key}')
            c.rm_key(key)
        return {'success':True, 'message':'removed all node keys', 'chain':chain, 'keys_left':cls.node_keys(chain=chain)}
    
    @classmethod
    def vali_node_key2address(cls,chain=chain):
        key2address =  c.key2address(f'{cls.node_key_prefix}.{chain}')
        return key2address
    @classmethod
    def resolve_node_key_path(cls, node='alice', mode='vali',chain=chain, tag_seperator='_'):
        return f'{cls.node_key_prefix}.{chain}.{mode}{tag_seperator}{node}'

    @classmethod
    def random_node_key(cls, mode='vali', chain=chain):
        return c.choice(cls.node_keys(mode=mode, chain=chain))

    @classmethod
    def resolve_node_key(cls, node=None, mode='vali', chain=chain):
        if node == None:
            cls.vali_node_keys(chain)
        
        return 

    @classmethod
    def get_node_key(cls, node='alice', chain=chain, mode='vali'):
        if not cls.node_exists(node=node, chain=chain, mode=mode):
            cls.add_node_key(node=node, vali=vali, chain=chain)
        
        key_path = cls.resolve_node_key_path(node=node, mode=mode, chain=chain)
        keys = c.keys(key_path)
        return keys
    
    @classmethod
    def node_key_paths(cls, node='alice', chain=chain, mode='all'):
        if mode == 'all':
            return c.keys(f'{cls.node_key_prefix}.{chain}') 
        elif mode in ['nonvali', 'vali']:
            return c.keys(f'{cls.node_key_prefix}.{chain}.{mode}')
    

    @classmethod
    def node_keys(cls,chain=chain, mode = 'all'):
        vali_node_keys = {}
        for key_name in c.keys(f'{cls.node_key_prefix}.{chain}'):
            name = key_name.split('.')[-2]
            role = key_name.split('.')[-1]
            key = c.get_key(key_name)
            if name not in vali_node_keys:
                vali_node_keys[name] = { }
            vali_node_keys[name][role] =  key.ss58_address
        return vali_node_keys

    @classmethod
    def node_key_info_map(cls,chain=chain, mode = 'all'):
        keys = cls.node_keys(chain=chain, mode=mode)
        return {k:c.key_info(k) for k in keys}

    @classmethod
    def nodes(cls, mode='all', chain=chain):
        nodes = list(cls.node_keys(chain=chain).keys())
        if mode == 'vali':
            nodes = [n for n in nodes if n.startswith('vali')]
        elif mode == 'nonvali':
            nodes = [n for n in nodes if n.startswith('nonvali')]
        elif mode == 'all':
            pass
        else:
            raise ValueError(f'Unknown mode {mode}, must be one of vali, nonvali, all')

        return nodes

    @classmethod
    def vali_nodes(cls, chain=chain):
        return cls.nodes(mode='vali', chain=chain)

    @classmethod
    def nonvali_nodes(cls, chain=chain):
        return cls.nodes(mode='nonvali', chain=chain)

    @classmethod
    def vali_node_keys(cls,chain=chain):
        return {k:v for k,v in  cls.node_keys(chain=chain).items() if k.startswith('vali')}
    
    @classmethod
    def nonvali_node_keys(self,chain=chain):
        return {k:v for k,v in  self.node_keys(chain=chain).items() if k.startswith('nonvali')}
    

    @classmethod
    def node_key_exists(cls, node='alice', chain=chain):
        return len(cls.node_key_paths(node=node, chain=chain)) > 0

    @classmethod
    def add_node_key(cls,
                     node:str,
                     mode: str = 'nonvali',
                     chain = chain,
                     tag_seperator = '_', 
                     refresh: bool = False,
                     ):
        '''
        adds a node key
        '''
        cmds = []

        assert mode in ['vali', 'nonvali'], f'Unknown mode {mode}, must be one of vali, nonvali'
        node = str(node)

        c.print(f'adding node key {node} for chain {chain}')

        node = c.copy(f'{mode}{tag_seperator}{node}')


        chain_path = cls.chain_release_path(mode='local')

        for key_type in ['gran', 'aura']:

            if key_type == 'gran':
                schema = 'Ed25519'
            elif key_type == 'aura':
                schema = 'Sr25519'

            key_path = f'{cls.node_key_prefix}.{chain}.{node}.{key_type}'

            key = c.get_key(key_path,crypto_type=schema, refresh=refresh)

            base_path = cls.resolve_base_path(node=node, chain=chain)

            
            cmd  = f'''{chain_path} key insert --base-path {base_path} --chain {chain} --scheme {schema} --suri "{key.mnemonic}" --key-type {key_type}'''
            
            cmds.append(cmd)

        for cmd in cmds:
            # c.print(cmd)
            # volumes = f'-v {base_path}:{base_path}'
            # c.cmd(f'docker run {volumes} subspace {cmd} ', verbose=True)
            c.cmd(cmd, verbose=True, cwd=cls.chain_path)

        return {'success':True, 'node':node, 'chain':chain, 'keys':cls.get_node_key(node=node, chain=chain, mode=mode)}



    @classmethod   
    def purge_chain(cls,
                    base_path:str = None,
                    chain:str = chain,
                    node:str = 'alice',
                    sudo = False):
        if base_path == None:
            base_path = cls.resolve_base_path(node=node, chain=chain)
        
        return c.rm(base_path+'/chains/commune/db')
    
    


    @classmethod
    def chain_target_path(self, chain:str = chain):
        return f'{self.chain_path}/target/release/node-subspace'

    @classmethod
    def build_runtime(cls, verbose:bool=True, mode=mode):
        if mode == 'docker':
            c.module('docker').build(cls.chain_name)
        elif mode == 'local':
            c.cmd('cargo build --release --locked', cwd=cls.chain_path, verbose=verbose)
        else:
            raise ValueError(f'Unknown mode {mode}, must be one of docker, local')

    @classmethod
    def chain_release_path(cls, mode='local'):

        if mode == 'docker':
            chain_path = f'/subspace'
        elif mode == 'local':
            chain_path = cls.chain_path
        else:
            raise ValueError(f'Unknown mode {mode}, must be one of docker, local')
        path =   f'{chain_path}/target/release/node-subspace'
        return path

    @classmethod
    def resolve_base_path(cls, node='alice', chain=chain):
        return cls.resolve_path(f'nodes/{chain}/{node}')
    
    @classmethod
    def resolve_node_keystore_path(cls, node='alice', chain=chain):
        path =  cls.resolve_base_path(node=node, chain=chain) + f'/chains/commune/keystore'
        if not c.exists(path):
            c.mkdir(path)
        return path

    @classmethod
    def build_spec(cls,
                   chain = chain,
                   disable_default_bootnode: bool = True,
                   snap:bool = False,
                   verbose:bool = True,
                   vali_node_keys:dict = None,
                   mode = mode,
                   ):

        if snap:
            cls.snap()

        chain_spec_path = cls.chain_spec_path(chain)
        chain_release_path = cls.chain_release_path(mode=mode)

        cmd = f'{chain_release_path} build-spec --chain {chain}'
        
        if disable_default_bootnode:
            cmd += ' --disable-default-bootnode'  
        cmd += f' > {chain_spec_path}'
        
        # chain_spec_path_dir = os.path.dirname(chain_spec_path)
        c.print(cmd)
        if mode == 'docker':
            volumes = f'-v {cls.spec_path}:{cls.spec_path}'
            c.cmd(f'docker run {volumes} subspace bash -c "{cmd}"')
        elif mode == 'local':
            c.cmd(f'bash -c "{cmd}"', cwd=cls.chain_path, verbose=True)    


        # ADD THE VALI NODE KEYS

        if vali_node_keys == None:
            vali_node_keys = cls.vali_node_keys(chain=chain)
        spec = c.get_json(chain_spec_path)
        spec['genesis']['runtime']['aura']['authorities'] = [k['aura'] for k in vali_node_keys.values()]
        spec['genesis']['runtime']['grandpa']['authorities'] = [[k['gran'],1] for k in vali_node_keys.values()]
        c.put_json(chain_spec_path, spec)
        resp = {'spec_path': chain_spec_path, 'spec': spec}
        return {'success':True, 'message':'built spec', 'chain':chain}


    @classmethod
    def chain_specs(cls):
        return c.ls(f'{cls.spec_path}/')
    
    @classmethod
    def chain2spec(cls, chain = None):
        chain2spec = {os.path.basename(spec).replace('.json', ''): spec for spec in cls.specs()}
        if chain != None: 
            return chain2spec[chain]
        return chain2spec
    
    specs = chain_specs
    @classmethod
    def get_spec(cls, chain:str=chain):
        chain = cls.chain_spec_path(chain)
        
        return c.get_json(chain)

    @classmethod
    def spec_exists(cls, chain):
        return c.exists(f'{cls.spec_path}/{chain}.json')



    @classmethod
    def chain_spec_path(cls, chain = None):
        if chain == None:
            chain = cls.network
        return cls.spec_path + f'/{chain}.json'
        
    @classmethod
    def new_chain_spec(self, 
                       chain,
                       base_chain:str = chain, 
                       balances : 'List[str, int]' = None,
                       aura_authorities: 'List[str, int]' = None,
                       grandpa_authorities: 'List[str, int]' = None,
                       ):
        base_spec =  self.get_spec(base_chain)
        new_chain_path = f'{self.spec_path}/{chain}.json'
        
        if balances != None:
            base_spec['balances'] = balances
        if aura_authorities != None:
            base_spec['balances'] = aura_authorities
        c.put_json( new_chain_path, base_spec)
        
        return base_spec
    
    new_chain = new_chain_spec

    @classmethod
    def rm_chain(self, chain):
        return c.rm(self.chain_spec_path(chain))
    
    @classmethod
    def insert_node_key(cls,
                   node='node01',
                   chain = 'jaketensor_raw.json',
                   suri = 'verify kiss say rigid promote level blue oblige window brave rough duty',
                   key_type = 'gran',
                   scheme = 'Sr25519',
                   password_interactive = False,
                   ):
        
        chain_spec_path = cls.chain_spec_path(chain)
        node_path = f'/tmp/{node}'
        
        if key_type == 'aura':
            schmea = 'Sr25519'
        elif key_type == 'gran':
            schmea = 'Ed25519'
        
        if not c.exists(node_path):
            c.mkdir(node_path)

        cmd = f'{cls.chain_release_path()} key insert --base-path {node_path}'
        cmd += f' --suri "{suri}"'
        cmd += f' --scheme {scheme}'
        cmd += f' --chain {chain_spec_path}'

        key_types = ['aura', 'gran']

        assert key_type in key_types, f'key_type ({key_type})must be in {key_types}'
        cmd += f' --key-type {key_type}'
        if password_interactive:
            cmd += ' --password-interactive'
        
        c.print(cmd, color='green')
        return c.cmd(cmd, cwd=cls.chain_path, verbose=True)
    
    @classmethod
    def insert_node_keys(cls,
                   aura_suri : str, 
                   grandpa_suri :str,
                    node='node01',
                   password_interactive = False,
                   ):
        '''
        Insert aura and gran keys for a node
        '''
        cls.insert_node_key(node=node, key_type='aura',  suri=aura_suri)
        cls.insert_node_key(node=node, key_type='gran', suri=grandpa_suri)
       
        return c.cmd(cmd, cwd=cls.chain_path, verbose=True)
    
    
    @classmethod
    def live_nodes(cls, chain=chain, mode=mode):
        prefix = f'{cls.node_prefix()}.{chain}'
        if mode == 'local':
            nodes =  c.pm2ls(prefix)
        else:
            nodes =  c.module('docker').ps(prefix)

        return nodes
    @classmethod
    def node2path(cls, chain=chain, mode = mode):
        prefix = f'{cls.node_prefix()}.{chain}'
        if mode == 'docker':
            path = prefix
            nodes =  c.module('docker').ps(path)
            return {n.split('.')[-1]: n for n in nodes}
        elif mode == 'local':
        
            nodes =  c.pm2ls(f'{prefix}')
            return {n.split('.')[-1]: n for n in nodes}
    @classmethod
    def nonvalis(cls, chain=chain):
        chain_info = cls.chain_info(chain=chain)
        return [node_info['node'] for node_info in chain_info['nodes'].values() if node_info['validator'] == False]

    @classmethod
    def valis(cls, chain=chain):
        chain_info = cls.chain_info(chain=chain)
        c.print(chain_info.keys())
        return [node_info['node'] for node_info in chain_info['nodes'].values() if node_info['validator'] == True]

    @classmethod
    def num_valis(cls, chain=chain):
        return len(cls.vali_nodes(chain=chain))


    @classmethod
    def node_prefix(cls, chain=chain):
        return f'{cls.module_path()}.node'
    


    @classmethod
    def chain_info(cls, chain=chain, default:dict=None ): 
        default = {} if default == None else default
        return cls.getc(f'chain_info.{chain}', default)


    @classmethod
    def node_info(cls, node='alice', chain=chain): 
        return cls.getc(f'chain_info.{chain}.{node}')

    @classmethod
    def has_node(cls, node='alice', chain=chain):
        return node in cls.nodes(chain=chain)

    @classmethod
    def is_vali_node(cls, node='alice', chain=chain):
        node_info = cls.node_info(node=node, chain=chain)
        if node_info == None:
            return False
        assert 'validator' in node_info, f'node_info for {node} on {chain} does not have a validator key'
        return node_info['validator']

    @classmethod
    def rm_node(cls, node='bobby',  chain=chain): 
        cls.rmc(f'chain_info.{chain}.{node}')
        return {'success':True, 'msg': f'removed node_info for {node} on {chain}'}


    @classmethod
    def rm_nodes(cls, node='bobby',  chain=chain): 
        cls.rmc(f'chain_info.{chain}.{node}')
        return {'success':True, 'msg': f'removed node_info for {node} on {chain}'}


    @classmethod
    def get_boot_nodes(cls, chain=chain):
        return cls.getc('chain_info.{chain}.boot_nodes')

    @classmethod
    def start_nodes(self, node='node', n=10, chain=chain, **kwargs):
        nodes = self.nodes(chain=chain)
        for node in nodes:
            self.start_node(node=node, chain=chain, **kwargs)




    @classmethod
    def start_node(cls,
                 node : str,
                 chain:int = network,
                 port:int=None,
                 rpc_port:int=None,
                 ws_port:int=None,
                 telemetry_url:str = 'wss://telemetry.gpolkadot.io/submit/0',
                 purge_chain:bool = True,
                 refresh:bool = False,
                 verbose:bool = False,
                 boot_nodes = None,
                 node_key = None,
                 mode :str = mode,
                 rpc_cors = 'all',
                 validator:bool = False,
                 
                 ):

        ip = c.ip()

        node_info = c.locals2kwargs(locals())

        cmd = cls.chain_release_path()

        free_ports = c.free_ports(n=3)

        if port == None:
            node_info['port'] = port = free_ports[0]
            
        if rpc_port == None:
            node_info['rpc_port'] = rpc_port = free_ports[1]
        if ws_port == None:
            node_info['ws_port'] = ws_port = free_ports[2]
        # resolve base path
        base_path = cls.resolve_base_path(node=node, chain=chain)
        
        # purge chain
        if purge_chain:
            cls.purge_chain(base_path=base_path)
            
        cmd_kwargs = f' --base-path {base_path}'

        chain_spec_path = cls.chain_spec_path(chain)
        cmd_kwargs += f' --chain {chain_spec_path}'
    
            
        if validator :
            cmd_kwargs += ' --validator'
        else:
            cmd_kwargs += ' --ws-external --rpc-external'
        cmd_kwargs += f' --port {port} --rpc-port {rpc_port} --ws-port {ws_port}'
        
        chain_info = cls.getc(f'chain_info.{chain}', {})
        boot_nodes = chain_info.get('boot_nodes', [])
        chain_info['nodes'] = chain_info.get('nodes', {})
        chain_info['nodes'][node] = node_info
        boot_nodes = chain_info['boot_nodes'] = chain_info.get('boot_nodes', [])
        
        # add the node to the boot nodes
        if len(boot_nodes) > 0:
            node_info['boot_nodes'] = c.choice(boot_nodes) # choose a random boot node (at we chose one)
            cmd_kwargs += f" --bootnodes {node_info['boot_nodes']}"
    
        if node_key != None:
            cmd_kwargs += f' --node-key {node_key}'
            
        cmd_kwargs += f' --rpc-cors={rpc_cors}'

        name = f'{cls.node_prefix()}.{chain}.{node}'

        c.print(f'Starting node {node} for chain {chain} with name {name} and cmd_kwargs {cmd_kwargs}')

        if mode == 'local':
            # 
            cmd = c.pm2_start(path=cls.chain_release_path(mode=mode), 
                            name=name,
                            cmd_kwargs=cmd_kwargs,
                            refresh=refresh,
                            verbose=verbose)
            
        elif mode == 'docker':

            # run the docker image
            volumes = f'-v {base_path}:{base_path} -v {cls.spec_path}:/subspace/specs'
            net = '--net host'
            c.cmd('docker run -d --name  {name} {net} {volumes} subspace bash -c "{cmd}"', verbose=verbose)
        else: 
            raise Exception(f'unknown mode {mode}')
        
        if validator:
            # ensure you add the node to the chain_info if it is a bootnode
            node_id = cls.get_node_id(node=node, chain=chain, mode=mode)
            chain_info['boot_nodes'] +=  [f'/ip4/{ip}/tcp/{node_info["port"]}/p2p/{node_id}']
        chain_info['nodes'][node] = node_info
        cls.putc(f'chain_info.{chain}', chain_info)


        return {'success':True, 'msg': f'Node {node} is not a validator, so it will not be added to the chain'}
       
    @classmethod
    def node_exists(cls, node:str, chain:str=chain, mode:str='nonvali'):
        return node in cls.nodes(chain=chain, mode=mode)
        

    @classmethod
    def release_exists(cls):
        return c.exists(cls.chain_release_path())

    kill_chain = kill_nodes
    
    @classmethod
    def start_chain(cls, 
                    chain:str=chain, 
                    n_valis:int = 8,
                    n_nonvalis:int = 16,
                    verbose:bool = False,
                    purge_chain:bool = True,
                    refresh: bool = True,
                    trials:int = 3,
                    reuse_ports: bool = False, 
                    port_keys: list = ['port', 'rpc_port', 'ws_port'],
                    ):

        # KILL THE CHAIN
        if refresh:
            c.print(f'KILLING THE CHAIN ({chain})', color='red')
            cls.kill_chain(chain=chain)


        ## VALIDATOR NODES
        vali_node_keys  = cls.vali_node_keys(chain=chain)
        vali_nodes = list(cls.vali_node_keys(chain=chain).keys())
        if n_valis != -1:
            vali_nodes = vali_nodes[:n_valis]
        vali_node_keys = {k: vali_node_keys[k] for k in vali_nodes}
        assert len(vali_nodes) >= 2, 'There must be at least 2 vali nodes'
        # BUILD THE CHAIN SPEC AFTER SELECTING THE VALIDATOR NODES
        cls.build_spec(chain=chain, verbose=verbose, vali_node_keys=vali_node_keys)

        ## NON VALIDATOR NODES
        nonvali_node_keys = cls.nonvali_node_keys(chain=chain)
        nonvali_nodes = list(cls.nonvali_node_keys(chain=chain).keys())
        if n_nonvalis != -1:
            nonvali_nodes = nonvali_nodes[:n_valis]
        nonvali_node_keys = {k: nonvali_node_keys[k] for k in nonvali_nodes}

        # refresh the chain info in the config

        
        existing_node_ports = {'vali': [], 'nonvali': []}
        
        if reuse_ports: 
            node_infos = cls.getc(f'chain_info.{chain}.nodes')
            for node, node_info in node_infos.items():
                k = 'vali' if node_info['validator'] else 'nonvali'
                existing_node_ports[k].append([node_info[pk] for pk in port_keys])

        if refresh:
            # refresh the chain info in the config
            cls.putc(f'chain_info.{chain}', {'nodes': {}, 'boot_nodes': [], 'url': []})

        avoid_ports = []

        # START THE VALIDATOR NODES
        for node in (vali_nodes + nonvali_nodes):
            c.print(f'Starting node {node} for chain {chain}')
            name = f'{cls.node_prefix()}.{chain}.{node}'

            # BUILD THE KWARGS TO CREATE A NODE
            
            node_kwargs = {
                            'chain':chain, 
                            'node':node, 
                            'verbose':verbose,
                            'purge_chain': purge_chain,
                            'validator':  bool(node in vali_nodes),
                            }

            # get the ports for (port, rpc_port, ws_port)
            # if we are reusing ports, then pop the first ports from the existing_node_ports
            node_ports= []
            node_type = 'vali' if node_kwargs['validator'] else 'nonvali'
            if len(existing_node_ports[node_type]) > 0:
                node_ports = existing_node_ports[node_type].pop(0)
            else:
                node_ports = c.free_ports(n=3, avoid_ports=avoid_ports)
            assert  len(node_ports) == 3, f'node_ports must be of length 3, not {len(node_ports)}'

            for k, port in zip(port_keys, node_ports):
                avoid_ports.append(port)
                node_kwargs[k] = port


            fails = 0
            while trials > fails:
                try:
                    cls.start_node(**node_kwargs, refresh=refresh)
                    break
                except Exception as e:
                    c.print(f'Error starting node {node} for chain {chain}, {e}', color='red')
                    fails += 1
                    raise e
                    continue

       
    @classmethod
    def node2url(cls, network:str = network) -> str:
        assert isinstance(network, str), f'network must be a string, not {type(network)}'
        nodes =  cls.getc(f'chain_info.{network}.nodes', {})
        nodes = {k:v for k,v in nodes.items() if v['validator'] == False}
        
        assert len(nodes) > 0, f'No url found for {network}'

        node2url = {}
        for k_n, v_n in nodes.items():
            node2url[k_n] = v_n['ip'] + ':' + str(v_n['ws_port'])
        return node2url

    @classmethod
    def urls(cls, network: str = network) -> str:
        return list(cls.node2url(network=network).values())


    @classmethod
    def test_node_urls(cls, network: str = network) -> str:
        urls = cls.urls(network=network)
        for url in urls:
            c.print(f'Testing {url}...')
            c.test_url(url)
        c.print('All nodes are up and running!')


    def storage_functions(self, network=network, block_hash = None):
        self.resolve_network(network)
        return self.substrate.get_metadata_storage_functions( block_hash=block_hash)
    storage_fns = storage_functions
        

    def storage_names(self, network=network, block_hash = None):
        self.resolve_network(network)
        return [f['storage_name'] for f in self.substrate.get_metadata_storage_functions( block_hash=block_hash)]


    def stake_spread_top_valis(self):
        top_valis = self.top_valis()
        name2key = self.name2key()
        for vali in top_valis:
            key = name2key[vali]

    def ensure_stake(self, min_balance:int = 100, network:str='main', netuid:int=0):
        my_balance = self.my_balance(network=network, netuid=netuid)
        return my_balance



    def stake_spread(self, key:str, modules:list='vali', ratio = 1.0, max_n=30):
        name2key = self.name2key()
        if modules == None:
            modules = self.top_valis()
        if isinstance(modules, str):
            modules = {k:v for k,v in name2key.items() if k.startswith(modules)}

        modules = modules[:max_n]

        name2key = {k:name2key[k] for k in modules if k in name2key}


        module_names = list(name2key.keys())
        module_keys = list(name2key.values())
        n = len(name2key)

        # get the balance, of the key
        balance = self.get_balance(key)
        assert balance > 0, f'balance must be greater than 0, not {balance}'
        assert ratio <= 1.0, f'ratio must be less than or equal to 1.0, not {ratio}'
        assert ratio > 0.0, f'ratio must be greater than or equal to 0.0, not {ratio}'

        balance = int(balance * ratio)
        assert balance > 0, f'balance must be greater than 0, not {balance}'
        stake_per_module = int(balance/n)


        c.print(f'staking {stake_per_module} per module for ({module_names}) modules')
        for module_name, module_key in name2key.items():
            c.print(f'Staking {stake_per_module} for {module_name}')
            c.stake(key=key, module_key=module_key, amount=stake_per_module)
    

    @classmethod
    def unstake_many(cls, modules:list ='vali', key=None, remove_staketo:bool = False):
        if isinstance(modules, str):
            modules = c.my_modules(modules, fmt='j')
        assert balance > 0, f'balance must be greater than 0, not {balance}'
        module_names = [m['name'] for m in modules]
        c.print(f'staking {stake_per_module} per module for ({module_names}) modules')
        for m in modules:
            for module_key, module_stake in m['stake_to']:
                # if the module_key is the same as the module we are unstaking, then unstake it
                if remove_staketo or m['key'] ==  module_key:
                    c.unstake(key=m['key'], module_key=module_key)
        

    @classmethod
    def test(cls):
        s = c.module('subspace')()
        n = s.n()
        assert isinstance(n, int)
        assert n > 0

        market_cap = s.mcap()
        assert isinstance(market_cap, float), market_cap

        name2key = s.name2key()
        assert isinstance(name2key, dict)
        assert len(name2key) == n

        stats = s.stats(df=False)
        c.print(stats)
        assert isinstance(stats, list) 
<<<<<<< HEAD


    # @c.timeit
    @classmethod
    def modules(cls,
                network = 'main',
                netuid: int = 0,
                block: int = None, # defaults to latest block
                fmt: str='nano', 
                keys : List[str] = ['name', 'key', 'emission', 'incentive', 'dividends', 'stake_from', 'stake_to', 'regblock', 'last_update', 'weights'],
                update: bool = False,
                include_weights = False,
                cache = True,
                df = False,
                ) -> Dict[str, ModuleInfo]:
        
        def get_attr(attr:str, network:str, netuid:int, block:int):
            s = c.module('subspace')(network=network)
            color = c.random_color()
            c.print('Getting -> ',attr, color=color)
            return getattr(s, attr)(netuid=netuid, block=block)


        pool = c.module('thread.pool')()
        for attr in keys:
            pool.submit(fn=get_attr, kwargs={'attr':attr, 'network':network, 'netuid':netuid, 'block':block})

        
        return modules
       
=======
    @classmethod
    def install_telemetry(cls):
        c.cmd('docker build -t parity/substrate-telemetry-backend .', sudo=True)

    def run_telemetry(self, port = None ):
        ports  = c.free_ports(n=3)

        # create the network
        cmd = "docker network create telemetry"
        c.cmd(cmd, sudo=True)
        # run the backend core
        cmd = f"""
        docker run --rm -it --network=telemetry \
            --name backend-core \
            -p {ports[0]}:{ports[0]} \
            --read-only \
            parity/substrate-telemetry-backend \
            telemetry_core -l 0.0.0.0:{ports[0]}
        """
        c.cmd(cmd, sudo=True)

        # run the backend shard
        cmd = f"""
            docker run --rm -it --network=telemetry --name backend-shard  -p {ports[1]}:{ports[1]} \
            --read-only \
            parity/substrate-telemetry-backend \
            telemetry_shard -l 0.0.0.0:{ports[1]} -c http://backend-core:{ports[0]}/shard_submit
            """

        c.cmd(cmd, sudo=True)

        
        cmd = f"""
                docker run --rm -it -p 80:8000 --name frontend \
                            -e SUBSTRATE_TELEMETRY_URL=ws://localhost:8000/feed \
                            --tmpfs /var/cache/nginx:uid=101,gid=101 \
                            --tmpfs /var/run:uid=101,gid=101 \
                            --tmpfs /app/tmp:uid=101,gid=101 \
                            --read-only \
                            parity/substrate-telemetry-frontend
        """

        c.cmd(cmd, sudo=True)

        
        # run the backend core
>>>>>>> 50163cf4
<|MERGE_RESOLUTION|>--- conflicted
+++ resolved
@@ -3556,7 +3556,9 @@
         stats = s.stats(df=False)
         c.print(stats)
         assert isinstance(stats, list) 
-<<<<<<< HEAD
+    @classmethod
+    def install_telemetry(cls):
+        c.cmd('docker build -t parity/substrate-telemetry-backend .', sudo=True)
 
 
     # @c.timeit
@@ -3586,52 +3588,4 @@
 
         
         return modules
-       
-=======
-    @classmethod
-    def install_telemetry(cls):
-        c.cmd('docker build -t parity/substrate-telemetry-backend .', sudo=True)
-
-    def run_telemetry(self, port = None ):
-        ports  = c.free_ports(n=3)
-
-        # create the network
-        cmd = "docker network create telemetry"
-        c.cmd(cmd, sudo=True)
-        # run the backend core
-        cmd = f"""
-        docker run --rm -it --network=telemetry \
-            --name backend-core \
-            -p {ports[0]}:{ports[0]} \
-            --read-only \
-            parity/substrate-telemetry-backend \
-            telemetry_core -l 0.0.0.0:{ports[0]}
-        """
-        c.cmd(cmd, sudo=True)
-
-        # run the backend shard
-        cmd = f"""
-            docker run --rm -it --network=telemetry --name backend-shard  -p {ports[1]}:{ports[1]} \
-            --read-only \
-            parity/substrate-telemetry-backend \
-            telemetry_shard -l 0.0.0.0:{ports[1]} -c http://backend-core:{ports[0]}/shard_submit
-            """
-
-        c.cmd(cmd, sudo=True)
-
-        
-        cmd = f"""
-                docker run --rm -it -p 80:8000 --name frontend \
-                            -e SUBSTRATE_TELEMETRY_URL=ws://localhost:8000/feed \
-                            --tmpfs /var/cache/nginx:uid=101,gid=101 \
-                            --tmpfs /var/run:uid=101,gid=101 \
-                            --tmpfs /app/tmp:uid=101,gid=101 \
-                            --read-only \
-                            parity/substrate-telemetry-frontend
-        """
-
-        c.cmd(cmd, sudo=True)
-
-        
-        # run the backend core
->>>>>>> 50163cf4
+       