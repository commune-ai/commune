import torch
import traceback
import commune as c
import concurrent


class Vali(c.Module):
    
    last_sync_time = 0

    def __init__(self, config=None, **kwargs):
        self.init_vali(config=config, **kwargs)

    def init_vali(self, config=None, **kwargs):
        config = self.set_config(config=config, kwargs=kwargs)
        # merge the config with the default config
        self.count = 0

        # we want to make sure that the config is a munch
        self.config = c.munch({**Vali.config(), **config})
        self.start_time = c.time()
        self.errors = 0
        c.print(f'Vali config: {self.config}', color='cyan')
        if self.config.start:
            self.sync()
            self.executor = c.module('thread.pool')(num_workers=self.config.num_workers, save_outputs=False)
            c.thread(self.run)
            c.thread(self.vote_loop)
    
    @property
    def sync_staleness(self):
        return int(c.time() - self.last_sync_time) 

    def vote_loop(self):
        while True:
            c.sleep(1)
            if self.vote_staleness > self.config.vote_interval:
                try:
                    c.print('Voting...', color='cyan')
                    self.vote()
                except Exception as e:
                    c.print(f'Error voting {e}', color='red')
                    c.print(traceback.format_exc(), color='red')
                    c.sleep(1)
                    continue


    @property               
    def module_search(self):
        if self.config.module_search == None:
            self.config.module_search = self.tag
        assert isinstance(self.config.module_search, str), f'Module search must be a string, got {type(self.config.module_search)}'
        return self.config.module_search


    def sync(self, network:str=None, netuid:int=None, update: bool = False):
        
        try:
            if network == None:
                network = self.config.network
            if netuid == None:
                netuid = self.config.netuid
            self.subspace = c.module('subspace')(network=network, netuid=netuid)
            
            self.modules = self.subspace.modules(search=self.config.module_search, update=update, netuid=netuid)
            self.n  = len(self.modules)                
            self.subnet = self.subspace.subnet(netuid=netuid)

            if self.config.vote_interval == None: 
                self.config['vote_interval'] = self.subspace.seconds_per_epoch()

            self.last_sync_time = c.time()
            self.block = self.subspace.block

            c.print('Syncing...', color='cyan')
        except Exception as e:
            c.print(f'Error syncing {e}', color='red')
            c.print(traceback.format_exc(), color='red')
            return {'success': False, 'message': f'Error syncing {e}'}

        return {'modules': self.modules, 'subnet': self.subnet}

    def score_module(self, module):

        '''
        params:
            module: module client
            kwargs : the key word arguments
        
        '''

        info = module.info()
        assert isinstance(info, dict), f'Response must be a dict, got {type(info)}'
        assert 'address' in info, f'Response must have an error key, got {info.keys()}'
        return {'success': True, 'w': 1}


    def eval_module(self, module:dict):
        """
        The following evaluates a module server, from the dictionary
        """
        
        # load the module stats (if it exists)
        module_stats = self.load_module_stats( module['name'], default=module)

        # update the module state with the module stats
        module_stats.update(module)
        
        staleness = c.time() - module_stats.get('timestamp', 0)
        if staleness < self.config.max_staleness:
            # c.print(f'{prefix} [bold yellow] {module["name"]} is too new as we pinged it {staleness}(s) ago[/bold yellow]', color='yellow')
            return {'error': f'{module["name"]} is too new as we pinged it {staleness}(s) ago'}

        try:
            # this is where we connect to the client
            module_client = c.connect(module['address'], key=self.key, virtual=True)
            response = self.score_module(module_client)
            msg = f'{c.emoji("check")}{module["name"]} --> w:{response["w"]} {c.emoji("check")} '
            color = 'green'

        except Exception as e:
            msg = f'{c.emoji("cross")} {module["name"]} {e} {c.emoji("cross")}'  
            response = {'error': c.detailed_error(e), 'w': 0}
            color = 'red'

        c.print(msg, color=color)
        
        self.count += 1

        w = response['w']
        response['timestamp'] = c.time()
        # we only want to save the module stats if the module was successful
        module_stats['count'] = module_stats.get('count', 0) + 1 # update the count of times this module was hit
        module_stats['w'] = module_stats.get('w', w)*(1-self.config.alpha) + w * self.config.alpha
        module_stats['timestamp'] = response['timestamp']

        # add the history of this module
        module_stats['history'] = module_stats.get('history', []) + [response]
        module_stats['history'] = module_stats['history'][-self.config.max_history:]
        self.save_module_stats(module['name'], module_stats)

        return module_stats

    @classmethod
    def networks(cls):
        return [f.split('/')[-1] for f in cls.ls('stats')]

    @classmethod
    def resolve_stats_path(cls, network:str, tag:str=None):
        if tag == None:
            tag = 'base'
        return f'stats/{network}/{tag}'
        
    def refresh_stats(self, network='main', tag=None):
        tag = self.tag if tag == None else tag
        path = self.resolve_stats_path(network=network, tag=tag)
        return self.rm(path)
    
    def resolve_tag(self, tag:str=None):
        return self.tag if tag == None else tag



    def votes(self, network='main', tag=None):
        tag = self.resolve_tag(tag)
        stats = self.module_stats(network=network, keys=['name','uid', 'w'], tag=tag)

        votes = {
            'names'     : [v['name'] for v in stats],            # get all names where w > 0
            'uids'      : [v['uid'] for v in stats],             # get all uids where w > 0
            'weights'   : [v['w'] for v in stats],  # get all weights where w > 0
            'timestamp' : c.time()
        }
        assert len(votes['uids']) == len(votes['weights']), f'Length of uids and weights must be the same, got {len(votes["uids"])} uids and {len(votes["weights"])} weights'
        
        
        c.copy(votes['uids']) # is line needed ?
        new_votes = {'names': [], 'uids': [], 'weights': [], 'timestamp': c.time(), 'block': self.block}
        for i in range(len(votes['names'])):
            if votes['uids'][i] < self.n :
                new_votes['names'] += [votes['names'][i]]
                new_votes['uids'] += [votes['uids'][i]]
                new_votes['weights'] += [votes['weights'][i]]
        
        votes = new_votes
        topk = self.subnet['max_allowed_weights']
        topk_indices = torch.argsort( torch.tensor(votes['weights']), descending=True)[:topk].tolist()
        votes['weights'] = [votes['weights'][i] for i in topk_indices]
        votes['names'] = [votes['names'][i] for i in topk_indices]
        # normalize vote
        votes['weights'] = torch.tensor(votes['weights'])
        votes['weights'] = (votes['weights'] / votes['weights'].sum())
        votes['weights'] = votes['weights'].tolist()
        return votes

    def vote(self):
        c.print(f'Voting on {self.config.network} {self.config.netuid}', color='cyan')
        stake = self.subspace.get_stake(self.key.ss58_address, netuid=self.config.netuid)

        if stake < self.config.min_stake:
            result = {'success': False, 'message': f'Not enough  {self.key.ss58_address} ({self.key.path}) stake to vote, need at least {self.config.min_stake} stake'}
            c.print(result, color='red')
            return result

        # calculate votes
        votes = self.votes()

        c.print(f'Voting on {len(votes["names"])} modules', color='cyan')
        self.subspace.vote(uids=votes['names'], # passing names as uids, to avoid slot conflicts
                        weights=votes['weights'], 
                        key=self.key, 
                        network=self.config.network, 
                        netuid=self.config.netuid)

        self.save_votes(votes)

        return {'success': True, 'message': 'Voted', 'votes': votes }

    @property
    def last_vote_time(self):
        votes = self.load_votes()
        return votes.get('timestamp', 0)

    def load_votes(self) -> dict:
        default={'uids': [], 'weights': [], 'timestamp': 0, 'block': 0}
        votes = self.get(f'votes/{self.config.network}/{self.tag}', default=default)
        return votes

    def save_votes(self, votes:dict):
        assert isinstance(votes, dict), f'Weights must be a dict, got {type(votes)}'
        assert 'uids' in votes, f'Weights must have a uids key, got {votes.keys()}'
        assert 'weights' in votes, f'Weights must have a weights key, got {votes.keys()}'
        assert 'timestamp' in votes, f'Weights must have a timestamp key, got {votes.keys()}'
        self.put(f'votes/{self.config.network}/{self.tag}', votes)

    @classmethod
    def tags(cls, network='main', mode='stats'):
        return list(cls.tag2path(network=network, mode=mode).keys())

    @classmethod
    def paths(cls, network='main', mode='stats'):
        return list(cls.tag2path(network=network, mode=mode).values())

    @classmethod
    def tag2path(cls, network:str='main', mode='stats'):
        return {f.split('/')[-1].split('.')[0]: f for f in cls.ls(f'{mode}/{network}')}

    @classmethod
    def sand(cls):
        for path in cls.ls('votes'):
            if '/main.' in path:
                new_path = c.copy(path)
                new_path = new_path.replace('/main.', '/main/')
                c.mv(path, new_path)

    @classmethod
    def saved_module_paths(cls, network:str='main', tag:str=None):
        tag = 'base' if tag == None else tag
        paths = cls.ls(f'stats/{network}/{tag}')
        return paths

    @classmethod
    def saved_module_names(cls, network:str='main', tag:str=None):
        paths = cls.saved_module_paths(network=network, tag=tag)
        modules = [p.split('/')[-1].replace('.json', '') for p in paths]
        return modules
        
    @classmethod
    def module_stats(cls,
                     tag=None,
                      network:str='main', 
                    batch_size:int=20 , 
                    max_staleness:int= 1000,
                    keys:str=None):

        paths = cls.saved_module_paths(network=network, tag=tag)   
        jobs = [c.async_get_json(p) for p in paths]
        module_stats = []

        # chunk the jobs into batches
        for jobs_batch in c.chunk(jobs, batch_size):
            results = c.gather(jobs_batch)
            # last_interaction = [r['history'][-1][] for r in results if r != None and len(r['history']) > 0]
            for s in results:
                if s == None:
                    continue
                if 'timestamp' in s:
                    s['staleness'] = c.timestamp() - s['timestamp']
                else:
                    s['staleness'] = 0
                if s['staleness'] > max_staleness:
                    continue
                if keys  != None:
                    s = {k: s.get(k,None) for k in keys}
                module_stats += [s]
        
        return module_stats
    

    def ls_stats(self):
        paths = self.ls(f'stats/{self.config.network}')
        return paths

    def load_module_stats(self, k:str,default=None):
        default = default if default != None else {}
        path = self.resolve_stats_path(network=self.config.network, tag=self.tag) + f'/{k}'
        return self.get_json(path, default=default)


    def get_history(self, k:str, default=None):
        module_stats = self.load_module_stats(k, default=default)
        return module_stats.get('history', [])
    
    def save_module_stats(self,k:str, v):
        path = self.resolve_stats_path(network=self.config.network, tag=self.tag) + f'/{k}'
        self.put_json(path, v)


    @property
    def vote_staleness(self) -> int:
        return int(c.time() - self.last_vote_time)


    def run(self, vote=False):

        self.sync()
        if self.config.check_loop:
            self.ensure_check_loop()
        if self.config.refresh_stats:
            self.refresh_stats(network=self.config.network, tag=self.tag)
        c.print(f'Running -> network:{self.config.network} netuid: {self.config.netuid}', color='cyan')
        c.new_event_loop()
        self.running = True
        futures = []
        while self.running:

            modules = c.shuffle(c.copy(self.modules))
            time_between_interval = c.time()
            module = c.choice(modules)

            c.print(f'Running {module["name"]}', color='cyan')
            c.sleep(self.config.sleep_time)

            futures = self.executor.submit(fn=self.eval_module, kwargs={'module':module}, return_future=True)
            # complete the futures as they come in
<<<<<<< HEAD
=======

>>>>>>> 28f77f72
            if self.sync_staleness > self.config.sync_interval:
                self.sync()

            if self.count % 10 == 0 and self.count > 0:
                stats =  {
                'total_modules': self.count,
                'lifetime': int(self.lifetime),
                'modules_per_second': int(self.modules_per_second()), 
                'vote_staleness': self.vote_staleness,
                'errors': self.errors,
                'vote_interval': self.config.vote_interval,
                'epochs': self.epochs,
                    }
                c.print(f'STATS  --> {stats}\n', color='white')


    @property
    def epochs(self):
        return self.count // self.n
    
           
    def check_score(self, module):
        module_name = module['name']

        return self.w.get(module_name, 0)
            
    def stop(self):
        self.running = False
        
    @classmethod
    def check_valis(cls, network='main', interval:int = 20, max_staleness:int=300, return_all=True, remote=False):
        # get the up to date vali stats
        vali_stats = cls.stats(network=network, df=False, return_all=return_all, update=True)
        for v in vali_stats:
            if 'serving' not in v:
                continue
            if v['staleness'] > max_staleness:
                c.print(f'{v["name"]} is stale {v["staleness"]}s, restrting', color='red')
                c.serve(v['name'])
            if v['serving'] == False:
                c.print(f'{v["name"]} is not serving, restrting', color='red')
                address = c.get_address(v['name'])
                port = None
                if address != None:
                    port = int(address.split(':')[-1])
                c.serve(v['name'], port=port)

            c.print(f'{interval} ', color='green')
            c.sleep(interval)

            

    check_loop_name = 'vali::check_loop'
    @classmethod
    def check_loop(cls, interval=2, remote=True, **kwargs):
        if remote:
            kwargs['remote'] = False
            cls.remote_fn('check_loop', name=cls.check_loop_name, kwargs=kwargs)
            return {'success': True, 'message': 'Started check_vali_loop'}
        while True:
            c.print('Checking valis', color='cyan')
            c.print(cls.all_stats())
            cls.check_valis(**kwargs)
            c.sleep(interval)

    @classmethod
    def check_loop_running(cls):
        return c.pm2_exists(cls.check_loop_name)

    @classmethod
    def ensure_check_loop(self):
        if self.check_loop_running() == False:
            self.check_loop(remote=True)

    # @classmethod
    # def stake_spread(cls, modulenetwork='main'):
    #     subspace = c.module('subspace')(network=network)
    #     total_stake = self.subspace.total_stake(netuid=self.config.netuid)
    #     return stake / total_stake

    @classmethod
    def stats(cls,     
                    network='main', 
                    df:bool = True,
                    sortby:str=['name'], 
                    update:bool=True, 
                    cache_path:str = 'vali_stats',
                    return_all:bool=False):
        if return_all:
            return cls.all_stats(network=network, df=df)
        vali_stats = []
        if update == False:
            vali_stats = cls.get(cache_path, default=[])

        if len(vali_stats) == 0:
            module_path = cls.module_path()
            stats = c.stats(module_path+'::', df=False, network=network)
            name2stats = {s['name']: s for s in stats}
            for tag, path in cls.tag2path(mode='votes', network=network).items():
                v = cls.get(path)
                name = module_path + "::" +tag
                vote_info = name2stats.get(name, {})
                if 'timestamp' in v:
                    vote_info['name'] = name
                    vote_info['n'] = len(v['uids'])
                    vote_info['timestamp'] = v['timestamp']
                    vote_info['avg_w'] = sum(v['weights']) / (len(v['uids']) + 1e-8)

                    
                    vali_stats += [vote_info]
            cls.put(cache_path, vali_stats)    

        
        for v in vali_stats:
            v['staleness'] = int(c.time() - v['timestamp'])
            del v['timestamp']


        if df:
            vali_stats = c.df(vali_stats)
            # filter out NaN values for registered modules
            if len(vali_stats) > 0:
                vali_stats.sort_values(sortby, ascending=False, inplace=True)

        
        
        return vali_stats


    @classmethod
    def all_stats(cls, network='main', df:bool = True, sortby:str=['name'] , update=True, cache_path:str = 'vali_stats'):
        modules = c.modules('vali')
        all_vote_stats = []
        for m in modules:
            if not m.startswith('vali'):
                continue 
            try:
                # WE ONLY WANT TO UPDATE THE STATS IF THE MODULE IS RUNNING
                m_vote_stats = c.module(m).stats(df=False, network=network, return_all=False, update=update)
                c.print(f'Got vote stats for {m} (n={len(m_vote_stats)})')
                if len(m_vote_stats) > 0:
                    all_vote_stats += m_vote_stats
            except Exception as e:
                e = c.detailed_error(e)
                c.print(c.dict2str(e), color='red')
                continue
                
        if df == True:
            df =  c.df(all_vote_stats)
            # filter out NaN values for registered modules
            df.sort_values(sortby, ascending=False, inplace=True)
            return df
        return all_vote_stats


    @property
    def lifetime(self):
        return c.time() - self.start_time

    def modules_per_second(self):
        return self.count / self.lifetime

    @classmethod
    def test(cls, **kwargs):
        kwargs['num_workers'] = 0
        kwargs['vote'] = False
        kwargs['verbose'] = True
        self = cls(**kwargs )
        return self.run()

<|MERGE_RESOLUTION|>--- conflicted
+++ resolved
@@ -342,11 +342,8 @@
             c.sleep(self.config.sleep_time)
 
             futures = self.executor.submit(fn=self.eval_module, kwargs={'module':module}, return_future=True)
+            
             # complete the futures as they come in
-<<<<<<< HEAD
-=======
-
->>>>>>> 28f77f72
             if self.sync_staleness > self.config.sync_interval:
                 self.sync()
 
