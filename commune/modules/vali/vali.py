--- conflicted
+++ resolved
@@ -9,21 +9,15 @@
 
     def __init__(self, config=None,  **kwargs):
         self.set_config(config=config, kwargs=kwargs)
+
+        self.stats = {}
         self.set_subspace( )
+        self.start()
+
+    def start(self):
+        self.start_time = c.time()
         self.count = 0
-        self.stats = {}
         self.threads = []
-        self.start_time = c.time()
-        # self.start()
-
-<<<<<<< HEAD
-
-    def start_runs(self):
-        self.threads = []
-=======
-    def start(self):
-        
->>>>>>> 6360b5d8
         # start threads, ensure they are daemons, and dont vote
         for t in range(self.config.num_threads):
             t = threading.Thread(target=self.run, kwargs={'vote':False})
