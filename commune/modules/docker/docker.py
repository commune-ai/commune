--- conflicted
+++ resolved
@@ -139,11 +139,8 @@
         cmd += f' --net {net} '
 
         if build:
-
             self.build(image, tag=name)
         
-
-
         if daemon:
             cmd += ' -d '
 
@@ -168,8 +165,6 @@
         if ports != None:
             for external_port, internal_port in ports.items():
                 cmd += f' -p {external_port}:{internal_port}'
-            
-
 
         # ADD THE VOLUMES
         if volumes is not None:
@@ -195,9 +190,6 @@
 
         # self.update()
        
-
-
-
     
     def psdf(self,load=True, save=False, keys = [ 'container_id', 'names', 'ports'], idx_key ='container_id'):
         output_text = c.cmd('docker ps', verbose=False)
@@ -219,6 +211,8 @@
         df = df[keys]
         df.set_index(idx_key, inplace=True)
         return df   
+
+
     def ps(self):
         df = self.psdf()
         return self.psdf()['names'].tolist()
@@ -251,49 +245,34 @@
 
 
     @classmethod
-    def composefiles(cls, path = None):
+    def compose_paths(cls, path = None):
        if path is None:
            path = c.libpath + '/'
        return [l for l in c.walk(path) if l.endswith('docker-compose.yaml') or l.endswith('docker-compose.yml')]
     
     @classmethod
-    def name2composefile(cls, path=None):
-        composefiles = cls.composefiles(path)
-        return {l.split('/')[-2] if len(l.split('/'))>1 else c.lib:l for l in composefiles}
-    
-    @classmethod
-    def get_compose(cls, name:str):
-        path = cls.name2composefile().get(name)
-        return c.load_yaml(path)
+    def name2compose(cls, path=None):
+        compose_paths = cls.compose_paths(path)
+        return {l.split('/')[-2] if len(l.split('/'))>1 else c.lib:l for l in compose_paths}
+    
+    @classmethod
+    def get_compose_path(cls, path:str):
+        path = cls.name2compose().get(path, path)
+        return path
+
     @classmethod
     def put_compose(cls, name:str, compose_dict:dict):
-        path = cls.name2composefile().get(name)
+        path = cls.name2compose().get(name)
         return c.save_yaml(path, compose_dict)
-        
 
     @classmethod
     def compose(cls, name, daemon=True):
-        name2composefile = cls.name2composefile()
-        compose_file = name2composefile[name]
-<<<<<<< HEAD
-        cmd = f'docker compose -f {compose_file} up'
-=======
-        cmd = f'docker-compose -f {compose_file} up'
-
->>>>>>> c6fb2f94
+        compose_path = cls.get_compose_path(name)
+        cmd = f'docker-compose -f {compose_path} up'
         if daemon:
             cmd += ' -d'
-
-        c.print(cmd)
         return c.cmd(cmd, verbose=True)
 
     @classmethod
     def logs(cls, name, sudo=False, follow=False):
         return c.cmd(f'docker  logs {name} {"-f" if follow else ""}', verbose=True)
-
-    
-
-    @classmethod
-    def install(cls):
-        c.cmd('./scripts/install_docker.sh', cwd=c.repo_path)
-        cls.rm_sudo()
