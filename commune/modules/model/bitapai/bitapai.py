--- conflicted
+++ resolved
@@ -14,7 +14,6 @@
         self.conn = http.client.HTTPSConnection(self.config.host)
         self.set_api_key(api_key=config.api_key, cache=config.cache_key)
         
-<<<<<<< HEAD
     def set_api_key(self, api_key:str, cache:bool = True):
         if api_key == None:
             api_key = self.get_api_key()
@@ -35,22 +34,6 @@
                 uids: list = None,
                 api_key:str = None, 
                 history:list=None) -> str: 
-=======
-            
-    
-    def forward( self, 
-                text:str ,
-                # api default is 20, I would not go less than 10 with current network conditions
-                # larger number = higher query spread across top miners but slightly longer query time
-                 count:int = 20,
-                 # changed to False, I assume you only want a single repsonse so it will return a single random from the pool of valid responses
-                 return_all:bool = False,
-                 # added exclude_unavailable to ensure no empty responses are returned
-                 exclude_unavailable:bool = True,
-                 uids: list = None,
-                 api_key:str = None, 
-                 history:list=None) -> str: 
->>>>>>> 3b578f1c
         api_key = api_key if api_key != None else self.api_key
         
         # build payload
@@ -87,7 +70,6 @@
             'X-API-KEY': api_key
         }        
         self.conn.request("POST", "/text", payload, headers)
-<<<<<<< HEAD
 
 
         # fetch responses
@@ -160,54 +142,3 @@
                 return data['choices'][i]['images'][0]
 
         return None
-
-
-    ## API MANAGEMENT ##
-
-    @classmethod
-    def add_api_key(cls, api_key:str):
-        assert isinstance(api_key, str)
-        api_keys = cls.get('api_keys', [])
-        api_keys.append(api_key)
-        api_keys = list(set(api_keys))
-        cls.put('api_keys', api_keys)
-        return {'api_keys': api_keys}
-
-
-    @classmethod
-    def rm_api_key(cls, api_key:str):
-        assert isinstance(api_key, str)
-        api_keys = cls.get('api_keys', [])
-        for i in range(len(api_keys)):
-            if api_key == api_keys[i]:
-                api_keys.pop(i)
-                break   
-
-        cls.put('api_keys', api_keys)
-        return {'api_keys': api_keys}
-
-
-    @classmethod
-    def get_api_key(cls):
-        api_keys = cls.api_keys()
-        if len(api_keys) == 0:
-            return None
-        else:
-            return c.choice(api_keys)
-
-    @classmethod
-    def api_keys(cls):
-        return cls.get('api_keys', [])
-
- 
-=======
-        res = self.conn.getresponse()
-        data = res.read().decode("utf-8")
-        data = json.loads(data)
-        return data['choices'][0]['message']['content']
-    
-    talk = generate = forward
-    
-    def test(self):
-        return self.forward("hello")
->>>>>>> 3b578f1c
