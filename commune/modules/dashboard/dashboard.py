import commune as c
import streamlit as st
import pandas as pd
from streamlit.components.v1 import components
import plotly.express as px

import streamlit_authenticator as stauth
import yaml
from yaml.loader import SafeLoader
import os
current_directory = os.path.dirname(os.path.abspath(__file__))

class Dashboard(c.Module):
    
    def __init__(self, netuid = 0, network = 'main', ): 
        st.set_page_config(layout="wide")
        self.set_config(locals())
        self.st = c.module('streamlit')()
        self.st.load_style()
        self.load_state(update=False)

        if 'auth_page' not in st.session_state:
            st.session_state.auth_page = 'login'

    def sync(self):
        return self.load_state(update=True)
    
    def load_state(self, update:bool=False, netuid=0, network='main'):
        self.key = c.get_key()

        t = c.timer()

        self.subspace = c.module('subspace')()
        self.state = self.subspace.state_dict(update=update)
        c.print(f'Loaded State in {t.seconds} seconds')
        self.netuid = 0
        self.subnets = self.state['subnets']
        self.subnet = 'commune'

        self.subnet2info = {s['netuid']: s for s in self.subnets}
        self.subnet2netuid = {s['name']: s['netuid'] for s in self.subnets}
        self.subnet_names = [s['name'] for s in self.subnets]


        self.modules = self.state['modules'][self.netuid]
        self.name2key = {k['name']: k['key'] for k in self.modules}
        self.key2name = {k['key']: k['name'] for k in self.modules}

        self.keys  = c.keys()
        self.key2index = {k:i for i,k in enumerate(self.keys)}

        self.namespace = {m['name']: m['address'] for m in self.modules}
        self.module_names = [m['name'] for m in self.modules]
        self.block = self.state['block']
        for i, m in enumerate(self.modules):
            self.modules[i]['stake'] = self.modules[i]['stake']/1e9
            self.modules[i]['emission'] = self.modules[i]['emission']/1e9


        self.key_info = {
            'ss58_address': self.key.ss58_address,
            'balance': self.state['balances'].get(self.key.ss58_address,0),
            'stake_to': self.state['stake_to'][self.netuid].get(self.key.ss58_address,{}),
            
        }

        self.key_info['balance']  = self.key_info['balance']/1e9
        self.key_info['stake_to'] = {k:v/1e9 for k,v in self.key_info['stake_to']}
        # convert keys to names 
        for k in ['stake_to']:
            self.key_info[k] = {self.key2name.get(k, k): v for k,v in self.key_info[k].items()}

        total_balance = sum(self.state['balances'].values())
        self.subnet_info = self.state['subnets'][0]
        balances = self.state['balances']
        self.total_balance = sum(balances.values())/1e9
        for k in ['stake', 'emission', 'min_stake']:
            self.subnet_info[k] = self.subnet_info[k]/1e9
    def select_key(self,):
        with st.expander('Select Key', expanded=True):
            key = 'module'
            key = st.selectbox('Select Key', self.keys, index=self.key2index[key])
            self.key =  c.get_key(key)
            if self.key.path == None:
                self.key.path = key
            self.key_info_dict = {
                'balance': self.stats
            }

            st.write('Address: ', self.key.ss58_address)
            stake = sum([v for v in self.key_info.get('stake_to', {}).values()])
            st.write('Stake', stake )
            st.write('Balance', self.key_info.get('balance', 0))

    def create_key(self):
        with st.expander('Create Key', expanded=False):                
            new_key = st.text_input('Name of Key', '', key='create')
            create_key_button = st.button('Create Key')
            if create_key_button and len(new_key) > 0:
                c.add_key(new_key)
                key = c.get_key(new_key)

    def rename_key(self):
        with st.expander('Rename Key', expanded=False):    
            old_key = st.selectbox('Select Key', self.keys, index=self.key2index[self.key.path], key='select old rename key')           
            new_key = st.text_input('New of Key', '', key='rename')
            rename_key_button = st.button('Rename Key')
            replace_key = st.checkbox('Replace Key')
            if rename_key_button and len(new_key) > 0:
                if c.key_exists(new_key) and not replace_key:
                    st.error('Key already exists')
                c.rename_key(old_key,new_key)
                key = c.get_key(new_key)
    
    def remove_key(self):       
        with st.form(key='Remove Key'):            
            rm_keys = st.multiselect('Select Key(s) to Remove', self.keys, [], key='rm_key')
            rm_key_button = st.form_submit_button('Remove Key')
            if rm_key_button:
                c.rm_keys(rm_keys)

    def key_dashboard(self):
        # self.select_key()
        self.create_key()
        self.rename_key()
        self.remove_key()

    def subnet_management(self):
        with st.expander('Subnet', expanded=True):
        
            subnets = self.subspace.subnets()
            if len(subnets) == 0:
                subnets = [self.default_subnet]
            else:
                subnets = [n['name'] for n in subnets]
            subnet2index = {n:i for i,n in enumerate(subnets)}
            subnet = st.selectbox('Subnet', subnets, index=subnet2index['commune'])
            self.netuid = self.subspace.subnet2netuid(subnet)
            

    def select_network(self):            
        with st.expander('Network', expanded=True):
            st.write('# Network')
            key2index = {k:i for i,k in enumerate(self.keys)}
            self.subnet = st.selectbox(' ', self.subnet_names, 0, key='Select Subnet')
            self.netuid = self.subnet2netuid[self.subnet]
            sync = st.button('Sync')
            if sync:
                self.sync()

    def sidebar(self):
        with st.sidebar:
            self.select_key()
            self.select_network()
            st.write(self.subnet_info)

    def get_module_stats(self, modules):
        df = pd.DataFrame(modules)
        del_keys = ['stake_from', 'stake_to', 'key']
        for k in del_keys:
            del df[k]
        return df

    # for k in ['emission', 'stake']:
    #     df[k] = df[k].apply(lambda x: c.round_decimals(self.subspace.format_amount(x, fmt='j'), 2))

    # df.sort_values('incentive', inplace=True, ascending=False)
    # df = df[:max_rows]
    # st.write(df)
    # st.dataframe(df, width=1000)
    # # BAR OF INCENTIVES
    # options = ['emission', 'incentive', 'dividends']
    # selected_keys = st.multiselect('Select Columns', options, options, key='stats')

    # for i, k in enumerate(selected_keys):
    #     cols = st.columns(2)

    #     fig = px.line(df, y=k, x= 'name', title=f'{k.upper()} Per Module')
    #     cols[0].plotly_chart(fig)
    #     fig = px.histogram(df, y=k, title=f'{k.upper()} Distribution')
    #     cols[1].plotly_chart(fig)

    def toRegisterPage(self):
        st.session_state.auth_page = 'register'

    def toLoginPage(self):
        st.session_state.auth_page = 'login'

    def auth(self, users):

        # Creating the authenticator object
        authenticator = stauth.Authenticate(
            users['credentials'],
            users['cookie']['name'], 
            users['cookie']['key'], 
            users['cookie']['expiry_days'],
            users['preauthorized']
        )

        if st.session_state.auth_page == 'login':
            name, authentication_status, username = authenticator.login('Login', 'main')
            if st.session_state.authentication_status == True:
                with st.sidebar:
                    st.subheader(f'Welcome *{st.session_state.name}*')
                authenticator.logout('Logout', 'sidebar')
            if st.session_state.authentication_status == False:
                st.error('Username/password is incorrect')
            if st.session_state.authentication_status != True:
                st.button('Register Page ->', 'primary', on_click=self.toRegisterPage)

                with st.expander("Forgot password?"):
                    # Creating a forgot password widget
                    try:
                        username_forgot_pw, email_forgot_password, random_password = authenticator.forgot_password('Forgot password')
                        if username_forgot_pw:
                            st.success('New password sent securely')
                            st.text(random_password)
                            # Random password to be transferred to user securely
                        elif username_forgot_pw != None:
                            st.error('Username not found')
                    except Exception as e:
                        st.error(e)

                with st.expander("Forgot username?"):
                    # Creating a forgot username widget
                    try:
                        username_forgot_username, email_forgot_username = authenticator.forgot_username('Forgot username')
                        if username_forgot_username:
                            st.success('Username sent securely')
                            # Username to be transferred to user securely
                            st.text(username_forgot_username)
                        elif username_forgot_username != None:
                            st.error('Email not found')
                    except Exception as e:
                        st.error(e)
 
        if st.session_state.auth_page == 'register':
            # Creating a new user registration widget            
            try:
                if authenticator.register_user('Register', preauthorization=False):
                    st.success('User registered successfully')
            except Exception as e:
                st.error(e)
            st.button('<- Login Page', 'primary', on_click=self.toLoginPage)


        return authenticator

    def profile(self, authenticator): 
        st.subheader(f'Your username: *{st.session_state.username}*')
        st.text(f'Your name: {st.session_state.name}')
        with st.expander("Update userdetail"): 
        # Creating an update user details widget
            try:
                if authenticator.update_user_details(st.session_state["username"], 'Update user details'):
                    st.success('Entries updated successfully')
            except Exception as e:
                st.error(e)

        with st.expander("Reset password"): 
            # Creating a password reset widgeta
            try:
                if authenticator.reset_password(st.session_state["username"], 'Reset password'):
                    st.success('Password modified successfully')
            except Exception as e:
                st.error(e)


    @classmethod
    def dashboard(cls, key = None):
        import streamlit as st
        # plotly
        self = cls()

        # Loading config file
        with open(current_directory+'/users.yaml') as file:
            users = yaml.load(file, Loader=SafeLoader)

        authenticator = self.auth(users)

        if st.session_state.authentication_status:
            self.sidebar()
            
            tabs = st.tabs(['Wallet', 'Modules', 'Validators', 'Key', 'Profile']) 
            with tabs[0]:
                self.wallet_dashboard()
            with tabs[1]:   
                self.modules_dashboard()
            with tabs[2]:   
                self.validator_dashboard()
            with tabs[3]:
                self.key_dashboard()
            with tabs[4]:
                self.profile(authenticator)
        
<<<<<<< HEAD
        # Saving users file
        with open(current_directory + '/users.yaml', 'w') as file:
            yaml.dump(users, file, default_flow_style=False)
=======
        tabs = st.tabs(['MY SPACE','GLOBAL SPACE', 'PLAYGROUND', 'CHAT']) 
        with tabs[0]:
            self.local_dashboard()
        with tabs[1]:   
            self.subspace_dashboard()
        with tabs[2]:
            self.playground_dashboard()
>>>>>>> 7ef22573

    def subnet_dashboard(self):
        st.write('# Subnet')
        df = pd.DataFrame(self.subnets)

        if len(df) > 0:
            fig = px.pie(df, values='stake', names='name', title='Subnet Balances')
            st.plotly_chart(fig)

        for subnet in self.subnets:
            subnet = subnet.pop('name', None)
            with st.expander(subnet, expanded=True):
                st.write(subnet)
        
        # convert into metrics
        
    def transfer_dashboard(self):
        with st.expander('Transfer', expanded=True):
            amount = st.number_input('amount', 0.0, 10000000.0, 0.0, 0.1)
            to_address = st.text_input('dest', '')
            transfer_button = st.button('Transfer')
            if transfer_button:
                kwargs = {
                    'dest': to_address,
                    'amount': amount,
                    'key': self.key,
                }
                self.subspace.transfer(**kwargs)




    def stake_dashboard(self):
        cols = st.columns(2)
        with st.expander('Stake', expanded=True):

            with st.form(key='stake'):

                amounts = st.slider('Stake Amount', 0.0,  float(self.key_info['balance']), 0.1)            
                modules = st.multiselect('Module', self.module_names, [])
                transfer_button = st.form_submit_button('STAKE')

                if transfer_button:
                    kwargs = {
                        'amounts': amounts,
                        'modules': modules,
                        'key': self.key,
                    }

                    response = self.subspace.multistake(**kwargs)
                    st.status(response)


    def unstake_dashboard(self):

        with st.expander('UnStake', expanded=True):
            module2stake_from_key = self.subspace.get_staked_modules(self.key, fmt='j')
            modules = list(self.key_info['stake_to'].keys())
            amount = st.number_input('Unstake Amount',0.0)
            modules = st.multiselect('Module', modules, [])

            unstake_button = st.button('UNSTAKE')
            if unstake_button:
                kwargs = {
                    'amounts': amount,
                    'modules': modules,
                    'key': self.key,
                }
                st.write(kwargs)
                self.subspace.multiunstake(**kwargs)


            

    def archive_dashboard(self):
        # self.register_dashboard(expanded=False)
        netuid = 0 
        df = self.get_module_stats(self.modules)
        archive_history = self.subspace.archive_history(lookback_hours=24, n=100, update=True)
        df = c.df(archive_history[1:])
        df['block'] = df['block'].astype(int)


        df['dt'] = pd.to_datetime(df['dt'])
        df.sort_values('block', inplace=True)
        df.reset_index(inplace=True)
        st.write(df)
        # df= df[df['market_cap'] < 1e9]


        fig = px.line(df, x='block', y='market_cap', title='Archive History')

        block2path= {b:df['path'][i] for i,b in enumerate(df['block'])}
        blocks = list(block2path.keys())
        paths = list(block2path.values())
        block = st.selectbox('Block', blocks, index=0)
        path = block2path[block]
        state = c.get(path)
        modules = state['modules'][netuid]
        for i in range(len(modules)):
            for k in ['stake_to', 'stake_from', 'key', 'address']:
                del modules[i][k]
            for k in ['emission', 'stake', 'balance']:
                modules[i][k] = modules[i][k]/1e9
        df = pd.DataFrame(modules)

        st.write(df)
        subnet_df = pd.DataFrame(state['subnets'])
        st.write(subnet_df)
        # st.write(state)

        st.write(fig)
        # options = ['emission', 'incentive', 'dividends', 'stake']
        # y = st.selectbox('Select Columns', options, 0)
        # # filter by stake > 1000

        # df = df[df['stake'] > 10**9]
        # histogram = px.histogram(df, x=y, title='My Modules')

        # st.write(histogram)
       
    def subspace_dashboard(self):
        # pie map of stake

        st.write(self.modules_dashboard())
        # remove the 
        st.write('# Wallet')
        self.register_dashboard()
        self.stake_dashboard()
        self.unstake_dashboard()
        self.transfer_dashboard()
        # else:
        #     # with emoji
        #     st.error('Please Register Your Key')

        fig = px.pie(values=list(self.key_info['stake_to'].values()), names=list(self.key_info['stake_to'].keys()), title='Stake To')
        st.plotly_chart(fig)

    


    def validator_dashboard(self):
        pass
    def register_dashboard(self, expanded=True, prefix= None, form = True ):


        if expanded : 
            with st.expander('Register Module', expanded=True):
                return self.register_dashboard(prefix=prefix, expanded=False)
        modules = c.modules(prefix)
        self.st.line_seperator()
        cols = st.columns([2,2,2])

        with st.form(key='register'):
            module  = cols[0].selectbox('Select A Module', modules, 0)
            tag = cols[1].text_input('tag', c.random_word(n=2), key=f'tag.register')
            stake = cols[2].number_input('stake', 0.0, 10000000.0, 0.1, key=f'stake.{prefix}.register')
            n = st.number_input('Number of Replicas', 1, 30, 1, 1, key=f'n.{prefix}.register')
            # n = st.slider('replicas', 1, 10, 1, 1, key=f'n.{prefix}')
            register = st.form_submit_button('Register')
            # fn = st.selectbox('Select Function', fn2index['__init__'], key=f'fn.{prefix}')
            kwargs = self.function2streamlit(module=module, fn='__init__', salt='register')
            self.st.line_seperator()

            if 'None' == tag:
                tag = None
                
                
            if 'tag' in kwargs:
                kwargs['tag'] = tag

            if register:
                try:
                    if n > 1:
                        tags = [f'{tag}.{i}' if tag != None else str(i) for i in range(n)]
                    else:
                        tags = [tag]

                    module_name = module
                    module = c.module(module)

                    for tag in tags:
                        st.write(f'Registering {module_name} with tag {tag}, {kwargs}')
                        response = module.register(tag=tag, subnet= self.subnet, stake=stake)
                        st.write(response)
                except Exception as e:
                    e = c.detailed_error(e)
                    response = {'success': False, 'message': e}
                    raise e
                if response['success']:
                    st.success('Module Registered')
                else:
                    st.error(response['message'])
                

    def serve_dashboard(self , ):

        modules = c.modules()
        self.st.line_seperator()
        cols = st.columns([2,2,1])

        with st.form(key='serve'):
            module  = cols[0].selectbox('Select A Module', modules, 0, key=f'serve.module')
            tag = cols[1].text_input('tag', '', key=f'serve.tag.{module}')
            n = cols[2].number_input('Number of Replicas', 1, 30, 1, 1, key=f'serve.n.{module}')

            # n = st.slider('replicas', 1, 10, 1, 1, key=f'n.{prefix}')
            tag = None if tag == '' else tag
                        
            # fn = st.selectbox('Select Function', fn2index['__init__'], key=f'fn.{prefix}')
            
            
            kwargs = self.function2streamlit(module=module, fn='__init__' )


            serve = st.form_submit_button('Serve')

            if 'None' == tag:
                tag = None
                
                
            if 'tag' in kwargs:
                kwargs['tag'] = tag

            network = 'local'
            if serve:
                for i in range(n):
                    try:
                        if tag != None:
                            s_tag = f'{tag}.{i}'
                        else:
                            s_tag = str(i)
                        response = c.module(module).serve( kwargs = kwargs, tag=s_tag, network=network)
                    except Exception as e:
                        e = c.detailed_error(e)
                        response = {'success': False, 'message': e}
        
                    if response['success']:
                        st.write(response)
                    else:
                        st.error(response)
                



    def modules_dashboard(self):
        import pandas as pd
        # search  for all of the modules with yaml files. Format of the file
        search = st.text_input('Search', '')
        df = None
        
        self.searched_modules = [m for m in self.modules if search in m['name'] or search == '']
        df = pd.DataFrame(self.searched_modules)
        if len(df) == 0:
            st.error(f'{search} does not exist {c.emoji("laughing")}')
            return
        else:
            st.success(f'{c.emoji("dank")} {len(df)} modules found with {search} in the name {c.emoji("dank")}')
            del df['stake_from']
            st.write(df)
            with st.expander('Historam'):
                key = st.selectbox('Select Key', ['incentive',  'dividends', 'emission'], 0)
                
                self.st.run(df)
                fig = px.histogram(
                    x = df[key].to_list(),
                )

                st.plotly_chart(fig)



    def local_dashboard(self):
        import pandas as pd
        # search  for all of the modules with yaml files. Format of the file
        df = None
        cols = st.columns(2)
        network = st.text_input('Network', 'local')
        with st.expander('Serve', expanded=True):
            self.serve_dashboard()



    def playground_dashboard(self):
        network = st.text_input('Network', 'local',key='playground.network')
        update = st.button('Update')
        servers_info = c.servers_info( network=network, update=update)
        server2info = {s['name']: s for s in servers_info if s != None}
        servers = list(server2info.keys())
        server = st.selectbox('Select Server', servers, 0)
        info = server2info[server]
        server_address = info['address']
        st.write('Name: ', info['name'])
        schema = info['schema']
        buttons = {}
        for fn, fn_schema in schema.items():
            with st.expander(fn, expanded=False):
                with st.form(key=f'{fn}.form'):
                    kwargs = self.function2streamlit(fn=fn, fn_schema=fn_schema)
                    buttons[fn] = st.form_submit_button(fn)
                    if buttons[fn]:
                        st.write(kwargs)

                        result = c.submit(c.call, args=[server_address, fn], timeout=10, kwargs=kwargs, return_future=False)[0]
                        st.text_area('Result', result)


        
    def remote_dashboard(self):
        st.write('# Remote')


      
    @classmethod
    def function2streamlit(cls, 
                           module = None,
                           fn:str = '__init__',
                           fn_schema = None, 
                           extra_defaults:dict=None,
                           cols:list=None,
                           skip_keys = ['self', 'cls'],
                           salt = None,
                            mode = 'pm2'):
        
        key_prefix = f'{module}.{fn}'
        if salt != None:
            key_prefix = f'{key_prefix}.{salt}'
        if module == None:
            module = cls
            
        elif isinstance(module, str):
            module = c.module(module)
        extra_defaults = {} if extra_defaults is None else extra_defaults
        kwargs = {}

        if fn_schema == None:

            fn_schema = module.schema(defaults=True, include_parents=True)[fn]
            if fn == '__init__':
                config = module.config(to_munch=False)
                extra_defaults = config
            fn_schema['default'].pop('self', None)
            fn_schema['default'].pop('cls', None)
            fn_schema['default'].update(extra_defaults)
            fn_schema['default'].pop('config', None)
            fn_schema['default'].pop('kwargs', None)
            
        fn_schema['input'].update({k:str(type(v)).split("'")[1] for k,v in extra_defaults.items()})
        if cols == None:
            cols = [1 for i in list(range(int(len(fn_schema['input'])**0.5)))]
        if len(cols) == 0:
            return kwargs
        cols = st.columns(cols)

        for i, (k,v) in enumerate(fn_schema['default'].items()):
            
            optional = fn_schema['default'][k] != 'NA'
            fn_key = k 
            if fn_key in skip_keys:
                continue
            if k in fn_schema['input']:
                k_type = fn_schema['input'][k]
                if 'Munch' in k_type or 'Dict' in k_type:
                    k_type = 'Dict'
                if k_type.startswith('typing'):
                    k_type = k_type.split('.')[-1]
                fn_key = f'**{k} ({k_type}){"" if optional else "(REQUIRED)"}**'
            col_idx  = i 
            if k in ['kwargs', 'args'] and v == 'NA':
                continue
            

            col_idx = col_idx % (len(cols))
            kwargs[k] = cols[col_idx].text_input(fn_key, v, key=f'{key_prefix}.{k}')
        kwargs = cls.process_kwargs(kwargs, fn_schema)       
        
        return kwargs

   
    @classmethod
    def process_kwargs(cls, kwargs:dict, fn_schema:dict):
        
        for k,v in kwargs.items():
            if v == 'None':
                v = None
            
            if isinstance(v, str):
                if v.startswith('[') and v.endswith(']'):
                    if len(v) > 2:
                        v = eval(v)
                    else:
                        v = []

                elif v.startswith('{') and v.endswith('}'):

                    if len(v) > 2:
                        v = c.jload(v)
                    else:
                        v = {}               
                elif k in fn_schema['input'] and fn_schema['input'][k] == 'str':
                    if v.startswith("f'") or v.startswith('f"'):
                        v = c.ljson(v)
                    else:
                        v = v

                elif fn_schema['input'][k] == 'float':
                    v = float(v)

                elif fn_schema['input'][k] == 'int':
                    v = int(v)

                elif k == 'kwargs':
                    continue
                elif v == 'NA':
                    assert k != 'NA', f'Key {k} not in default'
                elif v in ['True', 'False']:
                    v = eval(v)
                elif c.is_number(v):
                    v = eval(v)
                else:
                    v = v
            
            kwargs[k] = v

        return kwargs
    
if __name__ == '__main__':
    Dashboard.run()<|MERGE_RESOLUTION|>--- conflicted
+++ resolved
@@ -293,19 +293,9 @@
             with tabs[4]:
                 self.profile(authenticator)
         
-<<<<<<< HEAD
         # Saving users file
         with open(current_directory + '/users.yaml', 'w') as file:
             yaml.dump(users, file, default_flow_style=False)
-=======
-        tabs = st.tabs(['MY SPACE','GLOBAL SPACE', 'PLAYGROUND', 'CHAT']) 
-        with tabs[0]:
-            self.local_dashboard()
-        with tabs[1]:   
-            self.subspace_dashboard()
-        with tabs[2]:
-            self.playground_dashboard()
->>>>>>> 7ef22573
 
     def subnet_dashboard(self):
         st.write('# Subnet')
