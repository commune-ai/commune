--- conflicted
+++ resolved
@@ -53,12 +53,13 @@
             self.modules[i]['stake'] = self.modules[i]['stake']/1e9
             self.modules[i]['emission'] = self.modules[i]['emission']/1e9
 
+        stake_data = self.state['stake_to'][self.netuid].get(self.key.ss58_address)
 
         self.key_info = {
             'ss58_address': self.key.ss58_address,
             'balance': self.state['balances'].get(self.key.ss58_address,0),
             'stake_to': self.state['stake_to'][self.netuid].get(self.key.ss58_address,{}),
-            'stakes': sum([v[1] for v in self.state['stake_to'][self.netuid].get(self.key.ss58_address)]),
+            'stakes': sum([v[1] for v in stake_data]) if stake_data != None else 0,
             
         }
 
@@ -226,6 +227,8 @@
     #     cols[0].plotly_chart(fig)
     #     fig = px.histogram(df, y=k, title=f'{k.upper()} Distribution')
     #     cols[1].plotly_chart(fig)
+
+    # login page first showed
     def auth(self, users):
 
         # Creating the authenticator object
@@ -236,7 +239,7 @@
             users['cookie']['expiry_days'],
             users['preauthorized']
         )
-
+        # Creating a login widget
         name, authentication_status, username = authenticator.login('Login', 'main')
         if st.session_state.authentication_status == True:
             with st.sidebar:
@@ -273,8 +276,8 @@
 
         return authenticator
 
-
-    def profile(self, authenticator): 
+    # password setting tab
+    def password(self, authenticator): 
         st.subheader(f'Your username: *{st.session_state.username}*')
         st.text(f'Your name: {st.session_state.name}')
         with st.expander("Update userdetail"): 
@@ -298,46 +301,37 @@
         import streamlit as st
         # plotly
         self = cls()
-<<<<<<< HEAD
 
         current_directory = os.path.dirname(os.path.abspath(__file__))
         # Loading admin auth file
         with open(current_directory+'/admin_auth.yaml') as file:
             users = yaml.load(file, Loader=SafeLoader)
 
+        st.title(f'COMMUNE')
+
+        # put login page and get authenticator from it
         authenticator = self.auth(users)
-
+        
         if st.session_state.authentication_status:
             self.sidebar()
             
-            tabs = st.tabs(['MY SPACE','GLOBAL SPACE', 'PLAYGROUND', 'CHAT', 'PROFILE']) 
+            tabs = st.tabs(['CHAT', 'MODULES', 'WALLET', 'PASSWORD']) 
+            chat = False
             with tabs[0]:
-                self.local_dashboard()
-            with tabs[1]:   
-                self.subspace_dashboard()
-            # with tabs[2]:
-            #     self.playground_dashboard()
-            with tabs[4]:
-                self.profile(authenticator)
+                chat = True
+            with tabs[1]: 
+                self.modules_dashboard()  
+            with tabs[2]:
+                self.wallet_dashboard()
+            if chat:
+                self.chat_dashboard()
+            # password setting tab
+            with tabs[3]:
+                self.password(authenticator)
 
         # Saving users file
         with open(current_directory + '/admin_auth.yaml', 'w') as file:
             yaml.dump(users, file, default_flow_style=False)
-=======
-        st.title(f'COMMUNE')
-        self.sidebar()
-        
-        tabs = st.tabs(['CHAT', 'MODULES', 'WALLET']) 
-        chat = False
-        with tabs[0]:
-            chat = True
-        with tabs[1]: 
-            self.modules_dashboard()  
-        with tabs[2]:
-            self.wallet_dashboard()
-        if chat:
-            self.chat_dashboard()
->>>>>>> 1b494dde
 
     def subnet_dashboard(self):
         st.write('# Subnet')
@@ -403,7 +397,7 @@
                 n_modules = len(modules)
                 st.write(f'You have {n_modules} modules staked')
                 st.write(f'You have {total_balance} balance')
-                amounts = cols[0].number_input('Stake Amount', value=(total_balance/n_modules)-1,  max_value=float(self.key_info['balance']), min_value=0.0)            
+                amounts = cols[0].number_input('Stake Amount', value=(total_balance/n_modules)-1 if n_modules > 0 else 0.0,  max_value=float(self.key_info['balance']), min_value=0.0)            
                 stake_button = st.form_submit_button('STAKE')
 
                 if stake_button:
