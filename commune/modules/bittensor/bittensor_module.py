--- conflicted
+++ resolved
@@ -1463,19 +1463,10 @@
     @classmethod
     def neuron_class(cls,  model='openai', netuid=default_netuid):
         if netuid in [1, 11]:
-<<<<<<< HEAD
-            if model == 'openai':
-                neuron_class = c.import_object(f'commune.modules.bittensor.neurons.text.prompting.miners.openai.neuron.OpenAIMiner')
-            if model == 'commune ':
-                neuron_class = c.import_object(f'commune.modules.bittensor.neurons.text.prompting.miners.textgen.neuron.TextGenMiner')
-        elif netuid == 3:
-            neuron_class = cls.module('bittensor.miner.server')
-=======
             neuron_path = cls.getc('neurons').get(model)
             neuron_class = c.import_object(neuron_path)
         else: 
             raise ValueError(f'netuid {netuid} not supported')
->>>>>>> 4489c9ce
         return neuron_class
 
 
