
import torch
import os,sys
import asyncio
from transformers import AutoConfig
import commune as c
c.new_event_loop()

import bittensor
from typing import List, Union, Optional, Dict
from munch import Munch
import time
import streamlit as st

class BittensorModule(c.Module):
    default_config =  c.get_config('bittensor')
    default_coldkey = default_config['coldkey']
    default_network = default_config['network']
    wallets_path = os.path.expanduser('~/.bittensor/wallets/')
    default_model_name = default_config['model_name']
    default_netuid = default_config['netuid']
    network2endpoint = default_config['network2endpoint'] 
    default_pool_address = default_config['pool_address']
    chain_repo = f'{c.repo_path}/subtensor'
    shortcuts =  {
        # 0-1B models
        'gpt125m': 'EleutherAI/gpt-neo-125m',

        # 1-3B models
        'gpt2.7b': 'EleutherAI/gpt-neo-2.7B',
        'gpt3b': 'EleutherAI/gpt-neo-2.7B',
        'opt1.3b': 'facebook/opt-1.3b',
        'opt2.7b': 'facebook/opt-2.7b',
        # 'gpt3btuning' : ''

        # 0-7B models
        'gptjt': 'togethercomputer/GPT-JT-6B-v1',
        'gptjt_mod': 'togethercomputer/GPT-JT-Moderation-6B',
        'gptj': 'EleutherAI/gpt-j-6b',
        'gptj.pyg6b': 'PygmalionAI/pygmalion-6b',
        'gpt6b': 'cerebras/Cerebras-GPT-6.7B',
        'gptj.instruct': 'nlpcloud/instruct-gpt-j-fp16',
        'gptj.codegen': 'moyix/codegen-2B-mono-gptj',
        'gptj.hivemind': 'hivemind/gpt-j-6B-8bit',
        'gptj.adventure': 'KoboldAI/GPT-J-6B-Adventure',
        'gptj.pygppo': 'TehVenom/GPT-J-Pyg_PPO-6B', 
        'gptj.alpaca.gpt4': 'vicgalle/gpt-j-6B-alpaca-gpt4',
        'gptj.alpaca': 'bertin-project/bertin-gpt-j-6B-alpaca',
        'oa.galactia.6.7b': 'OpenAssistant/galactica-6.7b-finetuned',
        'opt6.7b': 'facebook/opt-6.7b',
        'llama': 'decapoda-research/llama-7b-hf',
        'vicuna.13b': 'lmsys/vicuna-13b-delta-v0',
        'vicuna.7b': 'lmsys/vicuna-7b-delta-v0',
        'llama-trl': 'trl-lib/llama-7b-se-rl-peft',
        'opt.nerybus': 'KoboldAI/OPT-6.7B-Nerybus-Mix',
        'pygmalion-6b': 'PygmalionAI/pygmalion-6b',
        # # > 7B models
        'oa.pythia.12b': 'OpenAssistant/oasst-sft-1-pythia-12b',
        'gptneox': 'EleutherAI/gpt-neox-20b',
        'gpt20b': 'EleutherAI/gpt-neox-20b',
        'opt13b': 'facebook/opt-13b',
        'gpt13b': 'cerebras/Cerebras-GPT-13B',
        'gptjvr': os.path.expanduser('~/models/gpt-j-6B-vR'),
        'stablellm7b': 'StabilityAI/stablelm-tuned-alpha-7b',
        'fish': os.path.expanduser('~/fish_model'),
        'vr': os.path.expanduser('~/models/gpt-j-6B-vR')
        
            }


    def __init__(self,
                wallet:Union[bittensor.wallet, str] = None,
                network: Union[bittensor.subtensor, str] =default_network,
                netuid: int = default_netuid,
                config = None,
                ):
        self.set_config(config)
        self.set_subtensor(network=network, netuid=netuid)
        self.set_wallet(wallet)
        

    @classmethod
    def networks(cls):
        networks = list(cls.network2endpoint.keys())
        return networks
    

    @classmethod
    def get_endpoint(cls, network:str):
        return cls.network2endpoint.get(network, None)
       
       
    @classmethod
    def is_endpoint(cls, endpoint):
        # TODO: check if endpoint is valid, can be limited to just checking if it is a string
        return bool(':' in endpoint and cls.is_number(endpoint.split(':')[-1]))
      
    @classmethod
    def get_subtensor(cls, network:Union[str, bittensor.subtensor]='local') -> bittensor.subtensor:
        if network == None:
            network = cls.default_network
        if isinstance(network, str):
            endpoint = cls.network2endpoint[network]
            subtensor = bittensor.subtensor(chain_endpoint=endpoint)
        else:
            subtensor = network
        
        return subtensor
    
    
    @classmethod
    def get_metagraph(cls,
                      netuid = default_netuid, 
                      network=default_network, 
                      subtensor = None,
                      sync:bool = False,
                      load:bool = True,
                      save:bool = False,
                      block:bool = None):
        
        if subtensor == None:
            subtensor = cls.get_subtensor(network=network)
            
        netuid = cls.get_netuid(netuid)
    
        try:
            metagraph = bittensor.metagraph(subtensor=subtensor, netuid=netuid)
        except TypeError as e:
            metagraph = bittensor.metagraph(netuid=netuid)


        if save:
            load = False
        if load:
            try:
                metagraph.load()
                save= sync = False
            except FileNotFoundError as e:
                c.print(e, color='red')
                save = sync = True
            
            
        
        if sync:
            metagraph.sync( block=block)
            
        if save:
            metagraph.save()
        return metagraph
    
    meta = get_metagraph
    
    @classmethod
    def set_default(cls,**kwargs):
        config = cls.config()
        for key, value in kwargs.items():
            if key in config:
                assert isinstance(value, type(config[key])), f'Expected {key} to be of type {type(config[key])}, got {type(value)}'
                config[key] = value
                
        cls.save_config(config)
            
            
    
    def set_subtensor(self, network:str=None, netuid:int=None):
         
        self.subtensor = self.get_subtensor(network)
        self.metagraph = self.get_metagraph(subtensor=self.subtensor, netuid=netuid)

            
        
        return self.subtensor
        
    def set_wallet(self, wallet=None)-> bittensor.Wallet:
        ''' Sets the wallet for the module.'''
        self.wallet = self.get_wallet(wallet)
        return self.wallet
    
    @classmethod
    def get_wallet(cls, wallet:Union[str, bittensor.wallet]='ensemble.1') -> bittensor.wallet:
        if wallet is None:
            wallet =cls.default_coldkey
        if isinstance(wallet, str):
            if len(wallet.split('.')) == 2:
                name, hotkey = wallet.split('.')
                wallet =bittensor.wallet(name=name, hotkey=hotkey)
            elif len(wallet.split('.')) == 1:
                name = wallet
                wallet =bittensor.wallet(name=name)
            else:
                raise NotImplementedError(wallet)
                
            
        elif isinstance(wallet, bittensor.Wallet):
            wallet = wallet
        else:
            raise NotImplementedError(wallet)

        return wallet 
    def resolve_subtensor(self, subtensor: 'Subtensor' = None) -> 'Subtensor':
        if isinstance(subtensor, str):
            subtensor = self.get_subtensor(network=subtensor)
        if subtensor is None:
            subtensor = self.subtensor
        return subtensor
    

    def resolve_netuid(self, netuid: int = None) -> int:
        if netuid is None:
            netuid = self.netuid
        return netuid
    @classmethod
    def get_netuid(cls, netuid: int = None) -> int:
        if netuid is None:
            netuid = cls.default_netuid
        return netuid
    
    _neurons_cache = {}
    
    
    
    
    @classmethod
    def get_neurons(cls,
                    netuid: int = default_netuid, 
                    cache:bool = True,
                     subtensor: 'Subtensor' = None,
                     key: str = None,
                     index: List[int] = None,
                     **kwargs
                     ) -> List['Neuron']:
        neurons = None
        if cache:
            neurons =   cls._neurons_cache.get(netuid, None)
        
        if neurons is None:
            neurons = cls.get_metagraph(subtensor=subtensor, netuid=netuid, **kwargs).neurons
        
        if cache:
            cls._neurons_cache[netuid] = neurons
            
        if key is not None:
            if isinstance(key, list):
                neurons = [{k:getattr(n, k) for k in key} for n in neurons]
            elif isinstance(key, str):
                neurons = [getattr(n, key) for n in neurons]
            else:
                raise NotImplemented
                
            
            
        if index != None:
            if isinstance(index, int):
                if index < 0:
                    index = len(neurons) + index
                neurons = neurons[index]
                
            if isinstance(index,list) and len(index) == 2:
                neurons = neurons[index[0]:index[1]]
            
        return neurons
    
    neurons = get_neurons

    @classmethod
    def hotkey2stats(cls, *args, key=['emission', 'incentive','dividends'],  **kwargs):
        key = list(set(key + ['hotkey']))
        neurons = cls.neurons(*args,key=key,**kwargs)
        return {n['hotkey']: n for n in neurons}

    
    @classmethod
    def get_neuron(cls, wallet=None, netuid: int = None, subtensor=None):
        wallet = cls.get_wallet(wallet)
        netuid = cls.get_netuid(netuid)
        neuron_info = cls.munch({'axon_info': {}, 'prometheus_info': {}})

        c.print(f'Getting neuron info for {wallet.hotkey.ss58_address} on netuid {netuid}', color='green')
        neurons = cls.get_neurons(netuid=netuid, subtensor=subtensor)
        for neuron in neurons:
            if wallet.hotkey.ss58_address == neuron.hotkey:
                neuron_info =  neuron
        return neuron_info
    
    @classmethod
    def miner_stats(cls, wallet=None, netuid: int = None, subtensor=None):
        wallet = cls.get_wallet(wallet)
        netuid = cls.get_netuid(netuid)
        subtensor = cls.get_subtensor(subtensor)
        neuron_info = wallet.get_neuron(subtensor=subtensor, netuid=netuid)
        neuron_stats = {}
        
        for k, v in neuron_info.__dict__.items():
            if type(v) in [int, float, str]:
                neuron_stats[k] = v
            
        return neuron_stats
    
    # def whitelist(self):
    #     return ['miners', 'wallets', 'check_miners', 'reged','unreged', 'stats', 'mems','servers', 'add_server', 'top_neurons']
    @classmethod
    def wallet2neuron(cls, *args, **kwargs):
        kwargs['registered'] = True
        wallet2neuron = {}
        
        async def async_get_neuron(w):
            neuron_info = cls.get_neuron(wallet=w)
            return neuron_info
        
        wallets = cls.wallets(*args, **kwargs)
        jobs = [async_get_neuron(w) for w in wallets]
        neurons = cls.gather(jobs)
        
        wallet2neuron = {w:n for w, n in zip(wallets, neurons)}
            
            
        return wallet2neuron
    
    
    
    @classmethod
    def stats(cls, *args, sigdigs=3,keys=['emission', 'hotkey'], **kwargs):
        import pandas as pd
        wallet2neuron = cls.neurons(keys=keys, **kwargs)
        rows = []
        df = pd.DataFrame(rows)
        df = df.set_index('wallet')
        return df
    
    @classmethod
    def get_stake(cls, hotkey, coldkey = default_coldkey, **kwargs):
        if hotkey in cls.wallets():
            wallet = hotkey
        else:
            wallet = f'{coldkey}.{hotkey}'
        wallet = cls.get_wallet(wallet)
        neuron = cls.get_neuron(wallet=wallet, **kwargs)
        
        return float(neuron.stake)
    
    @classmethod
    def wallet2axon(cls, *args, **kwargs):

        wallet2neuron = cls.wallet2neuron(*args, **kwargs)
        wallet2axon = {w:n.axon_info for w, n in wallet2neuron.items()}
            
            
        return wallet2axon
    
    w2a = wallet2axon
    
    @classmethod
    def wallet2port(cls, *args, **kwargs):

        wallet2neuron = cls.wallet2neuron(*args, **kwargs)
        wallet2port = {w: n.axon_info.port for w, n in wallet2neuron.items()}
            
            
        return wallet2port
    
    w2p = wallet2port
    

    @classmethod
    def zero_emission_miners(cls, coldkey=default_coldkey, **kwargs):
        miners = []
        wallet2stats = cls.wallet2stats(coldkey=coldkey, **kwargs)
        for k, stats in wallet2stats.items():

            if stats['emission'] == 0:
                miners.append(k)

        return miners
        
    @classmethod
    def stats(cls, **kwargs):
        wallet2stats =cls.wallet2stats(**kwargs)
        
        rows = []
        for w_name, w_stats in wallet2stats.items():
            w_stats['name'] = w_name
            rows.append(w_stats)
        
        df = c.df(rows)
        return df

    
    @classmethod
    def wallet2stats(cls, coldkey=default_coldkey, netuid=None , key=['emission', 'incentive']):
        wallet2hotkey = cls.wallet2hotkey(coldkey=coldkey, netuid=netuid)
        hotkey2stats = cls.hotkey2stats(key=key, netuid=netuid)

        wallet2stats = {}
        for w,hk in wallet2hotkey.items():
            if hk in hotkey2stats:
                wallet2stats[w] = hotkey2stats[hk]
                
            
        return wallet2stats
    
    w2n = wallet2neuron
            
    
    get_neuron = get_neuron
    
    @classmethod
    def get_axon(cls, wallet=None, netuid: int = None, subtensor=None):
        neuron_info = cls.get_neuron(wallet=wallet, netuid=netuid, subtensor=subtensor)
        axon_info = neuron_info.axon_info
        return axon_info
    
    @classmethod
    def get_prometheus(cls, wallet=None, netuid: int = None, subtensor=None):
        subtensor = cls.get_subtensor(subtensor)
        neuron_info= cls.get_neuron(wallet=wallet, netuid=netuid)
            
        prometheus_info = neuron_info.prometheus_info
        return prometheus_info

    
    
    @property
    def neuron_info(self):
        return self.get_neuron(subtensor=self.subtensor, netuid=self.netuid, wallet=self.wallet)
    
    @property
    def axon_info(self):
        return self.get_axon(subtensor=self.subtensor, netuid=self.netuid, wallet=self.wallet)
        
    @property
    def prometheus_info(self):
        return self.get_prometheus(subtensor=self.subtensor, netuid=self.netuid, wallet=self.wallet)
        
    # def get_axon_port(self, wallet=None, netuid: int = None):
    #     netuid = self.resolve_netuid(netuid)
    #     return self.get_neuron(wallet=wallet, netuid=netuid ).axon_info.port

    # def get_prometheus_port(self, wallet=None, netuid: int = None):
    #     netuid = self.resolve_netuid(netuid)
    #     return self.get_neuron(wallet=wallet, netuid=netuid ).axon_info.port

    
    
    @classmethod
    def walk(cls, path:str) -> List[str]:
        import os
        path_list = []
        for root, dirs, files in os.walk(path):
            if len(dirs) == 0 and len(files) > 0:
                for f in files:
                    path_list.append(os.path.join(root, f))
        return path_list
    @classmethod
    def wallet_paths(cls):
        wallet_list =  cls.ls(cls.wallets_path, recursive=True)
        sorted(wallet_list)
        return wallet_list
    
    
    
    
    @classmethod
    def wallets(cls,
                search = None,
                registered=False, 
                unregistered=False,
                mode = 'name',
                coldkey = default_coldkey,
                subtensor=default_network, 
                netuid:int=default_netuid,
                registered_hotkeys = None
                ):
                
        if unregistered:
            registered = False
        elif registered:
            unregistered = False
        wallets = []

        if coldkey == None:
            coldkeys = cls.coldkeys()
        elif isinstance(coldkey, str):
            coldkeys = [coldkey]

        for ck in coldkeys:
            for hk in cls.hotkeys(ck):
                wallet = f'{ck}.{hk}'
                
                if search is not None:
                    if not wallet.startswith(search):
                        continue
                    
                wallet_obj = cls.get_wallet(wallet)
                if registered or unregistered:
                    if registered_hotkeys == None:
                        registered_hotkeys = cls.get_neurons(subtensor=subtensor, netuid=netuid, key='hotkey')

                    if registered and wallet_obj.hotkey.ss58_address not in registered_hotkeys:
                            continue
                    if unregistered and wallet_obj.hotkey.ss58_address in registered_hotkeys:
                            continue
                    
                if mode in ['obj', 'object']:
                    wallets.append(wallet_obj)
                elif mode in ['name', 'path']:
                    wallets.append(wallet)
                elif mode in ['address', 'addy','hk']:
                    wallets.append(wallet_obj.hotkey.ss58_address)
                else:
                    raise ValueError(f'Invalid mode: {mode}')
                    
                
        return wallets
    
    
    
    keys = wallets



    @classmethod
    def registered_wallets(cls, search=None,  subtensor=default_network, netuid:int=None):
        wallets =  cls.wallets(search=search,registered=True, subtensor=subtensor, netuid=netuid)
        return wallets

    keys = wallets
    @classmethod
    def registered_hotkeys(cls, coldkey=default_coldkey,  subtensor=default_network, netuid:int=None):
        hks =  [w.split('.')[-1] for w in cls.wallets(search=coldkey,registered=True, subtensor=subtensor, netuid=netuid)]
        return hks

    reged = registered_wallets
    @classmethod
    def unregistered_wallets(cls, search=None,  subtensor=default_network, netuid:int=None):
        wallets =  cls.wallets(search=search,unregistered=True, subtensor=subtensor, netuid=netuid)
        return wallets
    
    unreged = unregistered_wallets
    
    @classmethod
    def wallet2hotkey(cls, *args, **kwargs):
        kwargs['mode'] = 'object'
        wallets = cls.wallets(*args, **kwargs)

        return {w.name+'.'+w.hotkey_str: w.hotkey.ss58_address for w in wallets}
    
    
    @classmethod
    def hotkey2miner(cls, *args, **kwargs):
        kwargs['mode'] = 'object'
        wallet2hotkey = cls.wallet2hotkeys()


        return {w.name+'.'+w.hotkey_str: w.hotkey.ss58_address for w in wallets}

    @classmethod
    def unregistered_hotkeys(cls, coldkey=default_coldkey,  subtensor=default_network, netuid:int=None):
        return [w.split('.')[-1] for w in cls.unregistered_wallets(search=coldkey, subtensor=subtensor, netuid=netuid)]
    unreged_hotkeys = unreged_hks = unregistered_hotkeys
    @classmethod
    def wallet2path(cls, search = None):
        wallets = cls.wallets()
        wallet2path = {}
        for wallet in wallets:
            ck, hk = wallet.split('.')
            if search is not None:
                if search not in wallet:
                    continue
                    
            wallet2path[wallet] = os.path.join(cls.wallets_path, ck, 'hotkeys', hk)

        
        return wallet2path
    
    
    @classmethod
    def get_wallet_path(cls, wallet):
        ck, hk = wallet.split('.')
        return  os.path.join(cls.wallets_path, ck, 'hotkeys', hk)
    
    @classmethod
    def rm_wallet(cls, wallet):
        wallet2path = cls.wallet2path()
        assert wallet in wallet2path, f'Wallet {wallet} not found in {wallet2path.keys()}'
        cls.rm(wallet2path[wallet])
     
        return {'wallets': cls.wallets(), 'msg': f'wallet {wallet} removed'}
    
    @classmethod
    def rename_coldkey(cls, coldkey1, coldkey2):
        coldkey1_path = cls.coldkey_dir_path(coldkey1)
        cls.print(coldkey1_path)
        assert os.path.isdir(coldkey1_path)
        coldkey2_path = os.path.dirname(coldkey1_path) + '/'+ coldkey2
       
        cls.print(f'moving {coldkey1} ({coldkey1_path}) -> {coldkey2} ({coldkey2_path})')
        cls.mv(coldkey1_path,coldkey2_path)
    
    @classmethod
    def rename_wallet(cls, wallet1, wallet2):
        wallet1_path = cls.get_wallet_path(wallet1)
        wallet2_path = cls.get_wallet_path(wallet2)
        cls.print(f'Renaming {wallet1} to {wallet2}')

        
        cls.mv(wallet1_path, wallet2_path)
        return [wallet1, wallet2]
    
    @classmethod
    def coldkey_path(cls, coldkey):
        coldkey_path = os.path.join(cls.wallets_path, coldkey)
        return coldkey_path + '/coldkey'
    @classmethod
    def hotkey_path(cls, hotkey, coldkey=default_coldkey):
        coldkey_path = os.path.join(cls.wallets_path, coldkey)
        return coldkey_path + '/hotkeys/' + str(hotkey)
    
    
    @classmethod
    def coldkey_dir_path(cls, coldkey):
        return os.path.dirname(cls.coldkey_path(coldkey))
    
    
    get_coldkey_path = coldkey_path
    @classmethod
    def coldkeypub_path(cls, coldkey):
        coldkey_path = os.path.join(cls.wallets_path, coldkey)
        return coldkey_path + '/coldkeypub.txt'
    
    def rm_wallets(cls, *wallets, **kwargs):
        for w in wallets:
            cls.rm_wallet(w, **kwargs)
            
        return cls.wallets()
    @classmethod
    def wallet_path(cls, wallet):
        return cls.wallet2path().get(wallet)
    
    @classmethod
    def rm_coldkey(cls,*coldkeys):
        
        coldkeys_removed = []
        for coldkey in coldkeys:
            coldkey = str(coldkey)
        
            if coldkey in cls.coldkeys():
                coldkey_path = cls.coldkey_dir_path(coldkey)
                cls.rm(coldkey_path)
                coldkeys_removed.append(coldkey)
            else:
                cls.print(f'Coldkey {coldkey} not found in {cls.coldkeys()}')
        
        return {'msg': f'Coldkeys removed {coldkeys_removed}', 'coldkeys': cls.coldkeys()}


    @classmethod
    def hotkeys(cls, coldkey=default_coldkey):
        hotkeys =   [os.path.basename(p) for p in cls.ls(os.path.join(cls.wallets_path, coldkey, 'hotkeys'))]
        
        
        if all([c.is_number(hk) for hk in hotkeys]):
            hotkeys = [int(hk) for hk in hotkeys]
            hotkeys = sorted(hotkeys)
            hotkeys = [str(hk) for hk in hotkeys]
        else:
            hotkeys = sorted(hotkeys)

        return hotkeys
        
    @classmethod
    def coldkeys(cls, wallet='default'):
        
        return  [os.path.basename(p)for p in cls.ls(cls.wallets_path)]

        
    @classmethod
    def coldkey_exists(cls, wallet='default'):
        return os.path.exists(cls.get_coldkey_path(wallet))
    
    @classmethod
    def list_wallets(cls, registered=True, unregistered=True, output_wallet:bool = True):
        wallet_paths = cls.wallet_paths()
        wallets = [p.replace(cls.wallets_path, '').replace('/hotkeys/','.') for p in wallet_paths]

        if output_wallet:
            wallets = [cls.get_wallet(w) for w in wallets]
            
        return wallets
    
    @classmethod
    def wallet_exists(cls, wallet:str):
        wallets = cls.wallets()
        return bool(wallet in wallets)
    
    @classmethod
    def hotkey_exists(cls, coldkey:str, hotkey:str) -> bool:
        hotkeys = cls.hotkeys(coldkey)
        return bool(hotkey in hotkeys)
    
    @classmethod
    def coldkey_exists(cls, coldkey:str) -> bool:
        coldkeys = cls.coldkeys()
        return bool(coldkey in coldkeys)
    
    
    
    # @property
    # def default_network(self):
    #     return self.networks()[0]
    

    @property
    def network(self):
        return self.subtensor.network
    
    @classmethod
    def is_registered(cls, wallet = None, netuid: int = default_netuid, subtensor: 'Subtensor' = default_network):
        
        netuid = cls.get_netuid(netuid)
        wallet = cls.get_wallet(wallet)
        hotkeys = cls.get_neurons( netuid=netuid, subtensor=subtensor, key='hotkey')
        return bool(wallet.hotkey.ss58_address in hotkeys)
        

    @property
    def registered(self):
        return self.is_registered(wallet=self.wallet, netuid=self.netuid, subtensor=self.subtensor)
    
    @classmethod
    def sync(cls, subtensor= None, netuid: int = None, block =  None):
        c.print('Syncing...')
        return cls.get_metagraph(netuid=netuid,
                                  subtensor=subtensor,
                                  block=block,
                                  sync=True,
                                  save=True)
        
    save = sync
    @classmethod
    def metagraph_staleness(cls, metagraph=None,
                            subtensor=None, netuid=None):
        if metagraph is None:
            metagraph = cls.get_metagraph(netuid=netuid,
                        subtensor=subtensor,
                        load=True)
        subtensor = cls.get_subtensor(subtensor)
            
        current_block = subtensor
        block_staleness = current_block - metagraph.block
        return block_staleness.item()
    
    @classmethod
    def sync_loop(cls,subtensor= 'local', 
                  netuid: int = None,
                  block =  None, 
                  remote=False,
                  max_metagraph_staleness=10):
        if remote:
            kwargs = c.locals2kwargs(locals())
            kwargs['remote'] = False
            return cls.remote_fn(fn='sync_loop', kwargs=kwargs)
        metagraph_block = 0
        subtensor = cls.get_subtensor(subtensor)
        netuid = cls.get_netuid(netuid)
        prev_metagraph_staleness = 0
        while True:
            metagraph_staleness = cls.metagraph_staleness(subtensor=subtensor, netuid=netuid)
            if metagraph_staleness > max_metagraph_staleness:
                c.print(f'Block staleness {metagraph_staleness} > {max_metagraph_staleness} for {subtensor} {netuid}. Syncing')
                metagraph = cls.get_metagraph(netuid=netuid,
                                        subtensor=subtensor,
                                        sync=True,
                                        save=True)
            else:
                if prev_metagraph_staleness != metagraph_staleness:
                    prev_metagraph_staleness = metagraph_staleness
                    c.print(f'Block staleness {metagraph_staleness} < {max_metagraph_staleness} for {subtensor} {netuid}. Sleeping')
                
            
        
        
    
    def wait_until_registered(self, netuid: int = None, wallet: 'Wallet'=None, interval:int=60):
        seconds_waited = 0
        # loop until registered.
        while not self.is_registered( netuid=netuid, wallet=wallet, subtensor=self.subtensor):
            # sleep then sync
            self.print(f'Waiting for registering {seconds_waited} seconds', color='purple')
            self.sleep(interval)
            seconds_waited += interval
            self.sync(netuid=netuid)

            
    # @classmethod
    # def dashboard(cls):
        
    #     st.set_page_config(layout="wide")
    #     self = cls(wallet='collective.0', network=default_network)

    #     with st.sidebar:
    #         self.streamlit_sidebar()
            
    #     st.write(f'# BITTENSOR DASHBOARD {self.network}')
    #     wallets = self.list_wallets(output_wallet=True)
        
    #     st.write(wallets[0].__dict__)
        
    #     # self.register()
    #     # st.write(self.run_miner('fish', '100'))

    #     # self.streamlit_neuron_metrics()
     
          
    
    def ensure_env(self):

        try:
            import bittensor
        except ImportError:
            c.run_command('pip install bittensor')
            
        return cubit
    
    
        try:
            import cubit
        except ImportError:
            c.run_command('pip install https://github.com/opentensor/cubit/releases/download/v1.1.2/cubit-1.1.2-cp310-cp310-linux_x86_64.whl')
            
    

    @property
    def default_subnet(self):
        return 3
        
    @classmethod
    def resolve_dev_id(cls, dev_id: Union[int, List[int]] = None):
        if dev_id is None:
            dev_id = c.gpus()
            
        return dev_id
    
    def resolve_wallet(self, wallet=None):
        if isinstance(wallet, str):
            wallet = self.get_wallet(wallet)
        if wallet is None:
            wallet = self.wallet
        return wallet


    def resolve_wallet_name(self, wallet=None):
        if isinstance(wallet, str):
            wallet = self.get_wallet(wallet)
        if wallet is None:
            wallet = self.wallet
        wallet_name = f'{wallet.name}.{wallet.hotkey_str}'
        return wallet

    def register ( 
            self, 
            wallet = None,
            netuid = None,
            subtensor: 'bittensor.Subtensor' = None, 
            wait_for_inclusion: bool = False,
            wait_for_finalization: bool = True,
            prompt: bool = False,
            max_allowed_attempts: int = 3,
            cuda: bool = True,
            dev_id: Union[int, List[int]] = None,
            TPB: int = 256,
            num_processes: Optional[int] = None,
            update_interval: Optional[int] = 50_000,
            output_in_place: bool = True,
            log_verbose: bool = True,
            remote: bool = False,
             
        ) -> 'bittensor.Wallet':
        """ Registers the wallet to chain.
        Args:
            subtensor( 'bittensor.Subtensor' ):
                Bittensor subtensor connection. Overrides with defaults if None.
            wait_for_inclusion (bool):
                If set, waits for the extrinsic to enter a block before returning true, 
                or returns false if the extrinsic fails to enter the block within the timeout.   
            wait_for_finalization (bool):
                If set, waits for the extrinsic to be finalized on the chain before returning true,
                or returns false if the extrinsic fails to be finalized within the timeout.
            prompt (bool):
                If true, the call waits for confirmation from the user before proceeding.
            max_allowed_attempts (int):
                Maximum number of attempts to register the wallet.
            cuda (bool):
                If true, the wallet should be registered on the cuda device.
            dev_id (int):
                The cuda device id.
            TPB (int):
                The number of threads per block (cuda).
            num_processes (int):
                The number of processes to use to register.
            update_interval (int):
                The number of nonces to solve between updates.
            output_in_place (bool):
                If true, the registration output is printed in-place.
            log_verbose (bool):
                If true, the registration output is more verbose.
        Returns:
            success (bool):
                flag is true if extrinsic was finalized or uncluded in the block. 
                If we did not wait for finalization / inclusion, the response is true.
        """
        if cuda:
            assert self.cuda_available()
        # Get chain connection.
        subtensor = self.resolve_subtensor(subtensor)
        netuid = self.resolve_netuid(netuid)
        dev_id = self.resolve_dev_id(dev_id)
        wallet = self.resolve_wallet(wallet)
        
        
        self.print(f'Registering wallet: {wallet.name}::{wallet.hotkey} on {netuid}', 'yellow')
        
        register_kwargs = dict(
                            netuid = netuid,
                            wait_for_inclusion = wait_for_inclusion,
                            wait_for_finalization = wait_for_finalization,
                            prompt=prompt, max_allowed_attempts=max_allowed_attempts,
                            output_in_place = output_in_place,
                            cuda=cuda,
                            dev_id=dev_id,
                            TPB=TPB,
                            num_processes=num_processes,
                            update_interval=update_interval,
                            log_verbose=log_verbose,
                            wallet=wallet
                        )
        if remote:
            self.launch(fn='register_wallet', 
                        name = f'register::{wallet.name}::{wallet.hotkey}',
                        kwargs=register_kwargs)
            
        else:
            subtensor.register(**register_kwargs)
        
        return self
  
  
    @classmethod
    def register_loop(cls, *args, **kwargs):
        # c.new_event_loop()
        self = cls(*args, **kwargs)
        wallets = self.list_wallets()
        for wallet in wallets:
            # print(wallet)
            self.set_wallet(wallet)
            self.register(dev_id=c.gpus())
            
            
    @classmethod
    def create_wallets_from_dict(cls, 
                                 wallets: Dict,
                                 overwrite: bool = True):
        
        '''
        wallet_dict = {
            'coldkey1': { 'hotkeys': {'hk1': 'mnemonic', 'hk2': 'mnemonic2'}},
        '''
        wallets = {}
        for coldkey_name, hotkey_dict in wallet_dict.items():
            bittensor.wallet(name=coldkey_name).create_from_mnemonic(coldkey, overwrite=overwrite)
            wallets = {coldkey_name: {}}
            for hotkey_name, mnemonic in hotkey_dict.items():
                wallet = bittensor.wallet(name=coldkey_name, hotkey=hotkey_name).regenerate_hotkey(mnemonic=mnemonic, overwrite=overwrite)
                wallets[coldkey_name] = wallet
    @classmethod
    def create_wallets(cls, 
                       wallets: Union[List[str], Dict] = [f'ensemble.{i}' for i in range(3)],
                       coldkey_use_password:bool = False, 
                       hotkey_use_password:bool = False
                       ):
        
        if isinstance(wallets, list):
            for wallet in wallets:
                cls.get_wallet(wallet)
                cls.create_wallet(coldkey=ck, hotkey=hk, coldkey_use_password=coldkey_use_password, hotkey_use_password=hotkey_use_password)   
           
    #################
    #### Staking ####
    #################
    @classmethod
    def stake(
        cls, 
        hotkey:str,
        coldkey = default_coldkey,
        hotkey_ss58: Optional[str] = None,
        amount: Union['Balance', float] = None, 
        wait_for_inclusion: bool = True,
        wait_for_finalization: bool = False,
        prompt: bool = False,
        subtensor = None
    ) -> bool:
        """ Adds the specified amount of stake to passed hotkey uid. """
        wallet = cls.get_wallet(f'{coldkey}.{hotkey}')
        subtensor = cls.get_subtensor(subtensor)
        return subtensor.add_stake( 
            wallet = wallet,
            hotkey_ss58 = hotkey_ss58, 
            amount = amount, 
            wait_for_inclusion = wait_for_inclusion,
            wait_for_finalization = wait_for_finalization, 
            prompt = prompt
        )

    @classmethod
    def add_keys(cls, name=default_coldkey,
                      coldkey_ss58: Optional[str] = None,
                      hotkeys=None , 
                      n = 100,
                      use_password: bool=False,
                      overwrite:bool = False):
        if coldkey_ss58:
            cls.add_coldkeypub(name=name, ss58_address=coldkey_ss58_address, use_password=use_password, overwrite=overwrite)
        cls.add_coldkey(name=name, use_password=use_password, overwrite=overwrite)
        hotkeys = hotkeys if hotkeys!=None else list(range(n))
        for hotkey in hotkeys:
            cls.add_hotkey(coldkey=name, hotkey=hotkey, use_password=use_password, overwrite=overwrite)
            
        return {'msg': f'Added {len(hotkeys)} hotkeys to {name}'}

    @classmethod
    def switch_version(cls, version='4.0.1'):
        version = str(version) 
        if str(version) == '4':
            version = '4.0.1'
        elif str(version) == '5':
            version = '5.1.0'
        c.cmd(f'pip install bittensor=={version}', verbose=True)

    @classmethod
    def setup(cls, network='local'):
        if network == 'local':
            cls.local_node()
        cls.add_keys()
        cls.fleet(network=network)
            
    @classmethod 
    def add_coldkey (cls,
                    name,
                       mnemonic:str = None,
                       use_password=False,
                       overwrite:bool = False) :
        
        if cls.coldkey_exists(name) and not overwrite:
            cls.print(f'Coldkey {name} already exists', color='yellow')
            return name
        wallet = bittensor.wallet(name=name)
        if not overwrite:
            if cls.coldkey_exists(name):
                return wallet
        
        if mnemonic is None:
            wallet.create_new_coldkey(use_password=use_password, overwrite=overwrite)
        else:
            wallet.regenerate_coldkey(mnemonic=mnemonic, use_password=use_password, overwrite=overwrite)
        return {'msg': f'Coldkey {name} created', 'success': True}
            
    @classmethod 
    def add_coldkeypub (cls,name = 'default',
                       ss58_address:str = None,
                       use_password=False,
                       overwrite:bool = True) :
        
        wallet = bittensor.wallet(name=name)
        wallet.regenerate_coldkeypub(ss58_address=ss58_address, overwrite=overwrite)
        return name

    @classmethod
    def new_coldkey( cls, name,
                           n_words:int = 12,
                           use_password: bool = False,
                           overwrite:bool = False) -> 'Wallet':  
        
        if not overwrite:
            assert not cls.coldkey_exists(name), f'Wallet {name} already exists.'
        
        wallet = bittensor.wallet(name=name)
        wallet.create_new_coldkey(n_words=n_words, use_password=use_password, overwrite=overwrite)
        
        
    @classmethod
    def new_hotkey( cls, name :str,
                        hotkey:str,
                        n_words:int = 12,
                        overwrite:bool = False,
                        use_password:bool = False) -> 'Wallet': 
        hotkey = str(hotkey) 
        assert cls.coldkey_exists(name), f'Wallet {name} does not exist.'
        if not overwrite:
            assert not cls.hotkey_exists(name, hotkey), f'Hotkey {hotkey} already exists.'
        
        wallet = bittensor.wallet(name=name, hotkey=hotkey)
        wallet.create_new_hotkey(n_words=n_words, use_password=use_password, overwrite=overwrite)
      
      
    @classmethod
    def add_hotkeys(cls, coldkey=default_coldkey,hotkeys:list = 10,  **kwargs):
        if isinstance(hotkeys, int):
            hotkeys =  list(range(hotkeys))
        assert isinstance(hotkeys, list), f'hotkeys must be a list or int, got {type(hotkeys)}'
        
        for hk in hotkeys:
            cls.add_hotkey(coldkey=coldkey, hotkey=hk, **kwargs)  
        

    @classmethod 
    def add_hotkey (cls,
                        coldkey = default_coldkey,
                       hotkey = None,
                       mnemonic:str = None,
                       use_password=False,
                       overwrite:bool = False) :
        hotkey= str(hotkey)
        coldkey= str(coldkey)
        assert coldkey in cls.coldkeys()
        wallet = f'{coldkey}.{hotkey}'
        if cls.wallet_exists(wallet):
            if not overwrite:
                cls.print(f'Wallet {wallet} already exists.', color='yellow')
                return wallet
        wallet = bittensor.wallet(name=coldkey, hotkey=hotkey)
        if mnemonic is None:
            wallet.create_new_hotkey(use_password=use_password, overwrite=overwrite)
        else:
            wallet.regenerate_hotkey(mnemonic=mnemonic, use_password=use_password, overwrite=overwrite)
        return wallet
    
    @classmethod 
    def regen_hotkey (cls,
                      hotkey:str,
                      coldkey:str =default_coldkey,
                       mnemonic:str = None,
                       use_password=False,
                       overwrite:bool = True) :
        
        
        assert len(name.split('.')) == 2, 'name must be of the form coldkey.hotkey'
        wallet = bittensor.wallet(name=coldkey, hotkey=hotkey)
        wallet.regenerate_coldkey(mnemonic=mnemonic, use_password=use_password, overwrite=overwrite)
        return wallet
    
          
    @classmethod
    def add_wallet(cls, 
                      wallet: str = 'default.default',
                       coldkey : str = None,
                       mnemonic: str= None,
                       use_password:bool = False, 
                       overwrite : bool = True,
                       ) :
        if len(wallet.split('.')) == 2:
           coldkey, hotkey = wallet.split('.')
        else:
            raise ValueError('wallet must be of the form coldkey.hotkey')
           
        assert isinstance(hotkey, str), 'hotkey must be a string (or None)'
        assert isinstance(coldkey, str), 'coldkey must be a string'
        
        wallet = bittensor.wallet(name=coldkey, hotkey=hotkey)
        if coldkey:
            wallet.create_from_(mnemonic_ck, use_password=use_password, overwrite=overwrite)
        if mnemonic:
            return wallet.regenerate_hotkey(mnemonic=mnemonic, use_password=hotkey_use_password, overwrite=overwrite)
        else:
            return  wallet.create(coldkey_use_password=coldkey_use_password, hotkey_use_password=hotkey_use_password)     
         
         
    @classmethod
    def register_wallet_params(cls, wallet_name:str, params:dict):
        registered_info = cls.get('registered_info', {})
        registered_info[wallet_name] = params
        cls.put('registered_info', registered_info)   
        
    @classmethod
    def unregister_wallet_params(cls, wallet_name:str):
        registered_info = cls.get('registered_info', {})
        if wallet_name in registered_info:
            registered_info.pop(wallet_name)
        cls.put('registered_info', registered_info)  
        
    @classmethod
    def registered_wallet_params(cls):
        return cls.get('registered_info', {})
        
    @classmethod
    def register_wallet(
                        cls, 
                        wallet='default.default',
                        subtensor: str =default_network,
                        netuid: Union[int, List[int]] = default_netuid,
                        dev_id: Union[int, List[int]] = None, 
                        create: bool = True,                        
                        **kwargs
                        ):
        params = c.locals2kwargs(locals())
        
        
        self = cls(wallet=wallet,netuid=netuid, subtensor=subtensor)
        # self.sync()
        wallet_name = c.copy(wallet)
        cls.register_wallet_params(wallet_name=wallet_name, params=params)
        try:
            self.register(dev_id=dev_id, **kwargs)
        except Exception as e:
            c.print(e, color='red')
        finally:
            cls.unregister_wallet_params(wallet_name=wallet_name)
    


        
    # Streamlit Landing Page    
    selected_wallets = []
    def streamlit_sidebar(self):

        wallets_list = self.list_wallets(output_wallet=False)
        
        wallet = st.selectbox(f'Select Wallets ({wallets_list[0]})', wallets_list, 0)
        self.set_wallet(wallet)
        networks = self.networks()
        network = st.selectbox(f'Select Network ({networks[0]})', networks, 0)
        self.set_subtensor(subtensor=network)
        
        sync_network = st.button('Sync the Network')
        if sync_network:
            self.sync()
            
            st.write(self.wallet)
            

        st.metric(label='Balance', value=int(self.balance)/1e9)



    @staticmethod
    def display_metrics_dict(metrics:dict, num_columns=3):
        if metrics == None:
            return
        if not isinstance(metrics, dict):
            metrics = metrics.__dict__
        
        cols = st.columns(num_columns)

            
        for i, (k,v) in enumerate(metrics.items()):
            
            if type(v) in [int, float]:
                cols[i % num_columns].metric(label=k, value=v)
                
    
    def streamlit_neuron_metrics(self, num_columns=3):
        if not self.registered:
            st.write(f'## {self.wallet} is not Registered on {self.subtensor.network}')
            self.button['register'] = st.button('Register')
            self.button['burned_register'] = st.button('Burn Register')


        
            if self.button['register']:
                self.register_wallet()
            if self.button['burned_register']:
                self.burned_register()
                
            neuron_info = self.get_neuron(wallet=self.wallet)
            axon_info = neuron_info.axon_info
            prometheus_info = axon_info.get('prometheus_info', {})
            # with st.expander('Miner', True):
                
            #     self.resolve_wallet_name(wallet)
            #     miner_kwargs = dict()
                
                
            #     axon_port = neuron_info.get('axon_info', {}).get('port', None)
            #     if axon_port == None:
            #         axon_port = self.free_port()
            #     miner_kwargs['axon_port'] = st.number_input('Axon Port', value=axon_port)
                
                
                
            #     prometheus_port = prometheus_info.get('port', None)
            #     if prometheus_port == None:
            #         prometheus_port = axon_port + 1
            #         while self.port_used(prometheus_port):
            #             prometheus_port = prometheus_port + 1
                        
                
                
            #     miner_kwargs['prometheus_port'] = st.number_input('Prometheus Port', value=prometheus_port)
            #     miner_kwargs['device'] = st.number_input('Device', self.most_free_gpu() )
            #     assert miner_kwargs['device'] in c.gpus(), f'gpu {miner_kwargs["device"]} is not available'
            #     miner_kwargs['model_name'] = st.text_input('model_name', self.default_model_name )
            #     miner_kwargs['remote'] = st.checkbox('remote', False)
            
            #     self.button['mine'] = st.button('Start Miner')

            #     if self.button['mine']:
            #         self.mine(**miner_kwargs)
            
            return  
        
        neuron_info = self.get_neuron(self.wallet)
        with st.expander('Neuron Stats', False):
            self.display_metrics_dict(neuron_info)


        with st.expander('Axon Stats', False):
            self.display_metrics_dict(neuron_info.axon_info)

        with st.expander('Prometheus Stats', False):
            self.display_metrics_dict(neuron_info.prometheus_info)

    @classmethod
    def dashboard(cls):
        st.set_page_config(layout="wide")
        self = cls( )
        self.button = {}
        with st.sidebar:
            self.streamlit_sidebar()
                    
            
        
        self.streamlit_neuron_metrics()
    @classmethod
    def balance(cls, wallet=default_coldkey):
        wallet = cls.get_wallet(wallet)
        return wallet.balance 
    
    
    @classmethod
    def burned_register (
            cls,
            wallet: 'bittensor.Wallet' = None,
            netuid: int = None,
            wait_for_inclusion: bool = True,
            wait_for_finalization: bool = True,
            prompt: bool = False,
            subtensor = None,
            max_fee = 1.0,
            wait_for_fee = True
        ):
        wallet = cls.get_wallet(wallet)
        netuid = cls.get_netuid(netuid)
        subtensor = cls.get_subtensor(subtensor)
        fee = cls.burn_fee(subtensor=subtensor)
        while fee >= max_fee:
            cls.print(f'fee {fee} is too high, max_fee is {max_fee}')
            time.sleep(1)
            fee = cls.burn_fee(subtensor=subtensor)
            if cls.is_registered(wallet=wallet, netuid=netuid, subtensor=subtensor):
                cls.print(f'wallet {wallet} is already registered on {netuid}')
                return True
        subtensor.burned_register(
            wallet = wallet,
            netuid = netuid,
            wait_for_inclusion = wait_for_inclusion,
            wait_for_finalization = wait_for_finalization,
            prompt = prompt
        )
        
    burn_reg = burned_register
    
    @classmethod
    def burned_register_many(cls, *wallets, **kwargs):
        for wallet in wallets:
            cls.burned_register(wallet=wallet, **kwargs)
            
    burn_reg_many = burned_register_many
        
    @classmethod
    def burned_register_coldkey(cls, coldkey = default_coldkey,
                                sleep_interval=3,
                                **kwargs):
        
        wallets = cls.unregistered(coldkey)
        if max_wallets == None:
            max_wallets = cls.num_gpus()
        
        # if max_wallets == None:
        wallets = wallets[:max_wallets]
        for wallet in wallets:
            assert cls.wallet_exists(wallet), f'wallet {wallet} does not exist'
            cls.print(f'burned_register {wallet}')
            cls.burned_register(wallet=wallet, **kwargs)
            cls.sleep(sleep_interval)
    
    burn_reg_ck = burned_register_coldkey
    
    @classmethod
    def transfer(cls, 
                dest:str,
                amount: Union[float, bittensor.Balance], 
                wallet = default_coldkey,
                wait_for_inclusion: bool = False,
                wait_for_finalization: bool = True,
                subtensor: 'bittensor.Subtensor' = None,
                prompt: bool = False,
                min_balance= 0.1,
                gas_fee: bool = 0.0001):
        wallet = cls.get_wallet(wallet)
        balance = cls.get_balance(wallet)
        balance = balance - gas_fee
        if balance < min_balance:
            cls.print(f'Not Enough Balance for Transfer --> Balance ({balance}) < min balance ({min_balance})', color='red')
            return None
        else:
            cls.print(f'Enough Balance for Transfer --> Balance ({balance}) > min balance ({min_balance})')
        
        print(f'balance {balance} amount {amount}')
        if amount == -1:
            amount = balance - gas_fee
            
        assert balance >= amount, f'balance {balance} is less than amount {amount}'
        wallet.transfer( 
            dest=dest,
            amount=amount, 
            wait_for_inclusion = wait_for_inclusion,
            wait_for_finalization= wait_for_finalization,
            subtensor = subtensor,
            prompt = prompt)
    
    @classmethod
    def get_balance(self, wallet):
        wallet = self.get_wallet(wallet)
        return float(wallet.balance)
    
    
    @classmethod
    def address(cls, wallet = default_coldkey):
        wallet = cls.get_wallet(wallet)
        return wallet.coldkeypub.ss58_address
    ss58 = address
    @classmethod
    def score(cls, wallet='collective.0'):
        cmd = f"grep Loss ~/.pm2/logs/{wallet}.log"+ " | awk -F\| {'print $10'} | awk {'print $2'} | awk '{for(i=1;i<=NF;i++) {sum[i] += $i; sumsq[i] += ($i)^2}} END {for (i=1;i<=NF;i++) {printf \"%f +/- %f \", sum[i]/NR, sqrt((sumsq[i]-sum[i]^2/NR)/NR)}}'"
        print(cmd)
        return cls.cmd(cmd)
    

    @classmethod
    def server_class(cls, *args, **kwargs):
        return cls.module('bittensor.miner.server')
    
    @classmethod
    def server(cls, *args, **kwargs):
        return cls.server_class(*args, **kwargs)
    


    @classmethod
    def neuron_class(cls,  model='commune', netuid=default_netuid):
        if netuid in [1, 11]:
            neuron_path = cls.getc('neurons').get(model)
            neuron_class = c.import_object(neuron_path)
        else: 
            raise ValueError(f'netuid {netuid} not supported')
        return neuron_class



    # @classmethod
    # def deploy_servers(cls, num_servers=3):
    #     return cls.server_class.deploy_servers()
    
    @classmethod
    def server_fleet(cls, model='server'):
        for gpu in cls.gpus():
            device = f'cuda:{gpu}'
            cls.deploy_server(device=device, tag=gpu)
    
    @classmethod
    def deploy_server(cls, 
                       model_name='vr',
                     name= None,
                       tag = 0,
                       device = None,
                       refresh=True,
                       free_gpu_memory = None,
                       authocast = True):
        free_gpu_memory = cls.free_gpu_memory()
        server_class = cls.server_class()


        config = server_class.config()
        config.neuron.model_name = cls.shortcuts.get(model_name, model_name)
        config.neuron.tag = tag
        config.neuron.autocast = authocast
        if device == None:
            if torch.cuda.is_available():
            
                gpu = cls.most_free_gpu(free_gpu_memory=free_gpu_memory)
                device = f'cuda:{gpu}'
            else :
                device = 'cpu'
            
        config.neuron.device = device
        config.neuron.local_train = False
        
        if name == None:
            name = f'server::{model_name}::{tag}'

        server_class.deploy( kwargs=dict(config=config), name=name)
        
    add_server = deploy_server
    
    
    @classmethod
    def deploy_servers(cls, 
                    model = 'fish',
                    n = None,
                    refresh:bool = True,
                    prefix='server'):
        tag = 0
        deployed_names =  []
        free_gpu_memory = cls.free_gpu_memory()
        if n == None:
            n = c.num_gpus()
        
        for tag in range(n):
            name = f'{prefix}::{model}::{tag}'
            if cls.module_exists(name):
                if refresh:
                    cls.kill(name)
                else:
                    continue
        for tag in range(n):
            name = f'{prefix}::{model}::{tag}'  
            gpu = cls.most_free_gpu(free_gpu_memory=free_gpu_memory)
            device = f'cuda:{gpu}'
            free_gpu_memory[gpu] = 0
            c.print(f'deploying server {name} on gpu {device}')
            cls.deploy_server(name=name, device=device, model_name=model)
            deployed_names.append(name)
    add_servers = deploy_servers
    
    @classmethod
    def neuron(cls, *args, mode=None, netuid=3, **kwargs):
        
        if netuid == 3:
            neuron =  cls.module('bittensor.miner.neuron')(*args, **kwargs)
        elif netuid in [1,11]:
            neuron = cls.import_object('commune.bittensor.neurons.neurons.text.prompting')(*args, **kwargs)
            
        return neuron

    @classmethod
    def mine_many(cls, *hotkeys, coldkey=default_coldkey, **kwargs):
        for hk in hotkeys:
            cls.mine(wallet=f'{coldkey}.{hk}', **kwargs)



    @classmethod
    def get_miner_name(cls, wallet:str, network:str, netuid:int) -> str:
        network = cls.resolve_network(network)
        name = f'miner::{wallet}::{network}::{netuid}'

        return name
    

    @classmethod
    def mine(cls, 
               wallet='alice.1',
               network =default_network,
               netuid=default_netuid,
               model = 'commune',
               port = None,
               prometheus_port:int = None,
               device:int = None,
               debug = True,
               no_set_weights = True,
               remote:bool = True,
               sleep_interval:int = 2,
               autocast:bool = True,
               burned_register:bool = False,
               logging:bool = True,
               max_fee:int = 2.0,
               refresh=True,
               miner_name:str = None,
               refresh_ports:bool = False,
               vpermit_required: bool = False,
               min_allowed_stake: float = 15000
               ):
        
        
        kwargs = cls.locals2kwargs(locals())
        # resolve the name of the remote function
        if remote:
            if miner_name == None:
                miner_name = cls.get_miner_name(wallet=wallet, 
                                                      network=network,
                                                      netuid=netuid)
            
            kwargs['remote'] = False
            return cls.remote_fn(fn='mine',name=miner_name,  kwargs=kwargs, refresh=refresh)

            
        neuron_class = cls.neuron_class(netuid=netuid, model=model)
        config = neuron_class.config()
        config.merge(bittensor.BaseMinerNeuron.config())
        config.neuron.blacklist.vpermit_required = vpermit_required
        config.neuron.blacklist.min_allowed_stake = min_allowed_stake
        # model things
        config.neuron.no_set_weights = no_set_weights
        config.netuid = netuid 
        
        # network
        subtensor = bittensor.subtensor(network=network)
        bittensor.utils.version_checking()


        
        # wallet
        coldkey, hotkey = wallet.split('.')
        config.wallet.name = coldkey
        config.wallet.hotkey = hotkey
        wallet = bittensor.wallet(config=config)
        
        if cls.is_registered(wallet=wallet, subtensor=subtensor, netuid=netuid):
            cls.print(f'wallet {wallet} is already registered')
            neuron = cls.get_neuron(wallet=wallet, subtensor=subtensor, netuid=netuid)
            if not refresh_ports:
                port = neuron.axon_info.port
            config.wallet.reregister = False
        else:
            cls.ensure_registration(wallet=wallet, 
                                    subtensor=subtensor, 
                                    netuid=netuid,
                                    max_fee=max_fee,
                                    burned_register=burned_register, 
                                    sleep_interval=sleep_interval,
                                    display_kwargs=kwargs)
        config.logging.debug = debug       
        
        wallet = bittensor.wallet(config=config)
        c.print(f'wallet {wallet} is registered')
   
        config.axon.port = cls.resolve_port(port)
        c.print(f'using port {config.axon.port}')
        neuron_class(config=config).run()

    @classmethod
    def validator_neuron(cls, mode='core', modality='text.prompting'):
        return c.import_object(f'commune.bittensor.neurons.{modality}.validators.{mode}.neuron.neuron')
    @classmethod
    def validator(cls,
               wallet=f'{default_coldkey}.vali',
               network =default_network,
               netuid=1,
               device = None,
               debug = True,
               remote:bool = True,
               tag=None,
               sleep_interval = 2,
               autocast = True,
               burned_register = False,
               logging:bool = True,
               max_fee = 2.0,
               modality='text.prompting', 
               mode = 'relay'
               ):
        kwargs = cls.locals2kwargs(locals())
        c.print(kwargs)
        if tag == None:
            if network in ['local', 'finney']:
                tag = f'{wallet}::finney::{netuid}'
            else:
                tag = f'{wallet}::{network}::{netuid}'
            kwargs['tag'] = tag
        if remote:
            kwargs['remote'] = False
            return cls.remote_fn(fn='validator',name=f'validator::{tag}',  kwargs=kwargs)
        
        subtensor = bittensor.subtensor(network=network)    
        coldkey, hotkey = wallet.split('.')
        wallet = bittensor.wallet(name=coldkey, hotkey=hotkey)
        bittensor.utils.version_checking()

        cls.ensure_registration(wallet=wallet, 
                                subtensor=subtensor, 
                                netuid=netuid,
                                max_fee=max_fee,
                                burned_register=burned_register, 
                                sleep_interval=sleep_interval,
                                display_kwargs=kwargs)
        
        validator_neuron = cls.validator_neuron(mode=mode, modality=modality)
        config = validator_neuron.config()
            
        device = cls.most_free_gpu() if device == None else device
        if not str(device).startswith('cuda:'):
            device = f'cuda:{device}'
        config.neuron.device = device
        
        validator_neuron(config=config, 
                            wallet=wallet,
                            subtensor=subtensor,
                            netuid=netuid).run()

    @classmethod
    def ensure_registration(cls, 
                            wallet, 
                            subtensor =default_network, 
                            burned_register = False,
                            netuid = 3, 
                            max_fee = 2.0,
                            sleep_interval=60,
                            display_kwargs=None):
            # wait for registration
            while not cls.is_registered(wallet, subtensor=subtensor, netuid=netuid):
                # burn registration
                
                if burned_register:
                    cls.burned_register(
                        wallet = wallet,
                        netuid = netuid,
                        wait_for_inclusion = False,
                        wait_for_finalization = True,
                        prompt = False,
                        subtensor = subtensor,
                        max_fee = max_fee,
                    )
                    
                c.sleep(sleep_interval)
                
                cls.print(f'Pending Registration {wallet} Waiting 2s ...')
                if display_kwargs:
                    cls.print(display_kwargs)
            cls.print(f'{wallet} is registered on {subtensor} {netuid}!')
    @classmethod
    def burn_reg_unreged(cls, time_sleep= 10, **kwargs):
        for w in cls.unreged():
            cls.burned_register(w, **kwargs)
        
    @classmethod
    def miner_exists(cls, wallet:str, network:str=default_network, netuid:int=default_netuid):
        miners = cls.miners(network=network, netuid=netuid)
        return wallet in miners

    @classmethod
    def fleet(cls, 
            name:str=default_coldkey, 
            netuid:int= default_netuid,
            network:str=default_network,
            model : str = 'commune',
            refresh: bool = True,
            burned_register:bool=False, 
            ensure_registration:bool=False,
            device:str = 'cpu',
            max_fee:float=3.5,
            refresh_ports:bool = False,
            hotkeys:List[str] = None,
            remote: bool = False,
<<<<<<< HEAD
            reged = False,
=======
            reged : bool = False,
>>>>>>> c2150c90
            n:int = 1000):

        if remote:
            kwargs = c.localswkwargs(locals())
            kwargs['remote'] = False
            cls.remote_fn('fleet', kwargs=kwargs)
<<<<<<< HEAD
        
        if reged:
            wallets = cls.reged(netuid=netuid)
        else:
        
            # address = cls.address(name)

=======

        if reged:
            wallets = cls.reged(name)
        else:
>>>>>>> c2150c90
            if hotkeys == None:
                wallets = [f'{name}.{h}' for h in cls.hotkeys(name)]
            else:
                wallets  = [f'{name}.{h}' for h in hotkeys]
<<<<<<< HEAD


=======
>>>>>>> c2150c90
            
                
        subtensor = cls.get_subtensor(network)

        avoid_ports = []
        miners = cls.miners(netuid=netuid)
        
        for i, wallet in enumerate(wallets):
            miner_name = cls.get_miner_name(wallet=wallet, network=network, netuid=netuid)
            if cls.miner_exists(wallet, network=network, netuid=netuid) and not refresh:
                cls.print(f'{miner_name} is already running. Skipping ...')
                continue
            
            if miner_name in miners and not refresh:
                cls.print(f'{miner_name} is already running. Skipping ...')
                continue
            
            
            assert cls.wallet_exists(wallet), f'Wallet {wallet} does not exist.'
            
            if cls.is_registered(wallet, subtensor=subtensor, netuid=netuid):
                cls.print(f'{wallet} is already registered on {subtensor} {netuid}!')
                neuron = cls.get_neuron(wallet=wallet, subtensor=subtensor, netuid=netuid)

                if refresh_ports:
                    axon_port = cls.free_port(reserve=False, avoid_ports=avoid_ports)
                    avoid_ports.append(axon_port)
                    prometheus_port = axon_port - 1000
                else:
                    axon_port = neuron.axon_info.port
                    prometheus_port = neuron.prometheus_info.port
            else:
                # ensure registration
                if ensure_registration:
                    cls.ensure_registration(wallet,
                                            subtensor=subtensor, 
                                            netuid=netuid,
                                            burned_register=burned_register,
                                            max_fee=max_fee)
                    burned_register = False # only burn register for first wallet
                axon_port = cls.free_port(reserve=False, avoid_ports=avoid_ports)
                avoid_ports.append(axon_port)
                prometheus_port = axon_port - 1000
                
            
            avoid_ports += [axon_port, prometheus_port]
            avoid_ports = list(set(avoid_ports)) # avoid duplicates, though htat shouldnt matter
                

            cls.print(f'Deploying -> Miner: {miner_name} Device: {device} Axon_port: {axon_port}, Prom_port: {prometheus_port}')
            cls.mine(wallet=wallet,
                        remote=True, 
                        model=model,
                        netuid=netuid,
                        device=device, 
                        refresh=refresh,
                        port=axon_port,
                        network=network,
                        miner_name = miner_name,
                        prometheus_port = prometheus_port,
                        burned_register=burned_register,
                        refresh_ports=refresh_ports,
                        max_fee=max_fee)
            
            n -= 1 
            if n <= 0:
                cls.print('Max miners reached')
                break
        
    @classmethod
    def miners(cls,
                wallet:str=None,
                unreged:bool=False, 
                reged:bool=False,
                netuid:int=default_netuid,
                network:str =default_network,
                prefix:str='miner'):
        kwargs =  c.locals2kwargs(locals())
        return list(cls.wallet2miner( **kwargs).values())
    
    @classmethod
    def validators(cls, *args, **kwargs):
        return list(cls.wallet2validator(*args, **kwargs).keys())
        
    @classmethod
    def version(cls):
        return c.version('bittensor')
    @classmethod
    def wallet2validator(cls, 
                         wallet=None,
                         unreged=False, 
                         reged=False,
                         netuid=default_netuid,
                         network =default_network,
                         prefix='validator'):
        network = cls.resolve_network(network)
        wallet2miner = {}
        if unreged:
            filter_wallets = cls.unreged()
        elif reged:
            filter_wallets = cls.reged()
        else:
            filter_wallets = []
            
        for m in cls.pm2_list(prefix):
            
            wallet_name = m.split('::')[1]
            if netuid != None and m.split('::')[-1] != str(netuid):
                continue
            if len(filter_wallets) > 0 and wallet_name not in filter_wallets:
                continue
            wallet2miner[wallet_name] = m
            
        if wallet in wallet2miner:
            return wallet2miner[wallet]
        return wallet2miner
     
     
    @classmethod
    def resolve_network(cls, network):
        if network in ['local']:
            network = 'finney'
        return network
    
    @classmethod
    def wallet2miner(cls, 
                         wallet=None,
                         unreged=False, 
                         reged=False,
                         netuid=default_netuid,
                         network =default_network,
                         prefix='miner'):
        wallet2miner = {}
        network = cls.resolve_network(network)
        if unreged:
            filter_wallets = cls.unreged()
        elif reged:
            filter_wallets = cls.reged()
        else:
            filter_wallets = []
            
            
        for m in cls.pm2_list(prefix):
            
            wallet_name = m.split('::')[1]
            network_name = m.split('::')[2]
            if netuid != None and m.split('::')[-1] != str(netuid):
                continue
            if len(filter_wallets) > 0 and wallet_name not in filter_wallets:
                continue
            if network != None and network != network_name:
                continue
            wallet2miner[wallet_name] = m
            
        if wallet in wallet2miner:
            return wallet2miner[wallet]
        return wallet2miner
     
  
    w2m = wallet2miner
    @classmethod
    def get_miner(cls, wallet):
        return cls.wallet2miner(wallet)
    @classmethod
    def kill_miners(cls, prefix='miner'):
        return c.kill(prefix)    

    @classmethod
    def kill(cls, *wallet):
        w2m = cls.wallet2miner()
        for w in wallet:
            if w in w2m:
                cls.print(f'Killing {w}')
                c.kill(w2m[w])
            else:
                cls.print(f'Miner {w} not found.')

    @classmethod
    def restart(cls, wallet):
        return c.restart(cls.w2m(wallet))
    @classmethod
    def block(cls, subtensor=default_network):
        subtensor = cls.get_subtensor(subtensor)
        return subtensor.get_current_block()
    
    @classmethod
    def burn_fee(cls, subtensor='finney', netuid=default_netuid):
        subtensor = cls.get_subtensor(subtensor)
        return subtensor.query_subtensor('Burn', None, [netuid]).value/1e9
    @classmethod
    def query_map(cls, key='Uids', subtensor='finney', netuid=default_netuid):
        subtensor = cls.get_subtensor(subtensor)
        return subtensor.query_map_subtensor(key, None, [netuid]).records



    @classmethod
    def key2uid(cls, netuid:int=default_netuid):
        uids = cls.query_map('Uids', netuid=netuid)[:10]
        keys = {k.value:v.value for k,v in uids}
        return uids


    @classmethod
    def logs(cls, wallet,  **kwargs):
        return c.logs(cls.wallet2miner(**kwargs).get(wallet), mode='local', start_line=-10, end_line=-1)

    @classmethod
    async def async_logs(cls, wallet, network=default_network, netuid=3):
        processes = c.pm2ls(wallet)
        logs_dict = {}
        for p in processes:
            if any([p.startswith(k) for k in ['miner', 'validator'] ]):
                logs_dict[p.split('::')[0]] = c.logs(p, mode='local')
            
        if len(logs_dict) == 1:
            return list(logs_dict.values())[0]
            
        return logs_dict

    @classmethod
    def miner2logs(cls, 
                    network=default_network,
                    netuid=1, 
                    verbose:bool = True):
        
        miners = cls.miners()
        miner2logs = {}
        for miner in miners:
            miner2logs[miner] = c.pm2_logs(miner, start_lin=10, mode='local')
        
        
        if verbose:
            for miner, logs in miner2logs.items():
                pad = 100*'-'
                color = cls.random_color()
                cls.print(pad,f'\n{miner}\n', pad, color=color)
                cls.print( logs, '\n\n', color=color)
            
        # return miner2logs


    check_miners = miner2logs

    @classmethod
    def unstake_coldkey(cls, 
                        coldkey = default_coldkey,
                        wait_for_inclusion = True,
                        wait_for_finalization = False,
                        prompt = False,
                        subtensor = None, 
                        min_stake = 0.1
                        ):

        for wallet in cls.wallets(coldkey, registered=True):
            cls.print(f'Unstaking {wallet} ...')
            stake = cls.get_stake(wallet)
            if stake >= min_stake:
                cls.print(f'Unstaking {wallet} Stake/MinStake ({stake}>{min_stake})')
                amount_unstaked = cls.unstake(wallet=wallet, 
                                wait_for_inclusion=True,
                                wait_for_finalization=wait_for_finalization,
                                prompt=prompt, 
                                subtensor=subtensor)
            else:
                cls.print(f'Not enough stake {stake} to unstake {wallet}, min_stake: {min_stake}')
                
    unstake_ck = unstake_coldkey
    
    
    @classmethod
    def set_pool_address(cls, pool_address):
        cls.putc('pool_address', pool_address)
        cls.print(f'Set pool address to {pool_address}')
        
    @classmethod
    def set_coldkey(cls, coldkey):
        return cls.putc('coldkey', coldkey)
        
    @classmethod
    def pool_address(cls):
        return cls.getc('pool_address', cls.default_pool_address)
    
    @classmethod
    def unstake2pool(cls,
                     pool_address:str = None,
                     coldkey:str = default_coldkey,
                     loops = 20,
                     transfer: bool = True,
                     min_balance: float = 0.1,
                     min_stake: float = 0.1,
                     remote = True,
                     sleep = 1,
                     
                     ):
        
        if remote:
            kwargs = cls.locals2kwargs(locals())
            kwargs['remote'] = False
            return cls.remote_fn(fn='unstake2pool',name=f'bt::unstake2pool',  kwargs=kwargs)
        
        if pool_address == None:
            pool_address = cls.pool_address()
        for i in range(loops):
            
            
            cls.print(f'-YOOO- Unstaking {coldkey}')
            

            cls.unstake_coldkey(coldkey=coldkey, min_stake=min_stake) # unstake all wallets
                                
            if pool_address == cls.address(coldkey):
                cls.print(f'Coldkey {coldkey} is equal to {pool_address}, skipping transfer')
            else:
                cls.transfer(dest=pool_address, amount=-1, wallet=coldkey, min_balance=min_balance)

                
            cls.sleep(sleep)
        
            
        
        
        

    @classmethod
    def unstake(
        cls,
        wallet , 
        amount: float = None ,
        wait_for_inclusion:bool = True, 
        wait_for_finalization:bool = False,
        prompt: bool = False,
        subtensor: 'bittensor.subtensor' = None,
    ) -> bool:
        """ Removes stake into the wallet coldkey from the specified hotkey uid."""
        subtensor = cls.get_subtensor(subtensor)
        wallet = cls.get_wallet(wallet)
        
        return subtensor.unstake( wallet=wallet, 
                                 hotkey_ss58=wallet.hotkey.ss58_address, 
                                 amount=amount,
                                 wait_for_inclusion=wait_for_inclusion,
                                 wait_for_finalization=wait_for_finalization, 
                                 prompt=prompt )
        
    @classmethod
    def sand(cls, ratio=1.0, model='commune' ):
        reged = cls.reged()
        reged = reged[:int(len(reged)*ratio)]
        for wallet in reged:
            cls.mine(wallet, model=model)
        
    @classmethod
    def allinone(cls, overwrite_keys=False, refresh_miners=False, refresh_servers= False):
        cls.add_keys(overwrite=overwrite_keys) # add keys job
        cls.add_servers(refresh=refresh_servers) # add servers job
        cls.fleet(refresh=refresh_miners) # fleet job
        cls.unstake2pool() # unstake2pool job
    @classmethod
    def mems(cls,
                     coldkey:str=default_coldkey, 
                     reged : bool = False,
                     unreged:bool = False,
                     miners_only:bool = False,
                     no_miners: bool = False,
                     path:str = None,
                     network:str = default_network,
                     netuid:int=default_netuid):
        if reged:
            hotkeys = cls.registered_hotkeys(coldkey, netuid=netuid)
            unreged = False
        elif unreged:
            hotkeys = cls.unregistered_hotkeys(coldkey, netuid=netuid) 
        else:
            hotkeys =  cls.hotkeys(coldkey)
        
        wallets = [cls.wallet_json(f'{coldkey}.{hotkey}' ) for hotkey in hotkeys]
        wallets = [w for w in wallets if w != None]


        hotkey_map = {hotkeys[i]: w['secretPhrase'] for i, w in enumerate(wallets)}
        
        coldkey_json = cls.coldkeypub_json(coldkey)
        
        if 'ss58Address' not in coldkey_json:
            coldkey_json = cls.coldkey_json(coldkey)
            
        
        coldkey_info = [f"btcli regen_coldkeypub --ss58 {coldkey_json['ss58Address']} --wallet.name {coldkey}"]

            
        if miners_only or no_miners:
            miners = cls.miners(netuid=netuid, network=network, reged=reged)
            c.print()

            if no_miners:
                assert miners_only == False
            if  miners_only:
                assert no_miners == False

        
            
        template = 'btcli regen_hotkey --wallet.name {coldkey} --wallet.hotkey {hotkey} --mnemonic {mnemonic}'
        for hk, hk_mnemonic in hotkey_map.items():
            wallet = f'{coldkey}.{hk}'
            
            if miners_only:
                if wallet not in miners :
                    continue
                
            if no_miners:
                if wallet in miners :
                    continue
            info = template.format(mnemonic=hk_mnemonic, coldkey=coldkey, hotkey=hk)
            
            coldkey_info.append(info)
            
        coldkey_info_text = '\n'.join(coldkey_info)
        if path is not None:
            cls.put_text(path, coldkey_info_text)
        # return coldkey_info
        
        return coldkey_info_text
    
    
    @classmethod
    def wallet_json(cls, wallet):
        path = cls.get_wallet_path(wallet)
        return cls.get_json(path)
    
    
    @classmethod
    def coldkey_json(cls, coldkey=default_coldkey):
        path = cls.coldkey_path(coldkey)
        coldkey_json = cls.get_json(path, None)
        if coldkey_json is None:
            coldkey_json = cls.coldkeypub_json(coldkey)
        return coldkey_json
    
    @classmethod
    def hotkey_json(cls, hotkey, coldkey=default_coldkey):
        path = cls.hotkey_path(hotkey, coldkey)
        coldkey_json = cls.get_json(path, {})
        return coldkey_json
    
    

    @classmethod
    def coldkeypub_json(cls, coldkey):
        path = cls.coldkeypub_path(coldkey)
        return cls.get_json(path)
    
    
    @classmethod
    def servers_online(cls):
        return 
    
    servers = servers_online
    @classmethod
    def servers(cls, **kwargs):

        return c.servers('server')
    
    @classmethod
    def wallet_json(cls, wallet):
        path = cls.get_wallet_path(wallet)
        return cls.get_json(path)

    
                
    @classmethod
    def get_top_uids(cls, k:int=100, 
                     netuid=None,
                     subtensor=None,
                     metagraph=None, 
                     return_dict=True,
                     **kwargs):

        if metagraph == None:
            metagraph = cls.get_metagraph(netuid=netuid, subtensor=subtensor, **kwargs)
        
        sorted_indices = torch.argsort(metagraph.incentive, descending=True)
        top_uids = sorted_indices[:k]
        if return_dict:
            
            top_uids = {uid: metagraph.incentive[uid].item() for i, uid in enumerate(top_uids.tolist())}
        
        return top_uids
    
    def top_uids(self,k=10):
        self.get_top_uids(metagraph=self.metagraph,k=k)
    def incentive(self ):
        return self.metagraph.incentive.data  
    def uids(self):
        return self.metagraph.uids.data
    def dividends(self):
        return self.metagraph.dividends.data
    
    @classmethod
    def start_node(cls, mode='docker', sudo=True):
        if mode == 'docker':
            return cls.cmd('docker-compose up -d', cwd=cls.chain_repo, verbose=True, sudo=sudo)
        else:
            raise NotImplementedError('Only docker mode is supported at this time.')
    
    @classmethod
    def node_logs(cls, mode='docker', sudo=True):
        if mode == 'docker':
            return cls.cmd('docker ps', cwd=cls.chain_repo, verbose=False, sudo=sudo)
        else:
            raise NotImplementedError('Only docker mode is supported at this time.')
    


    @classmethod
    def redeploy_zero_miners(cls, netuid=11, coldkey=default_coldkey, **kwargs):
        zero_miners = cls.zero_emission_miners(coldkey=coldkey, netuid=netuid)
        hotkeys = [int(m.split('.')[-1]) for m in zero_miners]
        cls.fleet(
                   hotkeys=hotkeys, 
                  refresh=True, 
                  refresh_ports=True, 
                  netuid=netuid, 

                  **kwargs)


        

    @classmethod
    def num_miners(cls,**kwargs):
        return len(cls.miners(**kwargs))
    
    n_miners = num_miners

    @classmethod
    def watchdog(cls, 
                 sync_interval:int=5,
                 print_interval:int = 10,
                 remote:bool=True):
        if remote:
            kwargs = c.locals2kwargs(locals())
            kwargs['remote'] = False
            return cls.remote_fn('watchdog', kwargs=kwargs)
            
        self = cls()
        time_start = c.time()
        time_elapsed = 0
        counts = { 'save':0}
        while True:
            time_elapsed = c.time() - time_start
            
            if time_elapsed % sync_interval == 0:
                self.sync()
                counts['sync'] += 1
            if time_elapsed % print_interval == 0:
                c.log(f"Watchdog: {time_elapsed} seconds elapsed COUNTS ->S {counts}")
            

    _reged_wallets = None
       
    def talk(self, 
             prompt:str = 'what is the whether', 
             role:str='assistant',  
            timeout:int=4, 
            n:int=10, 
            trials:int=3,
            n_jobs:int = 2,
            **kwargs):
        assert trials > 0, 'trials must be greater than 0'
        if self._reged_wallets == None:
            reged = self.reged()
            self._reged_wallets = [self.get_wallet(r) for r in reged]
        assert len(self._reged_wallets) > 0, 'No registered wallets found'
        wallet = c.choice(self._reged_wallets)
        d = bittensor.text_prompting_pool(keypair=wallet.hotkey, metagraph=self.metagraph)
        uids = c.shuffle(list(range(self.metagraph.n)))[:n]
        
        jobs = [d.async_forward(roles=[role], messages=[prompt], timeout=timeout, uids=uids) for i in range(n_jobs)]
        response = []
        for r in c.gather(jobs):
            response.extend(r)
        
        success_responses = [r.completion.strip() for r in response if r.return_code == 1]
        if len(success_responses) == 0:
            c.print(f'No successful responses for prompt {prompt} role {role} timeout {timeout} n {n}')
            return self.talk(prompt=prompt, role=role, timeout=timeout, n=n, trials=trials-1, **kwargs)
        return success_responses[0]


    @classmethod
    def model_fleet(cls, n=20):
        free_ports = c.free_ports(n=n)
        for i in range(n):
            cls.serve( name=f'model.bt.{i}', port=free_ports[i])




<|MERGE_RESOLUTION|>--- conflicted
+++ resolved
@@ -1758,40 +1758,21 @@
             refresh_ports:bool = False,
             hotkeys:List[str] = None,
             remote: bool = False,
-<<<<<<< HEAD
-            reged = False,
-=======
             reged : bool = False,
->>>>>>> c2150c90
             n:int = 1000):
 
         if remote:
             kwargs = c.localswkwargs(locals())
             kwargs['remote'] = False
             cls.remote_fn('fleet', kwargs=kwargs)
-<<<<<<< HEAD
-        
-        if reged:
-            wallets = cls.reged(netuid=netuid)
-        else:
-        
-            # address = cls.address(name)
-
-=======
 
         if reged:
             wallets = cls.reged(name)
         else:
->>>>>>> c2150c90
             if hotkeys == None:
                 wallets = [f'{name}.{h}' for h in cls.hotkeys(name)]
             else:
                 wallets  = [f'{name}.{h}' for h in hotkeys]
-<<<<<<< HEAD
-
-
-=======
->>>>>>> c2150c90
             
                 
         subtensor = cls.get_subtensor(network)
