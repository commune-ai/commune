import commune as c





class AccessSubspace(c.Module):
    sync_time = 0
    def __init__(self, 
                module : Any, # the module or any python object
                network: str =  'main', # mainnet
                netuid: int = 0, # subnet id
                sync_interval: int =  1000, #  1000 seconds per sync with the network
                timescale:str =  'min', # 'sec', 'min', 'hour', 'day'
                stake2rate: int =  100,  # 1 call per every N tokens staked per timescale
                rate: int =  1,  # 1 call per timescale
                base_rate: int =  0,# base level of calls per timescale (free calls) per account
                fn2rate: dict =  {}, # function name to rate map, this overrides the default rate
                **kwargs):

        config = self.set_config(kwargs=locals())
        self.module = module
        self.sync()
        self.user_info = {}

    def sync(self):
<<<<<<< HEAD
        try:
            sync_time  = c.time() - self.sync_time
            if sync_time >  self.config.sync_interval :
                self.sync_time = c.time()
                self.subspace = c.module('subspace')(network=self.config.network, netuid=self.config.netuid)
                self.stakes = self.subspace.stakes(fmt='j')
            else:
                return
        except Exception as e:
            c.print(e, color='red')
            self.subspace = None
            self.statsk = {}
        

            
=======
        sync_time  = c.time() - self.sync_time
        # if the sync time is greater than the sync interval, we need to sync
        if sync_time >  self.config.sync_interval :
            self.sync_time = c.time()
            self.subspace = c.module('subspace')(network=self.config.network, netuid=self.config.netuid)
            self.stakes = self.subspace.stakes(fmt='j')
        else:
            c.print(f"Sync time {sync_time} < {self.config.sync_interval}, skipping sync")
            return
>>>>>>> 59894203cf3bd502839dbaff9d41ada1ebe04228
        

    timescale_map  = {'sec': 1, 'min': 60, 'hour': 3600, 'day': 86400}
    def verify(self, input:dict) -> dict:

        address = input['address']
        if c.is_admin(address):

            return input
        
        if self.subspace == None:
            return {'success': False, 'error': 'subspace is not initialized, perhaps due to a network error, please check your nework'}

        # if not an admin address, we need to check the whitelist and blacklist
        fn = input.get('fn')

        
        assert fn in self.module.whitelist or fn in c.helper_whitelist, f"Function {fn} not in whitelist"
        assert fn not in self.module.blacklist, f"Function {fn} is blacklisted" 

        # RATE LIMIT CHECKING HERE
        self.sync()

        stake = self.stakes.get(address, 0)
        # get the rate limit for the function
        if fn in self.config.fn2rate:
            rate = self.config.fn2rate[fn]
        else:
            rate = self.config.rate
        rate_limit = (stake / self.config.stake2rate)
        rate_limit = rate_limit + self.config.base_rate

        # convert the rate limit to the correct timescale
        rate_limit = rate_limit / self.timescale_map[self.config.timescale]


        # if 'fn' self.config.fn2rate:
        #     # if the function is in the weight map, we need to check the weight
        #     # get the weight of the function
        #     weight = self.fn2weight.get(fn, 1)
        #     # multiply the rate limit by the weight
        #     rate_limit = rate_limit * weight

        default_user_info = {
                            'requests': 0, 
                            'last_time_called': 0,
                            'rate': 0,
                            'stake': stake
                            }

        
        user_info = self.user_info.get(address, default_user_info)
        user_rate = 1 / (c.time() - user_info['last_time_called'] + 1e-10)        
        assert user_rate < rate_limit, f"Rate limit too high (calls per second) {user_rate} > {rate_limit}"
        # update the user info
        user_info['last_time_called'] = c.time()
        user_info['requests'] += 1
        user_info['rate'] = user_rate
        user_info['rate_limit'] = rate_limit

        self.user_info[address] = user_info
        
        return input


    @classmethod
    def test(cls):
        server_name = 'access_subspace.demo' 
        module = c.serve('module', server_name=server_name, wait_for_server=True)
        client = c.connect(server_name, key='fam')
        for n in range(10):
            c.print(client.info(timeout=4))
        c.kill(server_name)
        return {'name': server_name, 'module': module, 'client': client}

            

<|MERGE_RESOLUTION|>--- conflicted
+++ resolved
@@ -24,23 +24,6 @@
         self.user_info = {}
 
     def sync(self):
-<<<<<<< HEAD
-        try:
-            sync_time  = c.time() - self.sync_time
-            if sync_time >  self.config.sync_interval :
-                self.sync_time = c.time()
-                self.subspace = c.module('subspace')(network=self.config.network, netuid=self.config.netuid)
-                self.stakes = self.subspace.stakes(fmt='j')
-            else:
-                return
-        except Exception as e:
-            c.print(e, color='red')
-            self.subspace = None
-            self.statsk = {}
-        
-
-            
-=======
         sync_time  = c.time() - self.sync_time
         # if the sync time is greater than the sync interval, we need to sync
         if sync_time >  self.config.sync_interval :
@@ -50,7 +33,6 @@
         else:
             c.print(f"Sync time {sync_time} < {self.config.sync_interval}, skipping sync")
             return
->>>>>>> 59894203cf3bd502839dbaff9d41ada1ebe04228
         
 
     timescale_map  = {'sec': 1, 'min': 60, 'hour': 3600, 'day': 86400}
