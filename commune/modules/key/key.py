--- conflicted
+++ resolved
@@ -241,18 +241,15 @@
     
 
     @classmethod
-    def load_keys(cls, path=keys_path, verbose:bool = False,  **kwargs):
-        if '.json' not in path:
-            key_info_map = c.get_json(path)
-            for key_info in key_info_map.values():
-                cls.add_key( **key_info,)
-                c.print(f'key {key_info["path"]} loaded', color='green', verbose=verbose)
-
-            return {'status': 'success', 'message': f'keys loaded from {path}'}
-        else:
-            assert c.isdir(path), f'path {path} does not exist'
-            for key_path in c.ls(path):
-                cls.load_key(key_path)
+    def load_keys(cls, path=keys_path, verbose:bool = False, refresh:bool = True,  **kwargs):
+        c.print(f'loading keys from {path}', color='green', verbose=verbose)
+        key_info_map = c.get_json(path)
+        for key_info in key_info_map.values():
+            cls.add_key( **key_info,refresh=refresh)
+            c.print(f'key {key_info["path"]} loaded', color='green', verbose=verbose)
+            assert cls.get_key(key_info['path']).mnemonic == key_info['mnemonic'], f'mnemonic does not match for key {key_info["path"]}'
+        keys = list(key_info_map.keys())
+        return {'status': 'success', 'message': f'keys loaded from {path}', 'keys': keys}
 
     @classmethod
     def save_keys(cls, path=keys_path, verbose:bool = False,  **kwargs):
@@ -261,15 +258,7 @@
         return {'status': 'success', 'message': f'keys saved to {path}'}
         
     
-    @classmethod
-    def load_keys(cls, path=keys_path, verbose:bool = False,  **kwargs):
-        key_info_map = cls.get_json(path)
-        for key_info in key_info_map.values():
-            cls.add_key( **key_info,)
-            c.print(f'key {key_info["path"]} loaded', color='green', verbose=verbose)
-
-        return {'status': 'success', 'message': f'keys loaded from {path}'}
-        
+
     @classmethod
     def get_key(cls, 
                 path:str,
@@ -340,17 +329,11 @@
     def get_key_for_address(cls, address, ):
         return cls.address2key().get(address)
     
-<<<<<<< HEAD
     @classmethod
     def save_keys(cls):
         cls.save_keys(cls)
             
     key_storage_path = c.repo_path
-    @classmethod
-    def load_keys(cls, file = c.repo_path):
-        keys = c.jload(file)
-=======
->>>>>>> be101f63
 
     
     @classmethod
