--- conflicted
+++ resolved
@@ -1270,19 +1270,6 @@
 
 
     @classmethod
-<<<<<<< HEAD
-    def loadmems(cls, search=None, path=mems_path, save=False, **kwargs):
-        mems = c.load_json(path)
-        if save:
-            for k,mem in mems.items():
-                c.print(k,mems)
-                cls.add_key(k, mem, **kwargs)
-            
-            return {'loaded_mems':list(mems.keys()), 'path':path}
-        if search:
-            mems = {k:v for k,v in mems.items() if search in k or search in v}
-        return mems
-=======
     def loadmems(cls, path=mems_path, refresh=False, **kwargs):
         mems = c.load_json(path)
         for k,mem in mems.items():
@@ -1291,7 +1278,6 @@
             except Exception as e:
                 c.print(f'failed to load mem {k} due to {e}', color='red')
         return {'loaded_mems':list(mems.keys()), 'path':path}
->>>>>>> f595ead6
 
     @classmethod
     def mems(cls, search=None):
