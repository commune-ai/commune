import os, sys
from pprint import pp

from functools import partial
import asyncio
from copy import deepcopy
from typing import Union, Optional, List
from concurrent import futures
import os, sys
from typing import *
from loguru import logger
import time
import pandas as pd

from munch import Munch
import argparse
import torch
import json
import random

import streamlit as st


# logger = logger.opt(colors=True)
    
# import torch
import commune
from commune.model import Model
# commune.utils
from torch import nn
# commune.new_event_loop()
from commune.metric import MetricMap

from commune.utils.tokenizer import  decode_topk, get_translation_map, encode_topk, prep_tokenizer

"""
Examples 



"""

shortcuts =  {
    # 0-1B models
    'gpt125m': 'EleutherAI/gpt-neo-125m',

    # 1-3B models
    'gpt2.7b': 'EleutherAI/gpt-neo-2.7B',
    'gpt3b': 'EleutherAI/gpt-neo-2.7B',
    'opt1.3b': 'facebook/opt-1.3b',
    'opt2.7b': 'facebook/opt-2.7b',
    # 'gpt3btuning' : ''

    # 0-7B models
    'gptjt': 'togethercomputer/GPT-JT-6B-v1',
    'gptjt_mod': 'togethercomputer/GPT-JT-Moderation-6B',
    'gptj': 'EleutherAI/gpt-j-6b',
    'gptj.pyg6b': 'PygmalionAI/pygmalion-6b',
    'gpt6b': 'cerebras/Cerebras-GPT-6.7B',
    'gptj.instruct': 'nlpcloud/instruct-gpt-j-fp16',
    'gptj.codegen': 'moyix/codegen-2B-mono-gptj',
    'gptj.hivemind': 'hivemind/gpt-j-6B-8bit',
    'gptj.adventure': 'KoboldAI/GPT-J-6B-Adventure',
    'gptj.pygppo': 'TehVenom/GPT-J-Pyg_PPO-6B', 
    'gptj.alpaca.gpt4': 'vicgalle/gpt-j-6B-alpaca-gpt4',
    'gptj.alpaca': 'bertin-project/bertin-gpt-j-6B-alpaca',
    'oa.galactia.6.7b': 'OpenAssistant/galactica-6.7b-finetuned',
    'opt6.7b': 'facebook/opt-6.7b',
    'llama': 'decapoda-research/llama-7b-hf',
    'vicuna.13b': 'lmsys/vicuna-13b-delta-v0',
    'vicuna.7b': 'lmsys/vicuna-7b-delta-v0',
    'llama-trl': 'trl-lib/llama-7b-se-rl-peft',
    'opt.nerybus': 'KoboldAI/OPT-6.7B-Nerybus-Mix',
    'pygmalion-6b': 'PygmalionAI/pygmalion-6b',
    # # > 7B models
    'oa.pythia.12b': 'OpenAssistant/oasst-sft-1-pythia-12b',
    'gptneox': 'EleutherAI/gpt-neox-20b',
    'gpt20b': 'EleutherAI/gpt-neox-20b',
    'opt13b': 'facebook/opt-13b',
    'gpt13b': 'cerebras/Cerebras-GPT-13B',
    
        }


from torch import nn
class TransformerModel(Model):
    shortcuts = shortcuts
    model_options = list(shortcuts.keys()) + list(shortcuts.values())



    default_tag = 'base'
    
    def __init__(self,
                 config = None,
                 **kwargs
                ):
        
        nn.Module.__init__(self) 
        # sets to self.config (with kwargs injected)
        config = self.set_config(config, kwargs=kwargs)
        self.set_stats(config.stats)
        self.set_model(config)
        
    
    def set_tag(self,tag:str):
        if tag is None:
            tag = self.default_tag
        self.tag = self.model_path.replace('/','--')+'--'+tag
    @classmethod
    def calculate_loss( cls, logits: torch.Tensor,
                       input_ids:torch.Tensor,
                       return_value = False,
                       **kwargs) -> torch.Tensor:
        '''
        Calculate the loss for the model.
        '''
        gt = input_ids[:, -(logits.shape[1]-1):].flatten()
        pred = logits[:, :logits.shape[1]-1]
            
        if len(pred.shape) == 3:
            pred = pred.reshape(-1, pred.shape[-1])
        
        assert gt.shape[0] == pred.shape[0], f'gt.shape: {gt.shape} pred.shape: {pred.shape}'

        loss_fn = torch.nn.CrossEntropyLoss()
        loss =  loss_fn(pred, gt.to(pred.device))
        
        # check if loss is nan
        if torch.isnan(loss):
            self.print('Loss is nan, skipping backward pass')
            train = False
            loss = torch.tensor(10)
            raise Exception('Loss is nan, skipping backward pass')
        
        if return_value:
            loss = loss.item()
        
        return loss

    hf = commune.module('huggingface')()


    def generate(self, 
                 text:str,
                 **kwargs) -> List[str]:
        
        
        input_ids = self.tokenize(text)['input_ids']
        output_ids =  self.model.generate(input_ids, **kwargs)
        output_text = self.detokenize(output_ids, skip_special_tokens=True)
        return output_text
    
    @classmethod
    def test_generate(cls, text='Hello world', **kwargs):
        model = cls()
        output_text = model.generate(text, **kwargs)
        return output_text
    def _forward(self,  
                input_ids: torch.Tensor, 
                attention_mask: torch.Tensor = None,
                topk:int=32,
                output_length:int = None,
                output_hidden_states : bool = True,
                hidden_state_index: int = -1,
                hidden_dim_bounds: List =  [0, -1],
                return_keys:List[str] = ['topk', 'stats'],
                train: bool = False,   
                max_sequence_length : int = None,
                map_tokens: bool = False,
                map_logits: bool = False,  
                tag : str = None,                           
                **kwargs):
        

        
        # resolve the output length
        output_length = output_length or self.config.output_length or input_ids.shape[1]
        if output_length > input_ids.shape[1]:
            output_length = input_ids.shape[1]
        # resolve the max sequence length (sometimes we want to clip the input to make it faster)
        max_sequence_length = max_sequence_length or self.config.max_sequence_length or input_ids.shape[1]
        attention_mask = attention_mask if isinstance(attention_mask, torch.Tensor) else torch.ones_like(input_ids)


        sample = {
        'input_ids': input_ids[:, -max_sequence_length:],
        'attention_mask': attention_mask,
        }
        
        if map_tokens:
            offset_mapping, offset_mapping_std, original_input_ids = None, None, None
            original_input_ids = self.copy(sample['input_ids'])
            tokens = self.token_translator.translate_tokens(input_ids=sample['input_ids'], return_offsets_mapping=True)
            offset_mapping = tokens.offset_mapping
            offset_mapping_std = tokens.offset_mapping_std
            sample['input_ids'] = tokens.input_ids
            sample['attention_mask'] = tokens.attention_mask
        
        for k,v in sample.items():
            if isinstance(v, torch.Tensor):
                sample[k] = sample[k].to(self.device)
        
        
        # clip the input ids to the vocab size
        sample['input_ids'] = torch.clip(sample['input_ids'], 0, self.tokenizer.vocab_size-1)
        if train:
            self.optimizer.zero_grad()
            
        device = self.get_model_device(self.model)
        
        stats = self.copy(self.stats)
        stats['time'] =  self.time()
        sample['input_ids'] = sample['input_ids'].to(device)
        
        good_logits = False
        output = self.model(input_ids=sample['input_ids'].to(device),
                                output_hidden_states=output_hidden_states)
        
        # output = self.process_output(output)
        # check if there are any nans in the logits
        logits_has_nans =  torch.isnan(output.logits).any()
        if logits_has_nans:
            raise Exception('logits has nans with sample input_ids: ', sample['input_ids'])
                
        # sometime we dont care about the begginning of the sequence
        output_length = output_length if output_length else output.logits.size(1)
        
        output['hidden_states'] = output.hidden_states[hidden_state_index]
        output['input_ids'] = sample['input_ids']
        output['logits']= output.logits[:,-output_length:,:]
        
        # map th elogits
        if map_logits:
            output['logits'] = self.token_translator.translate_logits(logits = output['logits'],
                                                                           offset_mapping=offset_mapping_std,
                                                                           offset_mapping_std=offset_mapping_std,
                                                                           tokens=sample['input_ids'],
                                                                           tokens_std=original_input_ids)
            
        output['topk']=self.encode_topk(output['logits'], topk=topk)
        output['loss'] = loss = self.calculate_loss(**output)


        output = self.process_outputs(stats=stats, sample=sample, output=output)


        
        return {key:output[key] for key in return_keys}
        
       
    def encode(self, text:str, **kwargs):
        kwargs['return_keys'] = ['hidden_states']
        sample = self.tokenize(text)
        kwargs.update(sample)
        return self.forward(**kwargs)['hidden_states']
    def process_outputs(self, stats:dict, sample:dict, output:dict):

        loss = output['loss']
        
        stats['latency'] = self.round(self.time() - stats['time'], sig=2)
        stats['steps'] = stats.get('steps', 0) + 1
        stats['input_shape'] = list(sample['input_ids'].shape)
        num_samples = stats['input_shape'][0]
        num_tokens = stats['input_shape'][0]*stats['input_shape'][1]
        stats['tokens'] = stats.get('tokens', 0) +  num_samples
        stats['samples'] = stats.get('samples', 0) + num_tokens
        if self.training:
            train_stats = stats['train'] = stats.get('train', {})
            loss.backward()
            self.optimizer.step()
            loss = loss.item()
            train_stats['epoch'] = train_stats.get('epoch', 0)
            train_stats['samples'] = train_stats.get('samples', 0) + num_samples
            train_stats['tokens'] = train_stats.get('tokens',0) + num_tokens
            train_stats['steps'] = train_stats.get('steps', 0) + 1
            train_stats['epoch_length'] = self.config.epoch_length
            train_stats['batch_count'] = train_stats.get('batch_count', 0) + 1
            alpha = 1/self.config.epoch_length
            train_stats['epoch_loss'] = (train_stats.get('epoch_loss', loss)*(1-alpha)+ loss*alpha)
            
            train_stats['best_loss'] = train_stats.get('best_loss', self.config.default_metric)
            train_stats['time'] = stats['time']
            
            for k_r in ['best_loss', 'epoch_loss']:
                train_stats[k_r] = self.round(train_stats[k_r], self.config.loss_sigdigs)
            train_stats['loss_history'] =train_stats.get('loss_history',[])
            
            
            if train_stats['batch_count'] % self.config.epoch_length == 0:
                train_stats['loss_history'] += [self.round(train_stats['epoch_loss'], 3)]
                train_stats['epoch'] = train_stats['epoch'] + 1
                train_stats['batch_count'] = 0
                
                # check if the loss is better than the best loss
            is_better = bool(train_stats['epoch_loss'] <= train_stats['best_loss'])
            train_stats['is_better'] = is_better
            train_stats['saved_step'] = train_stats.get('saved_step', 0)
            
            train_stats['steps_since_saved'] = train_stats['steps'] - train_stats['saved_step']

            if is_better:
                if train_stats['steps_since_saved'] >= self.config.min_steps_since_saved :
                    self.set_stats(stats)
                    self.save() # save all
                    train_stats['saved_step'] = train_stats['steps']
                    
                train_stats['best_loss'] = train_stats['epoch_loss']
                
            else:
                if train_stats['steps_since_saved'] > self.config.min_steps_since_saved:
                    self.load()

            
            self.set_stats(stats)

        else:
            loss = loss.item()
            stats['loss'] = loss
            self.set_stats(stats)
        
        output['stats'] = self.munch2dict(stats)

        return output
    
    def check_config(self, config, ensure_keys=['model_path']):
        for k in ensure_keys:
            assert config[k] == self.config[k], f'{k} in config {config[k]} does not match {k} in model {self.config[k]}'

    
    def set_model(self, config) -> None:
        from transformers import  AutoModelForCausalLM, AutoModel, AutoConfig
        from accelerate import init_empty_weights
        
        self.model_path = config['model_path'] = config['model'] = self.shortcuts.get(config['model'], config['model'])

        self.set_tokenizer(config.tokenizer)

        if config == None:
            config = self.config
        


        model = self.get_empty_model(self.model_path, trust_remote_code=config.trust_remote_code)
        
        
        self.print(model.__dict__['_modules'])
        # assert False
        config.model_size = self.get_model_size(model)
        config.excpeted_model_size = config.model_size*self.config.model_inflation_ratio
      
        free_gpu_memory = self.free_gpu_memory()

              
        if config.max_memory == None:
            config.max_memory = self.max_gpu_memory(memory=config.excpeted_model_size,
                                                max_gpu_ratio=config.max_gpu_ratio,
                                                reserve=config.reserve_gpus)
        
        
            config.max_memory = {k:free_gpu_memory[k] for k,v in config.max_memory.items()}

        if config.device_map == None:
            config.device_map= self.infer_device_map(model, max_memory=config.max_memory)
        
        verbose = config.verbose
        

        if isinstance(config.device_map, dict):
            config.device_map = {k:v for k,v in config.device_map.items() }

        model_kwargs=dict(
            max_memory=config.max_memory,
            device_map= config.device_map,
            trust_remote_code=config.trust_remote_code,
        )
        
        if verbose:
            self.print(f'model_kwargs: {model_kwargs}')
       
        self.model = AutoModelForCausalLM.from_pretrained(config.model_path, **model_kwargs) 
        
        config.devices = list(set(list(self.model.hf_device_map.values())))
        config.device = config.devices[0]

        self.device_map = config.device_map 
        self.devices = config.devices
        self.device = config.device
        
        if config.reserve_gpus:
            self.unreserve_gpus(config.max_memory)
        
        self.print(f'device_map: {self.devices}')
        
        self.set_optimizer(config.optimizer)
        self.set_finetune(config.finetune) 
          
        self.set_tag(config.tag)
        self.set_epoch_length(config.epoch_length)      
          
        if config.load:
            self.load()
        self.set_stats(config.stats)    
        self.config = config


    def set_epoch_length(self, epoch_length:int) -> int:
        assert isinstance(epoch_length, int)
        self.epoch_length = self.epoch_size = self.config['epoch_length']=  epoch_length
        return self.epoch_length
    set_epoch_size = set_epoch_length


    def resolve_tokenizer(self, tokenizer:str):
        if tokenizer is None:
            tokenizer = self.config.model_path
        tokenizer = self.shortcuts.get(tokenizer, tokenizer)
        assert isinstance(tokenizer, str)
        return tokenizer
    def set_tokenizer(self, tokenizer):
        from transformers import AutoTokenizer, AutoModel
        from commune.utils.tokenizer import prep_tokenizer
        tokenizer = self.resolve_tokenizer(tokenizer)

        self.print(f'setting {tokenizer} tokenizer...')
        assert isinstance(tokenizer, str, )
        self.config['tokenizer'] = tokenizer
        
        # HACK TO INCLUDE LLAMA TOKENIZER
        if 'llama' in tokenizer:
            from transformers import LlamaTokenizer
            tokenizer_class = LlamaTokenizer
        else:
            tokenizer_class = AutoTokenizer
                
        try:
            tokenizer = tokenizer_class.from_pretrained(tokenizer, use_fast=True)
        except ValueError:
            
            print('resorting ot use_fast = False')
            tokenizer = AutoTokenizer.from_pretrained(tokenizer, use_fast=False)


        self.tokenizer = tokenizer
        
    
        self.std_tokenizer = AutoTokenizer.from_pretrained('gpt2', use_fast= True)
        self.tokenizer = prep_tokenizer(self.std_tokenizer)
        self.token_translator = self.get_module('model.token_translator')(tokenizer=tokenizer, std_tokenizer=self.std_tokenizer)

        return self.tokenizer

    
    
    @staticmethod
    def encode_topk( forward_response_tensor: torch.Tensor , topk:int=4096) -> torch.Tensor:
        """ Returns topk tokens/probabilities given unnormalized logits as input. """

        #import ipdb; ipdb.set_trace()

        logits = forward_response_tensor  # unnormalized logit scores: [batch_size, sequence_len, vocab_size]
        probs = torch.softmax(logits, dim=-1).to(torch.float32)  # normalized probabilities: [batch_size, sequence_len, vocab_size]

        topk_indices = torch.argsort(probs, dim=-1, descending=True)[...,:topk]
        # topk_values, topk_indices = torch.topk(probs, topk) # topk probs and indices: [batch_size, sequence_len, topk]

        topk_values = probs.gather( index=topk_indices, dim=-1)
        encoded_probs = torch.cat([topk_values, topk_indices], dim=-1)  # [batch_size, sequence_len, topk + topk]
        return encoded_probs  # [batch_size, sequence_len, topk + topk]


    @staticmethod
    def decode_topk(  forward_response_tensor: torch.Tensor, topk=4096, vocab_size:int=50257) -> torch.Tensor:
        """ Returns full logits by decoding topk-encoding input. """
        batch_size, sequence_len, _ = forward_response_tensor.shape
        
        encoded_probs = forward_response_tensor  # encoded probabilities: [batch_size, sequence_len, topk + topk]
        topk_values = encoded_probs[..., :topk]  # topk probs: [batch_size, sequence_len, topk]
        topk_indices = encoded_probs[..., topk:].long()  # topk probs indices: [batch_size, sequence_len, topk]

        topk_pmass = topk_values.sum(dim=-1)  # topk probability mass: [batch_size, sequence_len]
        remainder_pmass = torch.clamp(1 - topk_pmass, 1e-40, 1)  # remainder probability mass: [batch_size, sequence_len]
        remainder_floor = remainder_pmass / (vocab_size - topk)  # divide remainder: [batch_size, sequence_len]

        logits = torch.ones((batch_size, sequence_len, vocab_size), dtype=topk_values.dtype).to(topk_values.device)
        logits *= torch.log(remainder_floor)[:, :, None]  # set probability floor: [batch_size, sequence_len, vocab_size]

        logits.scatter_(-1, topk_indices, torch.log(topk_values + 1e-40))  # insert topk probs: [batch_size, sequence_len, vocab_size]

        return logits  # [batch_size, sequence_len, vocab_size]


    def tokenizer_name(self):
        return self.config['tokenizer']

    def tokenize(self, 
                 text: str = 'Whadup',
                 padding=True, 
                 truncation=True, 
                 max_length=64,
                 return_tensors='pt',
                 add_special_tokens=False,
                 device:str = None, 
                 **kwargs) -> torch.Tensor:
        """ Returns tokenized text as torch tensor. """
        
        sample = self.tokenizer(text, padding=padding, 
                                      truncation=truncation, 
                                      max_length=max_length, 
                                      return_tensors=return_tensors,
                                      add_special_tokens=add_special_tokens, 
                                      **kwargs)  # assume tokenizer.padding_side = 'left'

        device = device if device != None else self.device
        
        sample = dict(
            input_ids= sample['input_ids'].to(device),
            attention_mask= sample['attention_mask'].to(device)
        )
        
        return sample



    def detokenize(self, input_ids: torch.Tensor, **kwargs) -> torch.Tensor:
        """ Returns tokenized text as torch tensor. """
        
        text = self.tokenizer.batch_decode(input_ids,**kwargs)  # assume tokenizer.padding_side = 'left'

        return text
    
    
    

     
    @classmethod
    def learn(cls , *args, **kwargs):
        kwargs['train'] = True
        return cls.test(*args, **kwargs)
    @classmethod
    def evaluate(cls, model = 'gpt125m', 
             topk:int=512 ,
             dataset:str = 'dataset.bittensor',
             num_batches = 1000,
             sequence_length : int = 256,
             batch_size: int = 8,
             autocast : bool = True,
             train: bool= False,
             map_logits : bool = False,
             map_tokens : bool = False,
             timeout : int= 60,
             remote:bool = False,
             **kwargs
             ):
        
        if remote:
            kwargs = cls.locals2kwargs(locals())
            kwargs['remote'] = False
            return cls.remote_fn(fn='train',kwargs=kwargs, name=f"train::{model}")
        
        
        if isinstance(model, str):
            if cls.module_exists(model):
                model  = cls.connect(model) 
            else:
                model = cls(model=model, **kwargs)
        
        
        
        def sample_check(sample):
            return bool(isinstance(sample, dict) and 'input_ids' in sample)
        
        @classmethod
        def resolve_model(cls, model):
            return cls.shortcuts.get(model, model)
        datasets = commune.connect_pool(dataset)
        for i in range(num_batches):
            try:
                data_idx = cls.choice(list(range(len(datasets))))
                dataset = datasets[data_idx]
                sample = dataset.sample(batch_size=batch_size,
                                        sequence_length=sequence_length)
            except Exception as e:
                del datasets[data_idx]
                cls.print('failed to sample from dataset, skipping batch')

            if not sample_check(sample):
                cls.print('Sample check failed, skipping batch')
                continue
        
            sample['input_ids'] = sample['input_ids'][:batch_size, :sequence_length]
            sample.update(
                topk=topk,
                map_tokens=map_tokens,
                map_logits=map_logits,
                train=train,
                autocast=autocast,
                timeout=timeout,
                return_keys=[ 'topk', 'stats']
            )
            try:
            
                output = model.forward(**sample)
                cls.print('STATS: ',output.get('stats', 'no stats'))
            except Exception as e:
                cls.print(model.forward)
                raise e
          
          
    test = evaluate
          

    @classmethod
    def learn_fleet(cls, model = 'model.gptj',
                    dataset='dataset.bittensor',
                    selection_ratio=1.0,
                    batch_size=8,
                    num_batches = 10,
                    sequence_length=256,
                    remote:bool = False,
                    network='local',
                    tag = None,
                    **kwargs):
        
        kwargs = cls.locals2kwargs(locals())

        
        if remote:
            cls.print(kwargs)
            kwargs.update(remote=False) # otherwise we get a remote recursion error
            return cls.remote_fn(fn='train_fleet',kwargs=kwargs, name=f"train_fleet::{model}", tag=tag)
        
        models = commune.modules(model, network=network)
        datasets = commune.connect_pool(dataset)

        for i in range(num_batches):
            selected_models = cls.random_ratio_selection(models, selection_ratio )
            dataset = cls.choice(datasets)
            try:
                sample = dataset.sample(batch_size=batch_size, sequence_length=sequence_length)
                assert isinstance(sample, dict) and 'input_ids' in sample
            except Exception as e:
                continue
            sample['train'] = True
            sample['input_ids'] = sample['input_ids'][:batch_size, :sequence_length]
            sample['return_keys'] = ['stats']
            results = cls.call(selected_models, fn='forward', **sample)
            stats = {k:v.get('stats', {}) for k,v in results.items() if isinstance(v, dict)}
            print_keys = ['epoch_loss', 'best_loss',  'steps']
            print_stats = [{**{_k: v.get('train',{}).get(_k) for _k in print_keys }, 'name': k} for k,v in stats.items()]
            print_stats = pd.DataFrame(print_stats)
            print_stats = print_stats.sort_values(by=['best_loss'])
            cls.print(f'\nRESULTS {i}/{num_batches} \n',print_stats)
            

    @classmethod
    def test_encode(cls, text=['encode, hey whadup fam how is it going']*4, num_samples:int=10):
        self = cls()
        t = cls.timer()
        for i in range(num_samples):
            cls.print(self.encode(text).shape)
            cls.print(num_samples/t.seconds, 'samples per second')

    

    @classmethod
    def models(cls):
        return list(cls.shortcuts.keys())
    
    
    
    @classmethod
    def default_models(cls):
        return list(cls.shortcuts.keys())
          
          
    fleet_group = {
        
        '0': [ 'gpt125m', 'gpt2.7b', 'opt2.7b','gptj'],
        '1': [ 'gptj.alpaca', 'gptj.pygppo', 'opt6.7b', 'oa.galactia.6.7b', 'vicuna.7b', 'gptj'],
        '2': [ 'gptj.instruct', 'gpt6b', 'opt6.7b', 'oa.galactia.6.7b', 'vicuna.7b', 'gptj'],


        # '0': ['vicuna.7b', 'opt6.7b', 'oa.galactia.6.7b'],

        'all': default_models,
        'default': default_models,
    }
    @classmethod
    def deploy_fleet(cls, 
                     *tags, 
                     model = 'gptj',
                     max_models = 4,
<<<<<<< HEAD
                     **kwargs
=======
        x             **kwargs
>>>>>>> c793812c
                     ) -> List[str]:
        if len(tags) == 0:
        
            tags = ['alice', 'bob', 'chris', 'dan', 'elon', 'frank', 'greg', 'huck' ]
        tags = tags[:max_models]
        tag_seperator = kwargs.get('tag_seperator', '::')
        free_gpu_memory = cls.free_gpu_memory()
        models = [ model+tag_seperator+t for t in tags]
        deployed_models = cls.deploy(*models, **kwargs)
        return {'deployed': deployed_models}
        
    @classmethod
    def undeployed_models(cls, models: List[str] = 'all'):
        models = cls.fleet_group.get(models, models)
        undeployed_models = []
        for model in models:
            if cls.module_exists(f'model.{model}') == False:
                undeployed_models.append(model)
        return undeployed_models
       
    
    @classmethod   
    def infer_device_map(cls, model, 
                         max_memory: dict = None,
                         **kwargs,
                         ):
        if max_memory == None:
            max_memory = cls.max_gpu_memory()    
            
        from accelerate import infer_auto_device_map
        if isinstance(model, str):
            model = cls.get_empty_model(model)
        device_map = infer_auto_device_map(model, max_memory=max_memory, **kwargs) 
        
        return device_map
    
    

      
    @classmethod
    def deploy(cls,
               *models: str,
               name: str =None, 
               wait_for_server: bool = False, 
               device = None, 
               replace:bool = False,
               mode:str = 'pm2',
               tag_seperator:str = '::',     
               **kwargs):


        tag = kwargs.get('tag', None)
        assert len(models) > 0

        
        free_gpu_memory = cls.free_gpu_memory()
        
        config = cls.get_config(kwargs=kwargs)
        
        
        
        deployed_models = {}
        for model in models:
            if tag_seperator in model:
                model, tag = model.split(tag_seperator)
            name = f'model.{model}'
            if tag == None:
                tag =  'base'
            if tag:
                name = name+tag_seperator+str(tag)
                  
            if cls.module_exists(name) and replace == False:
                cls.print(f'{name} already exists, skipping...', color='red')
                continue
            else:
                cls.print(f'{name} does not exist, deploying...', color='green')
    
            model_size_bytes = cls.get_model_size(model)*config.model_inflation_ratio
            max_gpu_memory = cls.max_gpu_memory(model_size_bytes,
                                                max_gpu_ratio=config.max_gpu_ratio ,
                                                free_gpu_memory=free_gpu_memory,
                                                saturate=True)
    
            cls.print(max_gpu_memory)
            for k,v in max_gpu_memory.items():
                free_gpu_memory[k]-= v
                free_gpu_memory[k] = max(0, free_gpu_memory[k])
            devices = list(max_gpu_memory.keys())
            # cls.print(commune.reserved_gpus(), 'fam') 
            config.model = model
            config.tag = tag
            kwargs = {'config': config, 'tag': tag}
            
            cls.launch(name=name,
                       kwargs=kwargs,
                       mode=mode, 
                       refresh=True,
                       device=device, 
                       wait_for_server=wait_for_server,
                       verbose=False)
            
            
            
            deployed_models[name] = {'model': model, 'tag': tag, 'devices': devices, 'max_gpu_memory': max_gpu_memory}
            
        return deployed_models
            
    @classmethod
    def sandbox(cls):
        self = cls(model='opt2.7b')
        
        
    

        
if __name__ == "__main__":
    
    TransformerModel.run()

<|MERGE_RESOLUTION|>--- conflicted
+++ resolved
@@ -691,11 +691,7 @@
                      *tags, 
                      model = 'gptj',
                      max_models = 4,
-<<<<<<< HEAD
                      **kwargs
-=======
-        x             **kwargs
->>>>>>> c793812c
                      ) -> List[str]:
         if len(tags) == 0:
         
