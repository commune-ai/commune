--- conflicted
+++ resolved
@@ -572,14 +572,10 @@
         def sample_check(sample):
             return bool(isinstance(sample, dict) and 'input_ids' in sample)
         
-<<<<<<< HEAD
         @classmethod
         def resolve_model(cls, model):
             return cls.shortcuts.get(model, model)
         datasets = c.connect_pool(dataset)
-=======
-        datasets = commune.connect_pool(dataset)
->>>>>>> 201c31b1
         for i in range(num_batches):
             c.sleep(batch_delay)
             try:
@@ -592,14 +588,10 @@
             except Exception as e:
                 
                 del datasets[data_idx]
-<<<<<<< HEAD
                 cls.print('failed to sample from dataset, skipping batch')
                 continue
             if not sample_check(sample):
                 cls.print('Sample check failed, skipping batch')
-=======
-                cls.print(f'failed to sample from {data_idx} of {len(datasets)}, skipping batch')
->>>>>>> c58ed692782c6154cb9f33882d504d3d044c8678
                 continue
         
             sample['input_ids'] = sample['input_ids'][:batch_size, :sequence_length]
@@ -759,12 +751,8 @@
                name: str =None, 
                wait_for_server: bool = False, 
                device = None, 
-<<<<<<< HEAD
-               refresh:bool = False,
-=======
                namespace = None,
-               update:bool = True,
->>>>>>> c58ed692782c6154cb9f33882d504d3d044c8678
+               update:bool = False,
                mode:str = 'pm2',
                refresh = False,
                tag_seperator:str = '::',     
@@ -818,10 +806,6 @@
             cls.launch(name=name,
                        kwargs=kwargs,
                        mode=mode, 
-<<<<<<< HEAD
-=======
-                       refresh=False,
->>>>>>> c58ed692782c6154cb9f33882d504d3d044c8678
                        device=device, 
                        wait_for_server=wait_for_server,
                        verbose=False)
