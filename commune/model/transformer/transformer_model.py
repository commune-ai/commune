import os, sys
from pprint import pp

from functools import partial
import asyncio
from copy import deepcopy
from typing import Union, Optional, List
from concurrent import futures
import os, sys
from typing import *
from loguru import logger
import time
import pandas as pd

from munch import Munch
import argparse
import torch
import json
import random

import streamlit as st


# logger = logger.opt(colors=True)
    
# import torch
import commune
from commune.model import Model
# commune.utils
from torch import nn
# commune.new_event_loop()
from commune.metric import MetricMap

from commune.utils.tokenizer import  decode_topk, get_translation_map, encode_topk, prep_tokenizer

"""
Examples 



"""

shortcuts =  {
    # 0-1B models
    'gpt125m': 'EleutherAI/gpt-neo-125m',

    # 1-3B models
    'gpt2.7b': 'EleutherAI/gpt-neo-2.7B',
    'gpt3b': 'EleutherAI/gpt-neo-2.7B',
    'opt1.3b': 'facebook/opt-1.3b',
    'opt2.7b': 'facebook/opt-2.7b',
    # 'gpt3btuning' : ''

    # 0-7B models
    'gptjt': 'togethercomputer/GPT-JT-6B-v1',
    'gptjt_mod': 'togethercomputer/GPT-JT-Moderation-6B',
    'gptj': 'EleutherAI/gpt-j-6b',
    'gptj.pyg6b': 'PygmalionAI/pygmalion-6b',
    'gpt6b': 'cerebras/Cerebras-GPT-6.7B',
    'gptj.instruct': 'nlpcloud/instruct-gpt-j-fp16',
    'gptj.codegen': 'moyix/codegen-2B-mono-gptj',
    'gptj.hivemind': 'hivemind/gpt-j-6B-8bit',
    'gptj.adventure': 'KoboldAI/GPT-J-6B-Adventure',
    'gptj.pygppo': 'TehVenom/GPT-J-Pyg_PPO-6B', 
    'gptj.alpaca.gpt4': 'vicgalle/gpt-j-6B-alpaca-gpt4',
    'gptj.alpaca': 'bertin-project/bertin-gpt-j-6B-alpaca',
    'oa.galactia.6.7b': 'OpenAssistant/galactica-6.7b-finetuned',
    'opt6.7b': 'facebook/opt-6.7b',
    'llama': 'decapoda-research/llama-7b-hf',
    'vicuna.13b': 'lmsys/vicuna-13b-delta-v0',
    'vicuna.7b': 'lmsys/vicuna-7b-delta-v0',
    'llama-trl': 'trl-lib/llama-7b-se-rl-peft',
    'opt.nerybus': 'KoboldAI/OPT-6.7B-Nerybus-Mix',
    'pygmalion-6b': 'PygmalionAI/pygmalion-6b',
    # # > 7B models
    'oa.pythia.12b': 'OpenAssistant/oasst-sft-1-pythia-12b',
    'gptneox': 'EleutherAI/gpt-neox-20b',
    'gpt20b': 'EleutherAI/gpt-neox-20b',
    'opt13b': 'facebook/opt-13b',
    'gpt13b': 'cerebras/Cerebras-GPT-13B',
    
        }


from torch import nn
class TransformerModel(Model):
    shortcuts = shortcuts
    model_options = list(shortcuts.keys()) + list(shortcuts.values())



    default_tag = 'base'
    
    def __init__(self,
                 config = None,
                 **kwargs
                ):
        
        nn.Module.__init__(self) 
        # sets to self.config (with kwargs injected)
        config = self.set_config(config, kwargs=kwargs)
        self.set_stats(config.stats)
        self.set_model(config)
        
    
    def set_tag(self,tag:str):
        if tag is None:
            tag = self.default_tag
        self.tag = self.model_path.replace('/','--')+'--'+tag
    @classmethod
    def calculate_loss( cls, logits: torch.Tensor,
                       input_ids:torch.Tensor,
                       return_value = False,
                       **kwargs) -> torch.Tensor:
        '''
        Calculate the loss for the model.
        '''
        gt = input_ids[:, -(logits.shape[1]-1):].flatten()
        pred = logits[:, :logits.shape[1]-1]
            
        if len(pred.shape) == 3:
            pred = pred.reshape(-1, pred.shape[-1])
        
        assert gt.shape[0] == pred.shape[0], f'gt.shape: {gt.shape} pred.shape: {pred.shape}'

        loss_fn = torch.nn.CrossEntropyLoss()
        loss =  loss_fn(pred, gt.to(pred.device))
        
        # check if loss is nan
        if torch.isnan(loss):
            self.print('Loss is nan, skipping backward pass')
            train = False
            loss = torch.tensor(10)
            raise Exception('Loss is nan, skipping backward pass')
        
        if return_value:
            loss = loss.item()
        
        return loss

    hf = commune.module('huggingface')()


    def generate(self, 
                 text:str,
                 **kwargs) -> List[str]:
        
        
        input_ids = self.tokenize(text)['input_ids']
        output_ids =  self.model.generate(input_ids, **kwargs)
        output_text = self.detokenize(output_ids, skip_special_tokens=True)
        return output_text
    
    @classmethod
    def test_generate(cls, text='Hello world', **kwargs):
        model = cls()
        output_text = model.generate(text, **kwargs)
        return output_text
    def _forward(self,  
                input_ids: torch.Tensor, 
                attention_mask: torch.Tensor = None,
                topk:int=32,
                output_length:int = None,
                output_hidden_states : bool = True,
                hidden_state_index: int = -1,
                hidden_dim_bounds: List =  [0, -1],
                return_keys:List[str] = ['topk', 'stats'],
                train: bool = False,   
                max_sequence_length : int = None,
                map_tokens: bool = False,
                map_logits: bool = False,  
                tag : str = None,                           
                **kwargs):
        

        
        # resolve the output length
        output_length = output_length or self.config.output_length or input_ids.shape[1]
        if output_length > input_ids.shape[1]:
            output_length = input_ids.shape[1]
        # resolve the max sequence length (sometimes we want to clip the input to make it faster)
        max_sequence_length = max_sequence_length or self.config.max_sequence_length or input_ids.shape[1]
        attention_mask = attention_mask if isinstance(attention_mask, torch.Tensor) else torch.ones_like(input_ids)


        sample = {
        'input_ids': input_ids[:, -max_sequence_length:],
        'attention_mask': attention_mask,
        }
        
        if map_tokens:
            offset_mapping, offset_mapping_std, original_input_ids = None, None, None
            original_input_ids = self.copy(sample['input_ids'])
            tokens = self.token_translator.translate_tokens(input_ids=sample['input_ids'], return_offsets_mapping=True)
            offset_mapping = tokens.offset_mapping
            offset_mapping_std = tokens.offset_mapping_std
            sample['input_ids'] = tokens.input_ids
            sample['attention_mask'] = tokens.attention_mask
        
        for k,v in sample.items():
            if isinstance(v, torch.Tensor):
                sample[k] = sample[k].to(self.device)
        
        
        # clip the input ids to the vocab size
        sample['input_ids'] = torch.clip(sample['input_ids'], 0, self.tokenizer.vocab_size-1)
        if train:
            self.optimizer.zero_grad()
            
        device = self.get_model_device(self.model)
        
        stats = self.copy(self.stats)
        stats['time'] =  self.time()
        sample['input_ids'] = sample['input_ids'].to(device)
        
        good_logits = False
        output = self.model(input_ids=sample['input_ids'].to(device),
                                output_hidden_states=output_hidden_states)
        
        # output = self.process_output(output)
        # check if there are any nans in the logits
        logits_has_nans =  torch.isnan(output.logits).any()
        if logits_has_nans:
            raise Exception('logits has nans with sample input_ids: ', sample['input_ids'])
                
        # sometime we dont care about the begginning of the sequence
        output_length = output_length if output_length else output.logits.size(1)
        
        output['hidden_states'] = output.hidden_states[hidden_state_index]
        output['input_ids'] = sample['input_ids']
        output['logits']= output.logits[:,-output_length:,:]
        
        # map th elogits
        if map_logits:
            output['logits'] = self.token_translator.translate_logits(logits = output['logits'],
                                                                           offset_mapping=offset_mapping_std,
                                                                           offset_mapping_std=offset_mapping_std,
                                                                           tokens=sample['input_ids'],
                                                                           tokens_std=original_input_ids)
            
        output['topk']=self.encode_topk(output['logits'], topk=topk)
        output['loss'] = loss = self.calculate_loss(**output)


        output = self.process_outputs(stats=stats, sample=sample, output=output)


        
        return {key:output[key] for key in return_keys}
        
       
    def encode(self, text:str, **kwargs):
        kwargs['return_keys'] = ['hidden_states']
        sample = self.tokenize(text)
        kwargs.update(sample)
        return self.forward(**kwargs)['hidden_states']
    def process_outputs(self, stats:dict, sample:dict, output:dict):

        loss = output['loss']
        
        stats['latency'] = self.round(self.time() - stats['time'], sig=2)
        stats['steps'] = stats.get('steps', 0) + 1
        stats['input_shape'] = list(sample['input_ids'].shape)
        num_samples = stats['input_shape'][0]
        num_tokens = stats['input_shape'][0]*stats['input_shape'][1]
        stats['tokens'] = stats.get('tokens', 0) +  num_samples
        stats['samples'] = stats.get('samples', 0) + num_tokens
        if self.training:
            train_stats = stats['train'] = stats.get('train', {})
            loss.backward()
            self.optimizer.step()
            loss = loss.item()
            train_stats['epoch'] = train_stats.get('epoch', 0)
            train_stats['samples'] = train_stats.get('samples', 0) + num_samples
            train_stats['tokens'] = train_stats.get('tokens',0) + num_tokens
            train_stats['steps'] = train_stats.get('steps', 0) + 1
            train_stats['epoch_length'] = self.config.epoch_length
            train_stats['batch_count'] = train_stats.get('batch_count', 0) + 1
            alpha = 1/self.config.epoch_length
            train_stats['epoch_loss'] = (train_stats.get('epoch_loss', loss)*(1-alpha)+ loss*alpha)
            
            train_stats['best_loss'] = train_stats.get('best_loss', self.config.default_metric)
            train_stats['time'] = stats['time']
            
            for k_r in ['best_loss', 'epoch_loss']:
                train_stats[k_r] = self.round(train_stats[k_r], self.config.loss_sigdigs)
            train_stats['loss_history'] =train_stats.get('loss_history',[])
            
            
            if train_stats['batch_count'] % self.config.epoch_length == 0:
                train_stats['loss_history'] += [self.round(train_stats['epoch_loss'], 3)]
                train_stats['epoch'] = train_stats['epoch'] + 1
                train_stats['batch_count'] = 0
                
                # check if the loss is better than the best loss
            is_better = bool(train_stats['epoch_loss'] <= train_stats['best_loss'])
            train_stats['is_better'] = is_better
            train_stats['saved_step'] = train_stats.get('saved_step', 0)
            
            train_stats['steps_since_saved'] = train_stats['steps'] - train_stats['saved_step']

            if is_better:
                if train_stats['steps_since_saved'] >= self.config.min_steps_since_saved :
                    self.set_stats(stats)
                    self.save() # save all
                    train_stats['saved_step'] = train_stats['steps']
                    
                train_stats['best_loss'] = train_stats['epoch_loss']
                
            else:
                if train_stats['steps_since_saved'] > self.config.min_steps_since_saved:
                    self.load()

            
            self.set_stats(stats)

        else:
            loss = loss.item()
            stats['loss'] = loss
            self.set_stats(stats)
        
        output['stats'] = self.munch2dict(stats)

        return output
    
    def check_config(self, config, ensure_keys=['model_path']):
        for k in ensure_keys:
            assert config[k] == self.config[k], f'{k} in config {config[k]} does not match {k} in model {self.config[k]}'

    
    def set_model(self, config) -> None:
        from transformers import  AutoModelForCausalLM, AutoModel, AutoConfig
        from accelerate import init_empty_weights
        
        self.model_path = config['model_path'] = config['model'] = self.shortcuts.get(config['model'], config['model'])

        self.set_tokenizer(config.tokenizer)

        if config == None:
            config = self.config
        


        model = self.get_empty_model(self.model_path, trust_remote_code=config.trust_remote_code)
        
        
        self.print(model.__dict__['_modules'])
        # assert False
        config.model_size = self.get_model_size(model)
        config.excpeted_model_size = config.model_size*self.config.model_inflation_ratio
      
        free_gpu_memory = self.free_gpu_memory()

              
        if config.max_memory == None:
            config.max_memory = self.max_gpu_memory(memory=config.excpeted_model_size,
                                                max_gpu_ratio=config.max_gpu_ratio,
                                                reserve=config.reserve_gpus)
        
        
            config.max_memory = {k:free_gpu_memory[k] for k,v in config.max_memory.items()}

        if config.device_map == None:
            config.device_map= self.infer_device_map(model, max_memory=config.max_memory)
        
        verbose = config.verbose
        

        if isinstance(config.device_map, dict):
            config.device_map = {k:v for k,v in config.device_map.items() }

        model_kwargs=dict(
            max_memory=config.max_memory,
            device_map= config.device_map,
            trust_remote_code=config.trust_remote_code,
        )
        
        if verbose:
            self.print(f'model_kwargs: {model_kwargs}')
       
        self.model = AutoModelForCausalLM.from_pretrained(config.model_path, **model_kwargs) 
        
        config.devices = list(set(list(self.model.hf_device_map.values())))
        config.device = config.devices[0]

        self.device_map = config.device_map 
        self.devices = config.devices
        self.device = config.device
        
        if config.reserve_gpus:
            self.unreserve_gpus(config.max_memory)
        
        self.print(f'device_map: {self.devices}')
        
        self.set_optimizer(config.optimizer)
        self.set_finetune(config.finetune) 
          
        self.set_tag(config.tag)
        self.set_epoch_length(config.epoch_length)      
          
        if config.load:
            self.load()
        self.set_stats(config.stats)    
        self.config = config


    def set_epoch_length(self, epoch_length:int) -> int:
        assert isinstance(epoch_length, int)
        self.epoch_length = self.epoch_size = self.config['epoch_length']=  epoch_length
        return self.epoch_length
    set_epoch_size = set_epoch_length


    def resolve_tokenizer(self, tokenizer:str):
        if tokenizer is None:
            tokenizer = self.config.model_path
        tokenizer = self.shortcuts.get(tokenizer, tokenizer)
        assert isinstance(tokenizer, str)
        return tokenizer
    def set_tokenizer(self, tokenizer):
        from transformers import AutoTokenizer, AutoModel
        from commune.utils.tokenizer import prep_tokenizer
        tokenizer = self.resolve_tokenizer(tokenizer)

        self.print(f'setting {tokenizer} tokenizer...')
        assert isinstance(tokenizer, str, )
        self.config['tokenizer'] = tokenizer
        
        # HACK TO INCLUDE LLAMA TOKENIZER
        if 'llama' in tokenizer:
            from transformers import LlamaTokenizer
            tokenizer_class = LlamaTokenizer
        else:
            tokenizer_class = AutoTokenizer
                
        try:
            tokenizer = tokenizer_class.from_pretrained(tokenizer, use_fast=True)
        except ValueError:
            
            print('resorting ot use_fast = False')
            tokenizer = AutoTokenizer.from_pretrained(tokenizer, use_fast=False)


        self.tokenizer = tokenizer
        
    
        self.std_tokenizer = AutoTokenizer.from_pretrained('gpt2', use_fast= True)
        self.tokenizer = prep_tokenizer(self.std_tokenizer)
        self.token_translator = self.get_module('model.token_translator')(tokenizer=tokenizer, std_tokenizer=self.std_tokenizer)

        return self.tokenizer

    
    
    @staticmethod
    def encode_topk( forward_response_tensor: torch.Tensor , topk:int=4096) -> torch.Tensor:
        """ Returns topk tokens/probabilities given unnormalized logits as input. """

        #import ipdb; ipdb.set_trace()

        logits = forward_response_tensor  # unnormalized logit scores: [batch_size, sequence_len, vocab_size]
        probs = torch.softmax(logits, dim=-1).to(torch.float32)  # normalized probabilities: [batch_size, sequence_len, vocab_size]

        topk_indices = torch.argsort(probs, dim=-1, descending=True)[...,:topk]
        # topk_values, topk_indices = torch.topk(probs, topk) # topk probs and indices: [batch_size, sequence_len, topk]

        topk_values = probs.gather( index=topk_indices, dim=-1)
        encoded_probs = torch.cat([topk_values, topk_indices], dim=-1)  # [batch_size, sequence_len, topk + topk]
        return encoded_probs  # [batch_size, sequence_len, topk + topk]


    @staticmethod
    def decode_topk(  forward_response_tensor: torch.Tensor, topk=4096, vocab_size:int=50257) -> torch.Tensor:
        """ Returns full logits by decoding topk-encoding input. """
        batch_size, sequence_len, _ = forward_response_tensor.shape
        
        encoded_probs = forward_response_tensor  # encoded probabilities: [batch_size, sequence_len, topk + topk]
        topk_values = encoded_probs[..., :topk]  # topk probs: [batch_size, sequence_len, topk]
        topk_indices = encoded_probs[..., topk:].long()  # topk probs indices: [batch_size, sequence_len, topk]

        topk_pmass = topk_values.sum(dim=-1)  # topk probability mass: [batch_size, sequence_len]
        remainder_pmass = torch.clamp(1 - topk_pmass, 1e-40, 1)  # remainder probability mass: [batch_size, sequence_len]
        remainder_floor = remainder_pmass / (vocab_size - topk)  # divide remainder: [batch_size, sequence_len]

        logits = torch.ones((batch_size, sequence_len, vocab_size), dtype=topk_values.dtype).to(topk_values.device)
        logits *= torch.log(remainder_floor)[:, :, None]  # set probability floor: [batch_size, sequence_len, vocab_size]

        logits.scatter_(-1, topk_indices, torch.log(topk_values + 1e-40))  # insert topk probs: [batch_size, sequence_len, vocab_size]

        return logits  # [batch_size, sequence_len, vocab_size]


    def tokenizer_name(self):
        return self.config['tokenizer']

    def tokenize(self, 
                 text: str = 'Whadup',
                 padding=True, 
                 truncation=True, 
                 max_length=64,
                 return_tensors='pt',
                 add_special_tokens=False,
                 device:str = None, 
                 **kwargs) -> torch.Tensor:
        """ Returns tokenized text as torch tensor. """
        
        sample = self.tokenizer(text, padding=padding, 
                                      truncation=truncation, 
                                      max_length=max_length, 
                                      return_tensors=return_tensors,
                                      add_special_tokens=add_special_tokens, 
                                      **kwargs)  # assume tokenizer.padding_side = 'left'

        device = device if device != None else self.device
        
        sample = dict(
            input_ids= sample['input_ids'].to(device),
            attention_mask= sample['attention_mask'].to(device)
        )
        
        return sample



    def detokenize(self, input_ids: torch.Tensor, **kwargs) -> torch.Tensor:
        """ Returns tokenized text as torch tensor. """
        
        text = self.tokenizer.batch_decode(input_ids,**kwargs)  # assume tokenizer.padding_side = 'left'

        return text
    
    
    

     
    @classmethod
    def learn(cls , *args, **kwargs):
        kwargs['train'] = True
        return cls.test(*args, **kwargs)
    @classmethod
    def evaluate(cls, model = 'gpt125m', 
             topk:int=512 ,
             dataset:str = 'dataset.bittensor',
             num_batches = 1000,
             sequence_length : int = 256,
             batch_size: int = 8,
             autocast : bool = True,
             train: bool= False,
             map_logits : bool = False,
             map_tokens : bool = False,
             timeout : int= 60,
             remote:bool = False,
             **kwargs
             ):
        
        if remote:
            kwargs = cls.locals2kwargs(locals())
            kwargs['remote'] = False
            return cls.remote_fn(fn='train',kwargs=kwargs, name=f"train::{model}")
        
        
        if isinstance(model, str):
            if cls.module_exists(model):
                model  = cls.connect(model) 
            else:
                model = cls(model=model, **kwargs)
        
        
        
        def sample_check(sample):
            return bool(isinstance(sample, dict) and 'input_ids' in sample)
        
        @classmethod
        def resolve_model(cls, model):
            return cls.shortcuts.get(model, model)
        datasets = commune.connect_pool(dataset)
        for i in range(num_batches):
            try:
                data_idx = cls.choice(list(range(len(datasets))))
                dataset = datasets[data_idx]
                sample = dataset.sample(batch_size=batch_size,
                                        sequence_length=sequence_length)
            except Exception as e:
                del datasets[data_idx]
                cls.print('failed to sample from dataset, skipping batch')

            if not sample_check(sample):
                cls.print('Sample check failed, skipping batch')
                continue
        
            sample['input_ids'] = sample['input_ids'][:batch_size, :sequence_length]
            sample.update(
                topk=topk,
                map_tokens=map_tokens,
                map_logits=map_logits,
                train=train,
                autocast=autocast,
                timeout=timeout,
                return_keys=[ 'topk', 'stats']
            )
            try:
            
                output = model.forward(**sample)
                cls.print('STATS: ',output.get('stats', 'no stats'))
            except Exception as e:
                cls.print(model.forward)
                raise e
          
          
    test = evaluate
          

    @classmethod
    def learn_fleet(cls, model = 'model.gptj',
                    dataset='dataset.bittensor',
                    selection_ratio=1.0,
                    batch_size=8,
                    num_batches = 10,
                    sequence_length=256,
                    remote:bool = False,
                    network='local',
                    tag = None,
                    **kwargs):
        
        kwargs = cls.locals2kwargs(locals())

        
        if remote:
            cls.print(kwargs)
            kwargs.update(remote=False) # otherwise we get a remote recursion error
            return cls.remote_fn(fn='train_fleet',kwargs=kwargs, name=f"train_fleet::{model}", tag=tag)
        
        models = commune.modules(model, network=network)
        datasets = commune.connect_pool(dataset)

        for i in range(num_batches):
            selected_models = cls.random_ratio_selection(models, selection_ratio )
            dataset = cls.choice(datasets)
            try:
                sample = dataset.sample(batch_size=batch_size, sequence_length=sequence_length)
                assert isinstance(sample, dict) and 'input_ids' in sample
            except Exception as e:
                continue
            sample['train'] = True
            sample['input_ids'] = sample['input_ids'][:batch_size, :sequence_length]
            sample['return_keys'] = ['stats']
            results = cls.call(selected_models, fn='forward', **sample)
            stats = {k:v.get('stats', {}) for k,v in results.items() if isinstance(v, dict)}
            print_keys = ['epoch_loss', 'best_loss',  'steps']
            print_stats = [{**{_k: v.get('train',{}).get(_k) for _k in print_keys }, 'name': k} for k,v in stats.items()]
            print_stats = pd.DataFrame(print_stats)
            print_stats = print_stats.sort_values(by=['best_loss'])
            cls.print(f'\nRESULTS {i}/{num_batches} \n',print_stats)
            

    @classmethod
    def test_encode(cls, text=['encode, hey whadup fam how is it going']*4, num_samples:int=10):
        self = cls()
        t = cls.timer()
        for i in range(num_samples):
            cls.print(self.encode(text).shape)
            cls.print(num_samples/t.seconds, 'samples per second')

    

    @classmethod
    def models(cls):
        return list(cls.shortcuts.keys())
    
    
    
    @classmethod
    def default_models(cls):
        return list(cls.shortcuts.keys())
          
          
    fleet_group = {
        
        '0': [ 'gpt125m', 'gpt2.7b', 'opt2.7b','gptj'],
        '1': [ 'gptj.alpaca', 'gptj.pygppo', 'opt6.7b', 'oa.galactia.6.7b', 'vicuna.7b', 'gptj'],
        '2': [ 'gptj.instruct', 'gpt6b', 'opt6.7b', 'oa.galactia.6.7b', 'vicuna.7b', 'gptj'],


        # '0': ['vicuna.7b', 'opt6.7b', 'oa.galactia.6.7b'],

        'all': default_models,
        'default': default_models,
    }
    @classmethod
    def deploy_fleet(cls, 
                     *tags, 
                     model = 'gptj',
                     max_models = 4,
<<<<<<< HEAD
                     **kwargs
=======
        x             **kwargs
>>>>>>> 00a3a99b
                     ) -> List[str]:
        if len(tags) == 0:
        
            tags = ['alice', 'bob', 'chris', 'dan', 'elon', 'frank', 'greg', 'huck' ]
        tags = tags[:max_models]
        tag_seperator = kwargs.get('tag_seperator', '::')
        free_gpu_memory = cls.free_gpu_memory()
        models = [ model+tag_seperator+t for t in tags]
        deployed_models = cls.deploy(*models, **kwargs)
        return {'deployed': deployed_models}
        
    @classmethod
    def undeployed_models(cls, models: List[str] = 'all'):
        models = cls.fleet_group.get(models, models)
        undeployed_models = []
        for model in models:
            if cls.module_exists(f'model.{model}') == False:
                undeployed_models.append(model)
        return undeployed_models
       
    
    @classmethod   
    def infer_device_map(cls, model, 
                         max_memory: dict = None,
                         **kwargs,
                         ):
        if max_memory == None:
            max_memory = cls.max_gpu_memory()    
            
        from accelerate import infer_auto_device_map
        if isinstance(model, str):
            model = cls.get_empty_model(model)
        device_map = infer_auto_device_map(model, max_memory=max_memory, **kwargs) 
        
        return device_map
    
    

      
    @classmethod
    def deploy(cls,
               *models: str,
               name: str =None, 
               wait_for_server: bool = False, 
               device = None, 
               replace:bool = False,
               mode:str = 'pm2',
               tag_seperator:str = '::',     
               **kwargs):


        tag = kwargs.get('tag', None)
        assert len(models) > 0

        
        free_gpu_memory = cls.free_gpu_memory()
        
        config = cls.get_config(kwargs=kwargs)
        
        
        
        deployed_models = {}
        for model in models:
            if tag_seperator in model:
                model, tag = model.split(tag_seperator)
            name = f'model.{model}'
            if tag == None:
                tag =  'base'
            if tag:
                name = name+tag_seperator+str(tag)
                  
            if cls.module_exists(name) and replace == False:
                cls.print(f'{name} already exists, skipping...', color='red')
                continue
            else:
                cls.print(f'{name} does not exist, deploying...', color='green')
    
            model_size_bytes = cls.get_model_size(model)*config.model_inflation_ratio
            max_gpu_memory = cls.max_gpu_memory(model_size_bytes,
                                                max_gpu_ratio=config.max_gpu_ratio ,
                                                free_gpu_memory=free_gpu_memory,
                                                saturate=True)
    
            cls.print(max_gpu_memory)
            for k,v in max_gpu_memory.items():
                free_gpu_memory[k]-= v
                free_gpu_memory[k] = max(0, free_gpu_memory[k])
            devices = list(max_gpu_memory.keys())
            # cls.print(commune.reserved_gpus(), 'fam') 
            config.model = model
            config.tag = tag
            kwargs = {'config': config, 'tag': tag}
            
            cls.launch(name=name,
                       kwargs=kwargs,
                       mode=mode, 
                       refresh=True,
                       device=device, 
                       wait_for_server=wait_for_server,
                       verbose=False)
            
            
            
            deployed_models[name] = {'model': model, 'tag': tag, 'devices': devices, 'max_gpu_memory': max_gpu_memory}
            
        return deployed_models
            
    @classmethod
    def sandbox(cls):
        self = cls(model='opt2.7b')
        
        
    

        
if __name__ == "__main__":
    
    TransformerModel.run()

<|MERGE_RESOLUTION|>--- conflicted
+++ resolved
@@ -691,11 +691,7 @@
                      *tags, 
                      model = 'gptj',
                      max_models = 4,
-<<<<<<< HEAD
                      **kwargs
-=======
-        x             **kwargs
->>>>>>> 00a3a99b
                      ) -> List[str]:
         if len(tags) == 0:
         
