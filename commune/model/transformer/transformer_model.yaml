
model: gpt125m
tokenizer: null
save: true # save on epoch 
device: null
stats: null
epoch_length: 100
patience_epochs: 2
<<<<<<< HEAD
=======
best_loss_delta: -0.1
>>>>>>> cd33e443
default_metric: 12
hidden_size: 768
vocab_size: 50258
loss_sigdigs: 3
max_gpu_ratio: 0.8
trust_remote_code: True
finetune: 2
optimizer:
  lr: 1.0e-05
  module: torch.optim.Adam
load_in_8bit: False
stats: {}
model_inflation_ratio: 1.5
output_length: 4
max_sequence_length: 256
clip_grad_norm: 1.0
tag: null
load: false
device_map: null
max_memory: null
reserve_gpus: False
verbose: true
test: false
train: True
max_epochs_since_saved: 2
default_metric: 12
hidden_size: 768
vocab_size: 50258
loss_sigdigs: 3



<|MERGE_RESOLUTION|>--- conflicted
+++ resolved
@@ -6,10 +6,7 @@
 stats: null
 epoch_length: 100
 patience_epochs: 2
-<<<<<<< HEAD
-=======
 best_loss_delta: -0.1
->>>>>>> cd33e443
 default_metric: 12
 hidden_size: 768
 vocab_size: 50258
