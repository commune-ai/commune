--- conflicted
+++ resolved
@@ -1124,15 +1124,11 @@
             return None
         else:
             cls.print(f'Enough Balance for Transfer --> Balance ({balance}) > min balance ({min_balance})')
-<<<<<<< HEAD
         
         print(f'balance {balance} amount {amount}')
         if amount == -1:
             amount = balance - gas_fee
             
-=======
-                    
->>>>>>> 4fc72a48
         assert balance >= amount, f'balance {balance} is less than amount {amount}'
         wallet.transfer( 
             dest=dest,
