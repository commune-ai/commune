--- conflicted
+++ resolved
@@ -13,16 +13,12 @@
 import streamlit as st
 
 class BittensorModule(c.Module):
-<<<<<<< HEAD
-    default_coldkey = 'ensemble'
-    default_network ='finney'
-=======
-    default_coldkey = 'ens2000'
-    default_network ='local'
->>>>>>> 58b66c3d
+    default_config =  c.get_config('bittensor')
+    default_coldkey = default_config['coldkey']
+    default_network = default_config['network']
     wallets_path = os.path.expanduser('~/.bittensor/wallets/')
-    default_model_name = 'server'
-    default_netuid = 1
+    default_model_name = default_config['model_name']
+    default_netuid = default_config['netuid']
     
     def __init__(self,
 
@@ -1917,14 +1913,15 @@
                      unreged = True,
                      path = None,
                      hotkeys= None,
-                     miners_only = False):
+                     miners_only = False,
+                     netuid=None):
         coldkeypub = True # prevents seeing the private key of the coldkey
         
         if hotkeys == None:
             if unreged:
-                hotkeys = cls.unregistered_hotkeys(coldkey) 
+                hotkeys = cls.unregistered_hotkeys(coldkey, netuid=netuid) 
             else:
-                hotkeys =  cls.hotkeys(coldkey)
+                hotkeys =  cls.hotkeys(coldkey, netuid=netuid)
         
         wallets = cls.gather([cls.async_wallet_json(f'{coldkey}.{hotkey}' ) for hotkey in hotkeys])
         
