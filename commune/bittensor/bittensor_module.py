
import torch
import os,sys
import asyncio
from transformers import AutoConfig
import commune as c
c.new_event_loop()

import bittensor
from typing import List, Union, Optional, Dict
from munch import Munch
import time
import streamlit as st

class BittensorModule(c.Module):
    default_coldkey = 'ensemble'
    wallets_path = os.path.expanduser('~/.bittensor/wallets/')
    default_model_name = 'server'
    default_netuid = 3
    
    def __init__(self,

                wallet:Union[bittensor.wallet, str] = None,
                subtensor: Union[bittensor.subtensor, str] = 'finney',
                netuid: int = default_netuid,
                config = None,
                ):
        self.set_config(config)
        self.set_subtensor(subtensor=subtensor)
        self.set_netuid(netuid=netuid)
        self.set_wallet(wallet)
        
    @classmethod
    def network_options(cls):
        network_options = ['finney', 'test', 'local'] 

            
        return network_options
    
    
    def set_netuid(self, netuid: int = None):
        if netuid == None:
            netuid = self.default_netuid
            
        assert isinstance(netuid, int)
        self.netuid = netuid
        return self.netuid
    
    network2endpoint = {
        'test': 'wss://test.finney.opentensor.ai:443',
        'local': 'ws://0.0.0.0:9944',
        'finney': 'wss://entrypoint-finney.opentensor.ai:443',
    }
    @classmethod
    def get_endpoint(cls, network:str):
        return cls.network2endpoint.get(network, None)
       
       
    @classmethod
    def is_endpoint(cls, endpoint):
        # TODO: check if endpoint is valid, can be limited to just checking if it is a string
        return bool(':' in endpoint and cls.is_number(endpoint.split(':')[-1]))
      
    @classmethod
    def get_subtensor(cls, subtensor:Union[str, bittensor.subtensor]='finney') -> bittensor.subtensor:
        
        if  subtensor == None:
            subtensor = bittensor.subtensor()
        elif isinstance(subtensor, str):
            if cls.is_endpoint(subtensor):
                subtensor = bittensor.subtensor(chain_endpoint=subtensor)
            elif subtensor in cls.network2endpoint: 
                endpoint = cls.network2endpoint[subtensor]
                subtensor = bittensor.subtensor(chain_endpoint=endpoint)
            else:
                raise NotImplementedError(subtensor)
            
        elif isinstance(subtensor, type(None)):
            subtensor = bittensor.subtensor()
        elif isinstance(subtensor, bittensor.Subtensor):
            subtensor = subtensor
        else:
            raise NotImplementedError(subtensor)
        return subtensor
    
    @classmethod
    def get_metagraph(cls,subtensor=None, cache= True, netuid = None, sync:bool = False):
        subtensor = cls.get_subtensor(subtensor)
        netuid = cls.get_netuid(netuid)
        metagraph = bittensor.metagraph(subtensor=subtensor, netuid=netuid).load()
        
        if sync:
            metagraph.sync(netuid)
        return metagraph
    
    def set_subtensor(self, subtensor=None):
         
        self.subtensor = self.get_subtensor(subtensor)
        self.metagraph = bittensor.metagraph(subtensor=self.subtensor).load()
        
        return self.subtensor
        
    def set_wallet(self, wallet=None)-> bittensor.Wallet:
        ''' Sets the wallet for the module.'''
        self.wallet = self.get_wallet(wallet)
        return self.wallet
    
    @classmethod
    def get_wallet(cls, wallet:Union[str, bittensor.wallet]='ensemble.1') -> bittensor.wallet:
        if wallet is None:
            wallet =cls.default_coldkey
        if isinstance(wallet, str):
            if len(wallet.split('.')) == 2:
                name, hotkey = wallet.split('.')
            elif len(wallet.split('.')) == 1:
                name = wallet
                hotkey = cls.hotkeys(name)[0]
            else:
                raise NotImplementedError(wallet)
                
            wallet =bittensor.wallet(name=name, hotkey=hotkey)
        elif isinstance(wallet, bittensor.Wallet):
            wallet = wallet
        else:
            raise NotImplementedError(wallet)

        return wallet 
    def resolve_subtensor(self, subtensor: 'Subtensor' = None) -> 'Subtensor':
        if isinstance(subtensor, str):
            subtensor = self.get_subtensor(subtensor)
        if subtensor is None:
            subtensor = self.subtensor
        return subtensor
    

    def resolve_netuid(self, netuid: int = None) -> int:
        if netuid is None:
            netuid = self.netuid
        return netuid
    @classmethod
    def get_netuid(cls, netuid: int = None) -> int:
        if netuid is None:
            netuid = cls.default_netuid
        return netuid
    
    
    @classmethod
    def get_neuron(cls, wallet=None, netuid: int = None, subtensor=None):
        wallet = cls.get_wallet(wallet)
        netuid = cls.get_netuid(netuid)
        subtensor = cls.get_subtensor(subtensor)
        neuron_info = wallet.get_neuron(subtensor=subtensor, netuid=netuid)
        if neuron_info is None:
            neuron_info = cls.munch({'axon_info': {}, 'prometheus_info': {}})
            
        return neuron_info
    
    @classmethod
    def miner_stats(cls, wallet=None, netuid: int = None, subtensor=None):
        wallet = cls.get_wallet(wallet)
        netuid = cls.get_netuid(netuid)
        subtensor = cls.get_subtensor(subtensor)
        neuron_info = wallet.get_neuron(subtensor=subtensor, netuid=netuid)
        neuron_stats = {}
        
        for k, v in neuron_info.__dict__.items():
            if type(v) in [int, float, str]:
                neuron_stats[k] = v
            
        return neuron_stats
    
    def whitelist(self):
<<<<<<< HEAD
        return ['miners', 'wallets', 'check_miners', 'reged','unreged', 'stats']
=======
        return ['miners', 'wallets', 'check_miners', 'reged','unreged', 'stats', 'mems','servers', 'add_server']
>>>>>>> 52b97240
    @classmethod
    def wallet2neuron(cls, *args, **kwargs):
        kwargs['registered'] = True
        wallet2neuron = {}
        
        async def async_get_neuron(w):
            neuron_info = cls.get_neuron(wallet=w)
            return neuron_info
        
        wallets = cls.wallets(*args, **kwargs)
        jobs = [async_get_neuron(w) for w in wallets]
        neurons = cls.gather(jobs)
        
        wallet2neuron = {w:n for w, n in zip(wallets, neurons)}
            
            
        return wallet2neuron
    
    
    
    @classmethod
    def stats(cls, *args, columns = ['incentive', 'trust', 'stake'], sigdigs=3, **kwargs):
        import pandas as pd
        wallet2neuron = cls.wallet2neuron(*args, **kwargs)
        rows = []
        for w, n in wallet2neuron.items():
            row = {c: cls.round(getattr(n, c), sigdigs) for c in columns}
            row['wallet'] = w
            rows.append(row)
        df = pd.DataFrame(rows)
        df = df.set_index('wallet')
        return df
    
    @classmethod
    def get_stake(cls, hotkey, coldkey = default_coldkey, **kwargs):
        if hotkey in cls.wallets():
            wallet = hotkey
        else:
            wallet = f'{coldkey}.{hotkey}'
        wallet = cls.get_wallet(wallet)
        neuron = cls.get_neuron(wallet=wallet, **kwargs)
        
        return float(neuron.stake)
    
    @classmethod
    def wallet2axon(cls, *args, **kwargs):

        wallet2neuron = cls.wallet2neuron(*args, **kwargs)
        wallet2axon = {w:n.axon_info for w, n in wallet2neuron.items()}
            
            
        return wallet2axon
    
    w2a = wallet2axon
    
    @classmethod
    def wallet2port(cls, *args, **kwargs):

        wallet2neuron = cls.wallet2neuron(*args, **kwargs)
        wallet2port = {w: n.axon_info.port for w, n in wallet2neuron.items()}
            
            
        return wallet2port
    
    w2p = wallet2port
    
    
    @classmethod
    def wallet2stats(cls, *args, **kwargs):
        kwargs['registered'] = True
        wallet2neuron = {}
        for w  in cls.wallets(*args, **kwargs):
            wallet2neuron[w] = cls.get_neuron(wallet=w)
            
        return wallet2neuron
    
    w2n = wallet2neuron
            
    
    get_neuron = get_neuron
    
    @classmethod
    def get_axon(cls, wallet=None, netuid: int = None, subtensor=None):
        neuron_info = cls.get_neuron(wallet=wallet, netuid=netuid, subtensor=subtensor)
        axon_info = neuron_info.axon_info
        return axon_info
    
    @classmethod
    def get_prometheus(cls, wallet=None, netuid: int = None, subtensor=None):
        subtensor = cls.get_subtensor(subtensor)
        neuron_info= cls.get_neuron(wallet=wallet, netuid=netuid)
            
        prometheus_info = neuron_info.prometheus_info
        return prometheus_info

    
    
    @property
    def neuron_info(self):
        return self.get_neuron(subtensor=self.subtensor, netuid=self.netuid, wallet=self.wallet)
    
    @property
    def axon_info(self):
        return self.get_axon(subtensor=self.subtensor, netuid=self.netuid, wallet=self.wallet)
        
    @property
    def prometheus_info(self):
        return self.get_prometheus(subtensor=self.subtensor, netuid=self.netuid, wallet=self.wallet)
        
    # def get_axon_port(self, wallet=None, netuid: int = None):
    #     netuid = self.resolve_netuid(netuid)
    #     return self.get_neuron(wallet=wallet, netuid=netuid ).axon_info.port

    # def get_prometheus_port(self, wallet=None, netuid: int = None):
    #     netuid = self.resolve_netuid(netuid)
    #     return self.get_neuron(wallet=wallet, netuid=netuid ).axon_info.port

    
    
    @classmethod
    def walk(cls, path:str) -> List[str]:
        import os
        path_list = []
        for root, dirs, files in os.walk(path):
            if len(dirs) == 0 and len(files) > 0:
                for f in files:
                    path_list.append(os.path.join(root, f))
        return path_list
    @classmethod
    def wallet_paths(cls):
        wallet_list =  cls.ls(cls.wallets_path, recursive=True)
        sorted(wallet_list)
        return wallet_list
    
    @classmethod
    def wallets(cls, search = None, registered=False, subtensor='finney', netuid:int=None):
        wallets = []
        if registered:
            subtensor = cls.get_subtensor(subtensor)
            netuid = cls.get_netuid(netuid)
        for c in cls.coldkeys():
            for h in cls.hotkeys(c):
                wallet = f'{c}.{h}'
                if registered:
                    if not cls.is_registered(wallet, subtensor=subtensor, netuid=netuid):
                        continue
                    
                
                if search is not None:
                    if not wallet.startswith(search):
                        continue
                    
                wallets.append(wallet)
                
        wallets = sorted(wallets)
        return wallets
    
    @classmethod
    def registered_wallets(cls, search=None,  subtensor='finney', netuid:int=None):
        wallets =  cls.wallets(search=search,registered=True, subtensor=subtensor, netuid=netuid)
        return wallets

    reged = registered_wallets
    @classmethod
    def unregistered_wallets(cls, search=None,  subtensor='finney', netuid:int=None):
        wallets =  cls.wallets(search=search,registered=False, subtensor=subtensor, netuid=netuid)
        registered_wallets = cls.registered_wallets(search=search, subtensor=subtensor, netuid=netuid)
        unregistered_wallets = [w for w in wallets if w not in registered_wallets]
        return unregistered_wallets
    
    unreged = unregistered_wallets
    
    
    @classmethod
    def unregistered_hotkeys(cls, coldkey=default_coldkey,  subtensor='finney', netuid:int=None):
        return [w.split('.')[-1] for w in cls.unregistered_wallets(search=coldkey, subtensor=subtensor, netuid=netuid)]
    unreged_hotkeys = unreged_hks = unregistered_hotkeys
    @classmethod
    def wallet2path(cls, search = None):
        wallets = cls.wallets()
        wallet2path = {}
        for wallet in wallets:
            ck, hk = wallet.split('.')
            if search is not None:
                if search not in wallet:
                    continue
                    
            wallet2path[wallet] = os.path.join(cls.wallets_path, ck, 'hotkeys', hk)

        
        return wallet2path
    
    
    @classmethod
    def get_wallet_path(cls, wallet):
        ck, hk = wallet.split('.')
        return  os.path.join(cls.wallets_path, ck, 'hotkeys', hk)
    
    @classmethod
    def rm_wallet(cls, wallet):
        wallet2path = cls.wallet2path()
        assert wallet in wallet2path, f'Wallet {wallet} not found in {wallet2path.keys()}'
        cls.rm(wallet2path[wallet])
     
        return {'wallets': cls.wallets(), 'msg': f'wallet {wallet} removed'}
    
    @classmethod
    def rename_coldkey(cls, coldkey1, coldkey2):
        coldkey1_path = cls.coldkey_dir_path(coldkey1)
        cls.print(coldkey1_path)
        assert os.path.isdir(coldkey1_path)
        coldkey2_path = os.path.dirname(coldkey1_path) + '/'+ coldkey2
       
        cls.print(f'moving {coldkey1} ({coldkey1_path}) -> {coldkey2} ({coldkey2_path})')
        cls.mv(coldkey1_path,coldkey2_path)
    
    @classmethod
    def rename_wallet(cls, wallet1, wallet2):
        wallet1_path = cls.get_wallet_path(wallet1)
        wallet2_path = cls.get_wallet_path(wallet2)
        cls.print(f'Renaming {wallet1} to {wallet2}')

        
        cls.mv(wallet1_path, wallet2_path)
        return [wallet1, wallet2]
    
    @classmethod
    def coldkey_path(cls, coldkey):
        coldkey_path = os.path.join(cls.wallets_path, coldkey)
        return coldkey_path + '/coldkey'
    
    
    @classmethod
    def coldkey_dir_path(cls, coldkey):
        return os.path.dirname(cls.coldkey_path(coldkey))
    get_coldkey_path = coldkey_path
    @classmethod
    def coldkeypub_path(cls, coldkey):
        coldkey_path = os.path.join(cls.wallets_path, coldkey)
        return coldkey_path + '/coldkeypub.txt'
    
    def rm_wallets(cls, *wallets, **kwargs):
        for w in wallets:
            cls.rm_wallet(w, **kwargs)
            
        return cls.wallets()
    @classmethod
    def wallet_path(cls, wallet):
        return cls.wallet2path().get(wallet)
    
    @classmethod
    def rm_coldkey(cls, coldkey):
        
        assert coldkey in cls.coldkeys(), f'Coldkey {coldkey} not found in {cls.coldkeys()}'
        coldkey_path = cls.coldkey_dir_path(coldkey)
        assert os.path.exists(coldkey_path), f'Coldkey path {coldkey_path} does not exist'
        return cls.rm(coldkey_path)
    
        return {'msg': f'Coldkey {coldkey} removed', 'coldkeys': cls.coldkeys()}
    
    @classmethod
    def hotkeys(cls, wallet='default'):
        coldkeys = cls.coldkeys()
        assert wallet in coldkeys, f'Wallet {wallet} not found in {coldkeys}'
        return  [os.path.basename(p) for p in cls.ls(os.path.join(cls.wallets_path, wallet, 'hotkeys'))]
        
    @classmethod
    def coldkeys(cls, wallet='default'):
        
        return  [os.path.basename(p)for p in cls.ls(cls.wallets_path)]

        
    @classmethod
    def coldkey_exists(cls, wallet='default'):
        return os.path.exists(cls.get_coldkey_path(wallet))
    
    @classmethod
    def list_wallets(cls, registered=True, unregistered=True, output_wallet:bool = True):
        wallet_paths = cls.wallet_paths()
        wallets = [p.replace(cls.wallets_path, '').replace('/hotkeys/','.') for p in wallet_paths]

        if output_wallet:
            wallets = [cls.get_wallet(w) for w in wallets]
            
        return wallets
    
    @classmethod
    def wallet_exists(cls, wallet:str):
        wallets = cls.wallets()
        return bool(wallet in wallets)
    
    @classmethod
    def hotkey_exists(cls, coldkey:str, hotkey:str) -> bool:
        hotkeys = cls.hotkeys(coldkey)
        return bool(hotkey in hotkeys)
    
    @classmethod
    def coldkey_exists(cls, coldkey:str) -> bool:
        coldkeys = cls.coldkeys()
        return bool(coldkey in coldkeys)
    
    
    
    @property
    def default_network(self):
        return self.network_options()[0]
    

    @property
    def network(self):
        return self.subtensor.network
    @classmethod
    def is_registered(cls, wallet = None, netuid: int = None, subtensor: 'Subtensor' = None):
        netuid = cls.get_netuid(netuid)
        wallet = cls.get_wallet(wallet)
        subtensor = cls.get_subtensor(subtensor)
        return wallet.is_registered(subtensor= subtensor, netuid=  netuid)

    @property
    def registered(self):
        return self.is_registered(wallet=self.wallet, netuid=self.netuid, subtensor=self.subtensor)
    
    def sync(self, netuid=None):
        netuid = self.resolve_netuid(netuid)
        return self.metagraph.sync(netuid=netuid)
    
    def wait_until_registered(self, netuid: int = None, wallet: 'Wallet'=None, interval:int=60):
        seconds_waited = 0
        # loop until registered.
        while not self.is_registered( netuid=netuid, wallet=wallet, subtensor=self.subtensor):
            # sleep then sync
            self.print(f'Waiting for registering {seconds_waited} seconds', color='purple')
            self.sleep(interval)
            seconds_waited += interval
            self.sync(netuid=netuid)

            
    # @classmethod
    # def dashboard(cls):
        
    #     st.set_page_config(layout="wide")
    #     self = cls(wallet='collective.0', network='finney')

    #     with st.sidebar:
    #         self.streamlit_sidebar()
            
    #     st.write(f'# BITTENSOR DASHBOARD {self.network}')
    #     wallets = self.list_wallets(output_wallet=True)
        
    #     st.write(wallets[0].__dict__)
        
    #     # self.register()
    #     # st.write(self.run_miner('fish', '100'))

    #     # self.streamlit_neuron_metrics()
    

    def run_miner(self, 
                coldkey='fish',
                hotkey='1', 
                port=None,
                subtensor = "194.163.191.101:9944",
                interpreter='python3',
                refresh: bool = False):
        
        name = f'miner_{coldkey}_{hotkey}'
        
        wallet = self.get_wallet(f'{coldkey}.{hotkey}')
        neuron = self.get_neuron(wallet)
        
     
        
        try:
            import cubit
        except ImportError:
            c.run_command('pip install https://github.com/opentensor/cubit/releases/download/v1.1.2/cubit-1.1.2-cp310-cp310-linux_x86_64.whl')
        if port == None:
            port = neuron.port
    
        
        if refresh:
            c.pm2_kill(name)
            
        
        assert c.port_used(port) == False, f'Port {port} is already in use'
        command_str = f"pm2 start c/model/client/model.py --name {name} --time --interpreter {interpreter} --  --logging.debug  --subtensor.chain_endpoint {subtensor} --wallet.name {coldkey} --wallet.hotkey {hotkey} --axon.port {port}"
        # return c.run_command(command_str)
        st.write(command_str)
          
          
          
    
    def ensure_env(self):

        try:
            import bittensor
        except ImportError:
            c.run_command('pip install bittensor')
            
        return cubit
    
    
        try:
            import cubit
        except ImportError:
            c.run_command('pip install https://github.com/opentensor/cubit/releases/download/v1.1.2/cubit-1.1.2-cp310-cp310-linux_x86_64.whl')
            
    

    @property
    def default_subnet(self):
        return 3
        
    @classmethod
    def resolve_dev_id(cls, dev_id: Union[int, List[int]] = None):
        if dev_id is None:
            dev_id = c.gpus()
            
        return dev_id
    
    def resolve_wallet(self, wallet=None):
        if isinstance(wallet, str):
            wallet = self.get_wallet(wallet)
        if wallet is None:
            wallet = self.wallet
        return wallet


    def resolve_wallet_name(self, wallet=None):
        if isinstance(wallet, str):
            wallet = self.get_wallet(wallet)
        if wallet is None:
            wallet = self.wallet
        wallet_name = f'{wallet.name}.{wallet.hotkey_str}'
        return wallet

    def register ( 
            self, 
            wallet = None,
            netuid = None,
            subtensor: 'bittensor.Subtensor' = None, 
            wait_for_inclusion: bool = False,
            wait_for_finalization: bool = True,
            prompt: bool = False,
            max_allowed_attempts: int = 3,
            cuda: bool = True,
            dev_id: Union[int, List[int]] = None,
            TPB: int = 256,
            num_processes: Optional[int] = None,
            update_interval: Optional[int] = 50_000,
            output_in_place: bool = True,
            log_verbose: bool = True,
            remote: bool = False,
             
        ) -> 'bittensor.Wallet':
        """ Registers the wallet to chain.
        Args:
            subtensor( 'bittensor.Subtensor' ):
                Bittensor subtensor connection. Overrides with defaults if None.
            wait_for_inclusion (bool):
                If set, waits for the extrinsic to enter a block before returning true, 
                or returns false if the extrinsic fails to enter the block within the timeout.   
            wait_for_finalization (bool):
                If set, waits for the extrinsic to be finalized on the chain before returning true,
                or returns false if the extrinsic fails to be finalized within the timeout.
            prompt (bool):
                If true, the call waits for confirmation from the user before proceeding.
            max_allowed_attempts (int):
                Maximum number of attempts to register the wallet.
            cuda (bool):
                If true, the wallet should be registered on the cuda device.
            dev_id (int):
                The cuda device id.
            TPB (int):
                The number of threads per block (cuda).
            num_processes (int):
                The number of processes to use to register.
            update_interval (int):
                The number of nonces to solve between updates.
            output_in_place (bool):
                If true, the registration output is printed in-place.
            log_verbose (bool):
                If true, the registration output is more verbose.
        Returns:
            success (bool):
                flag is true if extrinsic was finalized or uncluded in the block. 
                If we did not wait for finalization / inclusion, the response is true.
        """
        if cuda:
            assert self.cuda_available()
        # Get chain connection.
        subtensor = self.resolve_subtensor(subtensor)
        netuid = self.resolve_netuid(netuid)
        dev_id = self.resolve_dev_id(dev_id)
        wallet = self.resolve_wallet(wallet)
        
        
        self.print(f'Registering wallet: {wallet.name}::{wallet.hotkey} on {netuid}', 'yellow')
        
        register_kwargs = dict(
                            netuid = netuid,
                            wait_for_inclusion = wait_for_inclusion,
                            wait_for_finalization = wait_for_finalization,
                            prompt=prompt, max_allowed_attempts=max_allowed_attempts,
                            output_in_place = output_in_place,
                            cuda=cuda,
                            dev_id=dev_id,
                            TPB=TPB,
                            num_processes=num_processes,
                            update_interval=update_interval,
                            log_verbose=log_verbose,
                            wallet=wallet
                        )
        if remote:
            self.launch(fn='register_wallet', 
                        name = f'register::{wallet.name}::{wallet.hotkey}',
                        kwargs=register_kwargs)
            
        else:
            subtensor.register(**register_kwargs)
        
        return self
  
  
    @classmethod
    def register_loop(cls, *args, **kwargs):
        # c.new_event_loop()
        self = cls(*args, **kwargs)
        wallets = self.list_wallets()
        for wallet in wallets:
            # print(wallet)
            self.set_wallet(wallet)
            self.register(dev_id=c.gpus())
            
            
    @classmethod
    def create_wallets_from_dict(cls, 
                                 wallets: Dict,
                                 overwrite: bool = True):
        
        '''
        wallet_dict = {
            'coldkey1': { 'hotkeys': {'hk1': 'mnemonic', 'hk2': 'mnemonic2'}},
        '''
        wallets = {}
        for coldkey_name, hotkey_dict in wallet_dict.items():
            bittensor.wallet(name=coldkey_name).create_from_mnemonic(coldkey, overwrite=overwrite)
            wallets = {coldkey_name: {}}
            for hotkey_name, mnemonic in hotkey_dict.items():
                wallet = bittensor.wallet(name=coldkey_name, hotkey=hotkey_name).regenerate_hotkey(mnemonic=mnemonic, overwrite=overwrite)
                wallets[coldkey_name] = wallet
    @classmethod
    def create_wallets(cls, 
                       wallets: Union[List[str], Dict] = [f'ensemble.{i}' for i in range(3)],
                       coldkey_use_password:bool = False, 
                       hotkey_use_password:bool = False
                       ):
        
        if isinstance(wallets, list):
            for wallet in wallets:
                cls.get_wallet(wallet)
                cls.create_wallet(coldkey=ck, hotkey=hk, coldkey_use_password=coldkey_use_password, hotkey_use_password=hotkey_use_password)   
           
    #################
    #### Staking ####
    #################
    @classmethod
    def stake(
        cls, 
        hotkey:str,
        coldkey = default_coldkey,
        hotkey_ss58: Optional[str] = None,
        amount: Union['Balance', float] = None, 
        wait_for_inclusion: bool = True,
        wait_for_finalization: bool = False,
        prompt: bool = False,
        subtensor = None
    ) -> bool:
        """ Adds the specified amount of stake to passed hotkey uid. """
        wallet = cls.get_wallet(f'{coldkey}.{hotkey}')
        subtensor = cls.get_subtensor(subtensor)
        return subtensor.add_stake( 
            wallet = wallet,
            hotkey_ss58 = hotkey_ss58, 
            amount = amount, 
            wait_for_inclusion = wait_for_inclusion,
            wait_for_finalization = wait_for_finalization, 
            prompt = prompt
        )

    @classmethod
    def add_keys(cls, name=default_coldkey,
                      hotkeys=[i+1 for i in range(16)] , 
                      use_password: bool=False,
                      overwrite:bool = False):
        
        cls.add_coldkey(name=name, use_password=use_password, overwrite=overwrite)
        for hotkey in hotkeys:
            cls.add_hotkey(coldkey=name, hotkey=hotkey, use_password=use_password, overwrite=overwrite)

        

    @classmethod
    def setup(cls, network='local'):
        if network == 'local':
            cls.local_node()
        cls.add_keys()
        cls.fleet(network=network)
            
    @classmethod 
    def add_coldkey (cls,name,
                       mnemonic:str = None,
                       use_password=False,
                       overwrite:bool = False) :
        
        if cls.coldkey_exists(name) and not overwrite:
            cls.print(f'Coldkey {name} already exists', color='yellow')
            return name
        wallet = bittensor.wallet(name=name)
        if not overwrite:
            if cls.coldkey_exists(name):
                return wallet
        
        if mnemonic is None:
            wallet.create_new_coldkey(use_password=use_password, overwrite=overwrite)
        else:
            wallet.regenerate_coldkey(mnemonic=mnemonic, use_password=use_password, overwrite=overwrite)
        return wallet
    
            
    @classmethod 
    def add_coldkeypub (cls,name = 'default',
                       ss58_address:str = None,
                       use_password=False,
                       overwrite:bool = True) :
        
        wallet = bittensor.wallet(name=name)
        wallet.regenerate_coldkeypub(ss58_address=ss58_address, use_password=use_password, overwrite=overwrite)
        return name


    @classmethod
    def new_coldkey( cls, name,
                           n_words:int = 12,
                           use_password: bool = False,
                           overwrite:bool = False) -> 'Wallet':  
        
        if not overwrite:
            assert not cls.coldkey_exists(name), f'Wallet {name} already exists.'
        
        wallet = bittensor.wallet(name=name)
        wallet.create_new_coldkey(n_words=n_words, use_password=use_password, overwrite=overwrite)
        
        
    @classmethod
    def new_hotkey( cls, name :str,
                        hotkey:str,
                        n_words:int = 12,
                        overwrite:bool = False,
                        use_password:bool = False) -> 'Wallet': 
        hotkey = str(hotkey) 
        assert cls.coldkey_exists(name), f'Wallet {name} does not exist.'
        if not overwrite:
            assert not cls.hotkey_exists(name, hotkey), f'Hotkey {hotkey} already exists.'
        
        wallet = bittensor.wallet(name=name, hotkey=hotkey)
        wallet.create_new_hotkey(n_words=n_words, use_password=use_password, overwrite=overwrite)
      
      
    @classmethod
    def add_hotkeys(cls, hotkeys:list = list(range(8)), coldkey=default_coldkey, **kwargs):
        for hk in hotkeys:
            cls.add_hotkey(coldkey=coldkey, hotkey=hk, **kwargs)  
        

    @classmethod 
    def add_hotkey (cls, hotkey,
                        coldkey = default_coldkey,
                       mnemonic:str = None,
                       use_password=False,
                       overwrite:bool = False) :
        hotkey= str(hotkey)
        coldkey= str(coldkey)
        assert coldkey in cls.coldkeys()
        wallet = f'{coldkey}.{hotkey}'
        if cls.wallet_exists(wallet):
            if not overwrite:
                cls.print(f'Wallet {wallet} already exists.', color='yellow')
                return wallet
        wallet = bittensor.wallet(name=coldkey, hotkey=hotkey)
        if mnemonic is None:
            wallet.create_new_hotkey(use_password=use_password, overwrite=overwrite)
        else:
            wallet.regenerate_hotkey(mnemonic=mnemonic, use_password=use_password, overwrite=overwrite)
        return wallet
    
    @classmethod 
    def regen_hotkey (cls,
                      hotkey:str,
                      coldkey:str =default_coldkey,
                       mnemonic:str = None,
                       use_password=False,
                       overwrite:bool = True) :
        
        
        assert len(name.split('.')) == 2, 'name must be of the form coldkey.hotkey'
        wallet = bittensor.wallet(name=coldkey, hotkey=hotkey)
        wallet.regenerate_coldkey(mnemonic=mnemonic, use_password=use_password, overwrite=overwrite)
        return wallet
    
          
    @classmethod
    def add_wallet(cls, 
                      wallet: str = 'default.default',
                       coldkey : str = None,
                       mnemonic: str= None,
                       use_password:bool = False, 
                       overwrite : bool = True,
                       ) :
        if len(wallet.split('.')) == 2:
           coldkey, hotkey = wallet.split('.')
        else:
            raise ValueError('wallet must be of the form coldkey.hotkey')
           
        assert isinstance(hotkey, str), 'hotkey must be a string (or None)'
        assert isinstance(coldkey, str), 'coldkey must be a string'
        
        wallet = bittensor.wallet(name=coldkey, hotkey=hotkey)
        if coldkey:
            wallet.create_from_(mnemonic_ck, use_password=use_password, overwrite=overwrite)
        if mnemonic:
            return wallet.regenerate_hotkey(mnemonic=mnemonic, use_password=hotkey_use_password, overwrite=overwrite)
        else:
            return  wallet.create(coldkey_use_password=coldkey_use_password, hotkey_use_password=hotkey_use_password)     
         
         
    @classmethod
    def register_wallet_params(cls, wallet_name:str, params:dict):
        registered_info = cls.get('registered_info', {})
        registered_info[wallet_name] = params
        cls.put('registered_info', registered_info)   
        
    @classmethod
    def unregister_wallet_params(cls, wallet_name:str):
        registered_info = cls.get('registered_info', {})
        if wallet_name in registered_info:
            registered_info.pop(wallet_name)
        cls.put('registered_info', registered_info)  
        
    @classmethod
    def registered_wallet_params(cls):
        return cls.get('registered_info', {})
        
    @classmethod
    def register_wallet(
                        cls, 
                        wallet='default.default',
                        subtensor: str = 'finney',
                        netuid: Union[int, List[int]] = default_netuid,
                        dev_id: Union[int, List[int]] = None, 
                        create: bool = True,                        
                        **kwargs
                        ):
        params = c.locals2kwargs(locals())
        
        
        self = cls(wallet=wallet,netuid=netuid, subtensor=subtensor)
        # self.sync()
        wallet_name = c.copy(wallet)
        cls.register_wallet_params(wallet_name=wallet_name, params=params)
        try:
            self.register(dev_id=dev_id, **kwargs)
        except Exception as e:
            c.print(e, color='red')
        finally:
            cls.unregister_wallet_params(wallet_name=wallet_name)
    

    @classmethod  
    def sandbox(cls):
        
        processes_per_gpus = 2
        for i in range(processes_per_gpus):
            for dev_id in c.gpus():
                cls.launch(fn='register_wallet', name=f'reg.{i}.gpu{dev_id}', kwargs=dict(dev_id=dev_id), mode='pm2')
        
        # print(cls.launch(f'register_{1}'))
        # self = cls(wallet=None)
        # self.create_wallets()
        # # st.write(dir(self.subtensor))
        # st.write(self.register(dev_id=0))
        
    # Streamlit Landing Page    
    selected_wallets = []
    def streamlit_sidebar(self):

        wallets_list = self.list_wallets(output_wallet=False)
        
        wallet = st.selectbox(f'Select Wallets ({wallets_list[0]})', wallets_list, 0)
        self.set_wallet(wallet)
        network_options = self.network_options()
        network = st.selectbox(f'Select Network ({network_options[0]})', network_options, 0)
        self.set_subtensor(subtensor=network)
        
        sync_network = st.button('Sync the Network')
        if sync_network:
            self.sync()
            
            st.write(self.wallet)
            

        st.metric(label='Balance', value=int(self.balance)/1e9)



    @staticmethod
    def display_metrics_dict(metrics:dict, num_columns=3):
        if metrics == None:
            return
        if not isinstance(metrics, dict):
            metrics = metrics.__dict__
        
        cols = st.columns(num_columns)

            
        for i, (k,v) in enumerate(metrics.items()):
            
            if type(v) in [int, float]:
                cols[i % num_columns].metric(label=k, value=v)
                
    
    def streamlit_neuron_metrics(self, num_columns=3):
        if not self.registered:
            st.write(f'## {self.wallet} is not Registered on {self.subtensor.network}')
            self.button['register'] = st.button('Register')
            self.button['burned_register'] = st.button('Burn Register')


        
            if self.button['register']:
                self.register_wallet()
            if self.button['burned_register']:
                self.burned_register()
                
            neuron_info = self.get_neuron(wallet=self.wallet)
            axon_info = neuron_info.axon_info
            prometheus_info = axon_info.get('prometheus_info', {})
            # with st.expander('Miner', True):
                
            #     self.resolve_wallet_name(wallet)
            #     miner_kwargs = dict()
                
                
            #     axon_port = neuron_info.get('axon_info', {}).get('port', None)
            #     if axon_port == None:
            #         axon_port = self.free_port()
            #     miner_kwargs['axon_port'] = st.number_input('Axon Port', value=axon_port)
                
                
                
            #     prometheus_port = prometheus_info.get('port', None)
            #     if prometheus_port == None:
            #         prometheus_port = axon_port + 1
            #         while self.port_used(prometheus_port):
            #             prometheus_port = prometheus_port + 1
                        
                
                
            #     miner_kwargs['prometheus_port'] = st.number_input('Prometheus Port', value=prometheus_port)
            #     miner_kwargs['device'] = st.number_input('Device', self.most_free_gpu() )
            #     assert miner_kwargs['device'] in c.gpus(), f'gpu {miner_kwargs["device"]} is not available'
            #     miner_kwargs['model_name'] = st.text_input('model_name', self.default_model_name )
            #     miner_kwargs['remote'] = st.checkbox('remote', False)
            
            #     self.button['mine'] = st.button('Start Miner')

            #     if self.button['mine']:
            #         self.mine(**miner_kwargs)
            
            return  
        
        neuron_info = self.get_neuron(self.wallet)
        with st.expander('Neuron Stats', False):
            self.display_metrics_dict(neuron_info)


        with st.expander('Axon Stats', False):
            self.display_metrics_dict(neuron_info.axon_info)

        with st.expander('Prometheus Stats', False):
            self.display_metrics_dict(neuron_info.prometheus_info)

    @classmethod
    def dashboard(cls):
        st.set_page_config(layout="wide")
        self = cls( )
        self.button = {}
        with st.sidebar:
            self.streamlit_sidebar()
                    
            
        
        self.streamlit_neuron_metrics()
    @classmethod
    def balance(cls, wallet=default_coldkey):
        wallet = cls.get_wallet(wallet)
        return wallet.balance 
    
    
    @classmethod
    def burned_register (
            cls,
            wallet: 'bittensor.Wallet' = None,
            netuid: int = None,
            wait_for_inclusion: bool = True,
            wait_for_finalization: bool = True,
            prompt: bool = False,
            subtensor = None,
            max_fee = 1.0,
            wait_for_fee = True
        ):
        wallet = cls.get_wallet(wallet)
        netuid = cls.get_netuid(netuid)
        subtensor = cls.get_subtensor(subtensor)
        fee = cls.burn_fee(subtensor=subtensor)
        while fee >= max_fee:
            cls.print(f'fee {fee} is too high, max_fee is {max_fee}')
            time.sleep(1)
            fee = cls.burn_fee(subtensor=subtensor)
            if wallet.is_registered(netuid=netuid, subtensor=subtensor):
                cls.print(f'wallet {wallet} is already registered on {netuid}')
                return True
        subtensor.burned_register(
            wallet = wallet,
            netuid = netuid,
            wait_for_inclusion = wait_for_inclusion,
            wait_for_finalization = wait_for_finalization,
            prompt = prompt
        )
        
    burn_reg = burned_register
    
    @classmethod
    def burned_register_many(cls, *wallets, **kwargs):
        for wallet in wallets:
            cls.burned_register(wallet=wallet, **kwargs)
            
    burn_reg_many = burned_register_many
        
    @classmethod
    def burned_register_coldkey(cls, coldkey = default_coldkey,
                                sleep_interval=3,
                                **kwargs):
        
        wallets = cls.unregistered(coldkey)
        if max_wallets == None:
            max_wallets = cls.num_gpus()
        
        # if max_wallets == None:
        wallets = wallets[:max_wallets]
        for wallet in wallets:
            assert cls.wallet_exists(wallet), f'wallet {wallet} does not exist'
            cls.print(f'burned_register {wallet}')
            cls.burned_register(wallet=wallet, **kwargs)
            cls.sleep(sleep_interval)
    
    burn_reg_ck = burned_register_coldkey
    
    @classmethod
    def transfer(cls, 
                dest:str,
                amount: Union[float, bittensor.Balance], 
                wallet = default_coldkey,
                wait_for_inclusion: bool = False,
                wait_for_finalization: bool = True,
                subtensor: 'bittensor.Subtensor' = None,
                prompt: bool = False,
                min_balance= 0.1,
                gas_fee: bool = 0.0001):
        wallet = cls.get_wallet(wallet)
        balance = cls.get_balance(wallet)
        balance = balance - gas_fee
        if balance < min_balance:
            cls.print(f'Not Enough Balance for Transfer --> Balance ({balance}) < min balance ({min_balance})', color='red')
            return None
        else:
            cls.print(f'Enough Balance for Transfer --> Balance ({balance}) > min balance ({min_balance})')
<<<<<<< HEAD
                    
=======
        
        print(f'balance {balance} amount {amount}')
        if amount == -1:
            amount = balance - gas_fee
            
>>>>>>> 52b97240
        assert balance >= amount, f'balance {balance} is less than amount {amount}'
        wallet.transfer( 
            dest=dest,
            amount=amount, 
            wait_for_inclusion = wait_for_inclusion,
            wait_for_finalization= wait_for_finalization,
            subtensor = subtensor,
            prompt = prompt)
    
    @classmethod
    def get_balance(self, wallet):
        wallet = self.get_wallet(wallet)
        return float(wallet.balance)
    
    
    @classmethod
    def address(cls, wallet = default_coldkey):
        wallet = cls.get_wallet(wallet)
        return wallet.coldkeypub.ss58_address
    ss58 = address
    @classmethod
    def score(cls, wallet='collective.0'):
        cmd = f"grep Loss ~/.pm2/logs/{wallet}.log"+ " | awk -F\| {'print $10'} | awk {'print $2'} | awk '{for(i=1;i<=NF;i++) {sum[i] += $i; sumsq[i] += ($i)^2}} END {for (i=1;i<=NF;i++) {printf \"%f +/- %f \", sum[i]/NR, sqrt((sumsq[i]-sum[i]^2/NR)/NR)}}'"
        print(cmd)
        return cls.cmd(cmd)
    

    @classmethod
    def server_class(cls, *args, **kwargs):
        return cls.module('bittensor.miner.server')
    
    @classmethod
    def server(cls, *args, **kwargs):
        return cls.server_class(*args, **kwargs)
    
    @classmethod
    def neuron_class(cls, *args, **kwargs):
        return cls.module('bittensor.miner.server')
    
    # @classmethod
    # def deploy_servers(cls, num_servers=3):
    #     return cls.server_class.deploy_servers()
    
    @classmethod
    def server_fleet(cls, model='server'):
        for gpu in cls.gpus():
            device = f'cuda:{gpu}'
            cls.deploy_server(device=device, tag=gpu)
    
    @classmethod
    def deploy_server(cls, 
                      name= None,
                       model_name='vr',
                       tag = 0,
                       device = None,
                       refresh=True,
                       free_gpu_memory = None,):
        free_gpu_memory = cls.free_gpu_memory()
        server_class = cls.server_class()


        config = server_class.config()
        config.neuron.model_name = cls.shortcuts.get(model_name, model_name)
        config.neuron.tag = tag
        config.neuron.autocast = True
        if device == None:
            if torch.cuda.is_available():
            
                gpu = cls.most_free_gpu(free_gpu_memory=free_gpu_memory)
                device = f'cuda:{gpu}'
            else :
                device = 'cpu'
            
        config.neuron.device = device
        config.neuron.local_train = False
        
        if name == None:
            name = f'server::{model_name}::{tag}'

        server_class.deploy( kwargs=dict(config=config), name=name)
        
    add_server = deploy_server
    
    
    @classmethod
    def deploy_servers(cls, 
                    model = 'fish',
                    n = None,
                    refresh:bool = True,
                    prefix='server'):
        tag = 0
        deployed_names =  []
        free_gpu_memory = cls.free_gpu_memory()
        if n == None:
            n = c.num_gpus()
        
        for tag in range(n):
            name = f'{prefix}::{model}::{tag}'
            if cls.module_exists(name):
                if refresh:
                    cls.kill(name)
                else:
                    continue
        for tag in range(n):
            name = f'{prefix}::{model}::{tag}'  
            gpu = cls.most_free_gpu(free_gpu_memory=free_gpu_memory)
            device = f'cuda:{gpu}'
            free_gpu_memory[gpu] = 0
            c.print(f'deploying server {name} on gpu {device}')
            cls.deploy_server(name=name, device=device, model_name=model)
            deployed_names.append(name)
    add_servers = deploy_servers
    
    @classmethod
    def neuron(cls, *args, mode=None, netuid=3, **kwargs):
        
        if netuid == 3:
            neuron =  cls.module('bittensor.miner.neuron')(*args, **kwargs)
        elif netuid == 1:
            neuron = cls.import_object('commune.bittensor.neurons.neurons.text.prompting')(*args, **kwargs)
            
        return neuron

    @classmethod
    def mine_many(cls, *hotkeys, coldkey=default_coldkey, **kwargs):
        for hk in hotkeys:
            cls.mine(wallet=f'{coldkey}.{hk}', **kwargs)

    @classmethod
    def mine(cls, 
               wallet='ensemble.vali',
               model_name:str= default_model_name,
               network = 'finney',
               netuid=3,
               port = None,
               prometheus_port = None,
                device = None,
               debug = True,
               no_set_weights = True,
               remote:bool = True,
               tag=None,
               sleep_interval = 2,
               autocast = True,
               burned_register = False,
               logging:bool = True,
               max_fee = 2.0,
               refresh_ports = False
               ):


            
        kwargs = cls.locals2kwargs(locals())
    
        if tag == None:
            if network in ['local', 'finney']:
                tag = f'{wallet}::finney::{netuid}'
            else:
                tag = f'{wallet}::{network}::{netuid}'
            kwargs['tag'] = tag
        if remote:
            kwargs['remote'] = False
            return cls.remote_fn(fn='mine',name=f'miner::{tag}',  kwargs=kwargs)
            
        cls.print(kwargs)
        if netuid == 1:
            neuron_class = c.import_object('commune.bittensor.neurons.text.prompting.miners.openai.neuron.OpenAIMiner')
            config = neuron_class.config()
        else:
            config = cls.neuron_class().config()
        # model things
        config.neuron.no_set_weights = no_set_weights
        config.netuid = netuid 
        
        # network
        subtensor = bittensor.subtensor(network=network, config=config)
        bittensor.utils.version_checking()
        
    
        # wallet
        coldkey, hotkey = wallet.split('.')
        
        wallet = bittensor.wallet(name=coldkey, hotkey=hotkey, config=config)
        
        if wallet.is_registered(subtensor=subtensor, netuid=netuid):
            cls.print(f'wallet {wallet} is already registered')
            neuron = cls.get_neuron(wallet=wallet, subtensor=subtensor, netuid=netuid)
            if not refresh_ports:
                port = neuron.axon_info.port
                prometheus_port = neuron.prometheus_info.port
            # port = neuron.axon_info.port
            # prometheus_port = neuron.prometheus_info.port
        else:
            cls.ensure_registration(wallet=wallet, 
                                    subtensor=subtensor, 
                                    netuid=netuid,
                                    max_fee=max_fee,
                                    burned_register=burned_register, 
                                    sleep_interval=sleep_interval,
                                    display_kwargs=kwargs)
                        

        # enseure ports are free
        # axon port
        
<<<<<<< HEAD
        config.axon.port = cls.resolve_port(port, )
        config.prometheus.port = cls.resolve_port(prometheus_port, avoid_ports=[config.axon.port])
=======
        config.axon.port = cls.resolve_port(port)
        
        # while  config.axon.port <=  2024 and config.axon.port < 2099:
        config.axon.port = cls.free_port()
        config.prometheus.port = config.axon.port + 10
        
        
>>>>>>> 52b97240
        
        # neuron things
        cls.print(config)

        device = cls.most_free_gpu() if device == None else device
        if not str(device).startswith('cuda:'):
            device = f'cuda:{device}'
        config.neuron.device = device
        config.logging.debug = logging
        if netuid == 1:
            neuron_class(wallet=wallet, subtensor=subtensor, config=config).run()
        if netuid == 3:
            config.neuron.autocast = autocast  
            model_name = model_name if model_name is not None else cls.default_model_name 
            model_shortcuts = cls.shortcuts
            if model_name in model_shortcuts:
                config.neuron.pretrained = True
                config.neuron.model_name = model_shortcuts[model_name]
                neuron = cls.neuron(config=config, 
                                    wallet=wallet,
                                    subtensor=subtensor,
                                    netuid=netuid)
            
            else:
                assert len(c.modules(model_name))>0
                # cls.print(config)
                neuron = cls.neuron(
                    model = model_name,
                    wallet=wallet,
                    subtensor=subtensor,
                    config=config,
                    netuid=netuid)
        else:
            raise ValueError(f'netuid {netuid} not supported')
    
            

        neuron.run()

    @classmethod
    def validator_neuron(cls, modality='text.prompting'):
        return c.import_object(f'commune.bittensor.neurons.{modality}.validators.core.neuron')
    @classmethod
    def validator(cls,
               wallet=f'{default_coldkey}.vali',
               network = 'finney',
               netuid=1,
               device = None,
               debug = True,
               remote:bool = True,
               tag=None,
               sleep_interval = 2,
               autocast = True,
               burned_register = False,
               logging:bool = True,
               max_fee = 2.0,
               modality='text.prompting'
               ):
        kwargs = cls.locals2kwargs(locals())
    
        if tag == None:
            if network in ['local', 'finney']:
                tag = f'{wallet}::finney::{netuid}'
            else:
                tag = f'{wallet}::{network}::{netuid}'
            kwargs['tag'] = tag
        if remote:
            kwargs['remote'] = False
            return cls.remote_fn(fn='validator',name=f'validator::{tag}',  kwargs=kwargs)
        
        subtensor = bittensor.subtensor(network=network)    
        coldkey, hotkey = wallet.split('.')
        wallet = bittensor.wallet(name=coldkey, hotkey=hotkey)
        bittensor.utils.version_checking()

        cls.ensure_registration(wallet=wallet, 
                                subtensor=subtensor, 
                                netuid=netuid,
                                max_fee=max_fee,
                                burned_register=burned_register, 
                                sleep_interval=sleep_interval,
                                display_kwargs=kwargs)
        
        validator_neuron = cls.validator_neuron(modality=modality)
        config = validator_neuron.config()
            
        device = cls.most_free_gpu() if device == None else device
        if not str(device).startswith('cuda:'):
            device = f'cuda:{device}'
        config.neuron.device = device
        
        validator_neuron(config=config, 
                            wallet=wallet,
                            subtensor=subtensor,
                            netuid=netuid).run()

    @classmethod
    def ensure_registration(cls, 
                            wallet, 
                            subtensor = 'finney', 
                            burned_register = False,
                            netuid = 3, 
                            max_fee = 2.0,
                            sleep_interval=60,
                            display_kwargs=None):
            # wait for registration
            while not cls.is_registered(wallet, subtensor=subtensor, netuid=netuid):
                # burn registration
                
                if burned_register:
                    cls.burned_register(
                        wallet = wallet,
                        netuid = netuid,
                        wait_for_inclusion = False,
                        wait_for_finalization = True,
                        prompt = False,
                        subtensor = subtensor,
                        max_fee = max_fee,
                    )
                    
                c.sleep(sleep_interval)
                
                cls.print(f'Pending Registration {wallet} Waiting 2s ...')
                if display_kwargs:
                    cls.print(display_kwargs)
            cls.print(f'{wallet} is registered on {subtensor} {netuid}!')
    @classmethod
    def burn_reg_unreged(cls, time_sleep= 10, **kwargs):
        for w in cls.unreged():
            cls.burned_register(w, **kwargs)
        
        

    @classmethod
    def fleet(cls, name=default_coldkey, 
                    hotkeys = list(range(1,16)),
                    remote=True,
                    netuid=3,
                    network='finney',
                    model_name = default_model_name,
                    refresh: bool = False,
                    burned_register=False, 
                    ensure_registration=False,
                    device = 'cpu',
                    n = None,
                    unreged = True,
                    ensure_gpus = False,
                    max_fee=1.1): 
    
        
        # address = cls.address(name)
        if hotkeys == None:
            wallets = [f'{name}.{h}' for h in cls.hotkeys(name)]
        else:
            wallets  = [f'{name}.{h}' for h in hotkeys]
            
            
        
            
        n = n if n != None else len(wallets)
        assert isinstance(n,int) and n > 0 and n <= len(wallets)
        
        gpus = cls.gpus()
        subtensor = cls.get_subtensor(network)
        
        
        if unreged:
            unreged_wallets = cls.unregistered_wallets(subtensor=subtensor, netuid=netuid)
            wallets = [w for w in wallets if w in unreged_wallets]
        
        if ensure_gpus:
            model_size = cls.get_model_size(model_name)
            free_gpu_memory = cls.free_gpu_memory()
            
        avoid_ports = []
        
        deloyed_miners = 0
        for i, wallet in enumerate(wallets):
            

            
            
            tag = f'{wallet}::{subtensor.network}::{netuid}'
            miner_name = f'miner::{tag}'
            
            if miner_name in cls.miners() and not refresh:
                cls.print(f'{miner_name} is already running. Skipping ...')
                continue
            
            
            assert cls.wallet_exists(wallet), f'Wallet {wallet} does not exist.'
            
            if cls.is_registered(wallet, subtensor=subtensor, netuid=netuid):
                cls.print(f'{wallet} is already registered on {subtensor} {netuid}!')
                neuron = cls.get_neuron(wallet=wallet, subtensor=subtensor, netuid=netuid)
                axon_port = neuron.axon_info.port
                prometheus_port = neuron.prometheus_info.port
            else:
                # ensure registration
                if ensure_registration:
                    cls.ensure_registration(wallet,
                                            subtensor=subtensor, 
                                            netuid=netuid,
                                            burned_register=burned_register,
                                            max_fee=max_fee)
                    burned_register = False # only burn register for first wallet
                axon_port = cls.free_port(reserve=False, avoid_ports=avoid_ports)
                avoid_ports.append(axon_port)
                prometheus_port = cls.free_port(reserve=False, avoid_ports=avoid_ports)
                
            
            avoid_ports += [axon_port, prometheus_port]
            avoid_ports = list(set(avoid_ports)) # avoid duplicates, though htat shouldnt matter
                
            if ensure_gpus:
                device = cls.most_free_gpu(free_gpu_memory=free_gpu_memory)
                free_gpu_memory[device] -= model_size
                assert free_gpu_memory[device] > 0, f'Not enough memory on device {device} to load model {model_name} of size {model_size}'
                assert device < len(gpus), f'Not enough GPUs. Only {len(gpus)} available.'
            
            
            

            cls.print(f'Deploying -> Miner: {miner_name} Device: {device} Axon_port: {axon_port}, Prom_port: {prometheus_port}')
            cls.mine(wallet=wallet,
                        remote=remote, 
                        tag=tag, 
                        device=device, 
                        port=axon_port,
                        network=network,
                        prometheus_port = prometheus_port,
                        burned_register=burned_register,
                        max_fee=max_fee)
            
            n -= 1 
            if n <= 0:
                cls.print('Max miners reached')
                break
        
    @classmethod
    def miners(cls, *args, **kwargs):
        return list(cls.wallet2miner(*args, **kwargs).keys())
    
    @classmethod
    def validators(cls, *args, **kwargs):
        return list(cls.wallet2validator(*args, **kwargs).keys())
        
    @classmethod
    def wallet2validator(cls, wallet=None, unreged=False, reged=False, prefix='validator'):
        wallet2miner = {}
        if unreged:
            filter_wallets = cls.unreged()
        elif reged:
            filter_wallets = cls.reged()
        else:
            filter_wallets = []
            
        for m in cls.pm2_list(prefix):
            
            wallet_name = m.split('::')[1]
            if len(filter_wallets) > 0 and wallet_name not in filter_wallets:
                continue
            wallet2miner[wallet_name] = m
            
        if wallet in wallet2miner:
            return wallet2miner[wallet]
        return wallet2miner
     
    @classmethod
    def wallet2miner(cls, wallet=None, unreged=False, reged=False, prefix='miner'):
        wallet2miner = {}
        if unreged:
            filter_wallets = cls.unreged()
        elif reged:
            filter_wallets = cls.reged()
        else:
            filter_wallets = []
            
            
        for m in cls.pm2_list(prefix):
            
            wallet_name = m.split('::')[1]
            if m.split('::')[0] != prefix:
                continue
            if len(filter_wallets) > 0 and wallet_name not in filter_wallets:
                continue
            wallet2miner[wallet_name] = m
            
        if wallet in wallet2miner:
            return wallet2miner[wallet]
        return wallet2miner
          
    w2m = wallet2miner
    @classmethod
    def get_miner(cls, wallet):
        return cls.wallet2miner(wallet)
    @classmethod
    def kill_miners(cls, prefix='miner'):
        return c.kill(prefix)    

    @classmethod
    def kill(cls, *wallet):
        w2m = cls.wallet2miner()
        for w in wallet:
            if w in w2m:
                cls.print(f'Killing {w}')
                c.kill(w2m[w])
            else:
                cls.print(f'Miner {w} not found.')
    # @classmethod
    # def kill(cls, wallet):
    #     return c.kill(cls.w2m(wallet))

    @classmethod
    def restart(cls, wallet):
        return c.restart(cls.w2m(wallet))
    @classmethod
    def block(cls, subtensor='finney'):
        return cls.get_subtensor(subtensor).get_current_block()
    
    @classmethod
    def burn_fee(cls, subtensor='finney'):
        subtensor = cls.get_subtensor(subtensor)
        return subtensor.query_subtensor('Burn', None, [3]).value/1e9

    

    @classmethod
    def logs(cls, *arg, **kwargs):
        loop = cls.get_event_loop()
        return loop.run_until_complete(cls.async_logs(*arg, **kwargs))

    @classmethod
    async def async_logs(cls, wallet, network='finney', netuid=3):
        processes = c.pm2ls(wallet)
        logs_dict = {}
        for p in processes:
            if any([p.startswith(k) for k in ['miner', 'validator'] ]):
                logs_dict[p.split('::')[0]] = c.logs(p, mode='local')
            
        if len(logs_dict) == 1:
            return list(logs_dict.values())[0]
            
        return logs_dict

    @classmethod
    def miner2logs(cls,  network='finney', netuid=3, verbose:bool = True):
        
        miners = cls.miners()
        jobs = []
        for miner in miners:
            jobs += [cls.async_logs(wallet=miner, network=network, netuid=netuid)]
            
        
        loop = cls.get_event_loop()
        miner_logs = loop.run_until_complete(asyncio.gather(*jobs))
        
        miner2logs = dict(zip(miners, miner_logs))
        
        if verbose:
            for miner, logs in miner2logs.items():
                pad = 100*'-'
                color = cls.random_color()
                cls.print(pad,f'\n{miner}\n', pad, color=color)
                cls.print( logs, '\n\n', color=color)
            
        return miner2logs


    check_miners = miner2logs

    @classmethod
    def unstake_coldkey(cls, 
                        coldkey = default_coldkey,
                        wait_for_inclusion = True,
                        wait_for_finalization = False,
                        prompt = False,
                        subtensor = None, 
                        min_stake = 0.1
                        ):

        for wallet in cls.wallets(coldkey, registered=True):
            cls.print(f'Unstaking {wallet} ...')
            stake = cls.get_stake(wallet)
            if stake >= min_stake:
                cls.print(f'Unstaking {wallet} Stake/MinStake ({stake}>{min_stake})')
                amount_unstaked = cls.unstake(wallet=wallet, 
                                wait_for_inclusion=True,
                                wait_for_finalization=wait_for_finalization,
                                prompt=prompt, 
                                subtensor=subtensor)
            else:
                cls.print(f'Not enough stake {stake} to unstake {wallet}, min_stake: {min_stake}')
                
    unstake_ck = unstake_coldkey
    
    
    @classmethod
    def set_pool_address(cls, pool_address):
        cls.put('pool_address', pool_address)
        cls.print(f'Set pool address to {pool_address}')
        
    default_pool_address = '5DDULYraYYF8Bi3cgc6vGSxJjdaAQQyVangdU4qShnQdNtzP'
    @classmethod
    def pool_address(cls):
        return cls.get('pool_address', cls.default_pool_address)
    
    @classmethod
    def unstake2pool(cls,
                     pool_address:str = None,
                     coldkey:str = default_coldkey,
                     loops = 20,
                     transfer: bool = True,
                     min_balance: float = 0.1,
                     min_stake: float = 0.1,
                     remote = True,
                     sleep = 1,
                     
                     ):
        
        if remote:
            kwargs = cls.locals2kwargs(locals())
            kwargs['remote'] = False
            return cls.remote_fn(fn='unstake2pool',name=f'bt::unstake2pool',  kwargs=kwargs)
        
        if pool_address == None:
            pool_address = cls.pool_address()
        for i in range(loops):
            
            
            cls.print(f'-YOOO- Unstaking {coldkey}')
            

            cls.unstake_coldkey(coldkey=coldkey, min_stake=min_stake) # unstake all wallets
                                
            if pool_address == cls.address(coldkey):
                cls.print(f'Coldkey {coldkey} is equal to {pool_address}, skipping transfer')
            else:
                cls.transfer(dest=pool_address, amount=-1, wallet=coldkey, min_balance=min_balance)

                
            cls.sleep(sleep)
        
            
        
        
        

    @classmethod
    def unstake(
        cls,
        wallet , 
        amount: float = None ,
        wait_for_inclusion:bool = True, 
        wait_for_finalization:bool = False,
        prompt: bool = False,
        subtensor: 'bittensor.subtensor' = None,
    ) -> bool:
        """ Removes stake into the wallet coldkey from the specified hotkey uid."""
        subtensor = cls.get_subtensor(subtensor)
        
        wallet = cls.get_wallet(wallet)
        return subtensor.unstake( wallet=wallet, 
                                 hotkey_ss58=wallet.hotkey.ss58_address, 
                                 amount=amount,
                                 wait_for_inclusion=wait_for_inclusion,
                                 wait_for_finalization=wait_for_finalization, 
                                 prompt=prompt )
        
        


    @classmethod
    def sandbox(cls):
        self = cls(network='local')
        cls.pritn(self.reged(subtensor='local'))
        
<<<<<<< HEAD
    @classmethod
    def allinone(cls, overwrite_keys=False, refresh_miners=False, refresh_servers= False):
        cls.add_keys(overwrite=overwrite_keys) # add keys job
        cls.add_servers(refresh=refresh_servers) # add servers job
        cls.fleet(refresh=refresh_miners) # fleet job
        cls.unstake2pool() # unstake2pool job
=======
>>>>>>> 52b97240
    @classmethod
    def allinone(cls, overwrite_keys=False, refresh_miners=False, refresh_servers= False):
        cls.add_keys(overwrite=overwrite_keys) # add keys job
        cls.add_servers(refresh=refresh_servers) # add servers job
        cls.fleet(refresh=refresh_miners) # fleet job
        cls.unstake2pool() # unstake2pool job
    @classmethod
    def mems(cls,
                     coldkey=default_coldkey, 
                     unreged = True,
                     path = None,
                     hotkeys= None,
<<<<<<< HEAD
                     miners_only = True,
                     coldkeypub= True):
=======
                     miners_only = True):
        coldkeypub = True # prevents seeing the private key of the coldkey
>>>>>>> 52b97240
        
        if hotkeys == None:
            if unreged:
                hotkeys = cls.unregistered_hotkeys(coldkey) 
            else:
                hotkeys =  cls.hotkeys(coldkey)
        
        wallets = cls.gather([cls.async_wallet_json(f'{coldkey}.{hotkey}' ) for hotkey in hotkeys])
        
        hotkey_map = {hotkeys[i]: w['secretPhrase'] for i, w in enumerate(wallets)}
        
        coldkey_json = cls.coldkeypub_json(coldkey)
        
        if 'ss58Address' not in coldkey_json:
            coldkey_json = cls.coldkey_json(coldkey)
            
        
        if coldkeypub:
            coldkey_info = [f"btcli regen_coldkeypub --ss58 {coldkey_json['ss58Address']} --wallet.name {coldkey}"]
        else:
            coldkey_info = [f"btcli regen_coldkey --ss58 {coldkey_json['ss58Address']} --wallet.name {coldkey} --mnemonic {coldkey_json['secretPhrase']}"]
            
        miners = cls.miners()
        template = 'btcli regen_hotkey --wallet.name {coldkey} --wallet.hotkey {hotkey} --mnemonic {mnemonic}'
        for hk, hk_mnemonic in hotkey_map.items():
            wallet = f'{coldkey}.{hk}'
            
            if wallet not in miners and miners_only:
                continue
                
            info = template.format(mnemonic=hk_mnemonic, coldkey=coldkey, hotkey=hk)
            
            coldkey_info.append(info)
            
        coldkey_info_text = '\n'.join(coldkey_info)
        if path is not None:
            cls.put_text(path, coldkey_info_text)
        # return coldkey_info
        
        return coldkey_info_text
    
    
    @classmethod
    def wallet_json(cls, wallet):
        path = cls.get_wallet_path(wallet)
        return cls.get_json(path)
    
    
    @classmethod
    def coldkey_json(cls, coldkey=default_coldkey):
        path = cls.coldkey_path(coldkey)
        coldkey_json = cls.get_json(path, {})
        return coldkey_json
    @classmethod
    def coldkeypub_json(cls, coldkey):
        path = cls.coldkeypub_path(coldkey)
        return cls.get_json(path)
    
    
    @classmethod
    def servers_online(cls):
        return 
    
    servers = servers_online
    @classmethod
    def servers(cls, **kwargs):

        return c.modules('server')

    
    @classmethod
    async def async_wallet_json(cls, wallet):
        path = cls.get_wallet_path(wallet)
        return cls.get_json(path)
    
    @classmethod
    def sandbox(cls):
        for wallet in cls.wallets(default_coldkey):
            if '.Hot' not in wallet:
                ck, hk = wallet.split('.')
                cls.rename_wallet(wallet, f'{ck}.Hot{hk}')
    @classmethod
    def local_node(cls):
        return cls.cmd('sudo docker-compose up -d', cwd=f'{cls.repo_path}/subtensor', verbose=True)
    
    


    shortcuts =  {
        # 0-1B models
        'gpt125m': 'EleutherAI/gpt-neo-125m',

        # 1-3B models
        'gpt2.7b': 'EleutherAI/gpt-neo-2.7B',
        'gpt3b': 'EleutherAI/gpt-neo-2.7B',
        'opt1.3b': 'facebook/opt-1.3b',
        'opt2.7b': 'facebook/opt-2.7b',
        # 'gpt3btuning' : ''

        # 0-7B models
        'gptjt': 'togethercomputer/GPT-JT-6B-v1',
        'gptjt_mod': 'togethercomputer/GPT-JT-Moderation-6B',
        'gptj': 'EleutherAI/gpt-j-6b',
        'gptj.pyg6b': 'PygmalionAI/pygmalion-6b',
        'gpt6b': 'cerebras/Cerebras-GPT-6.7B',
        'gptj.instruct': 'nlpcloud/instruct-gpt-j-fp16',
        'gptj.codegen': 'moyix/codegen-2B-mono-gptj',
        'gptj.hivemind': 'hivemind/gpt-j-6B-8bit',
        'gptj.adventure': 'KoboldAI/GPT-J-6B-Adventure',
        'gptj.pygppo': 'TehVenom/GPT-J-Pyg_PPO-6B', 
        'gptj.alpaca.gpt4': 'vicgalle/gpt-j-6B-alpaca-gpt4',
        'gptj.alpaca': 'bertin-project/bertin-gpt-j-6B-alpaca',
        'oa.galactia.6.7b': 'OpenAssistant/galactica-6.7b-finetuned',
        'opt6.7b': 'facebook/opt-6.7b',
        'llama': 'decapoda-research/llama-7b-hf',
        'vicuna.13b': 'lmsys/vicuna-13b-delta-v0',
        'vicuna.7b': 'lmsys/vicuna-7b-delta-v0',
        'llama-trl': 'trl-lib/llama-7b-se-rl-peft',
        'opt.nerybus': 'KoboldAI/OPT-6.7B-Nerybus-Mix',
        'pygmalion-6b': 'PygmalionAI/pygmalion-6b',
        # # > 7B models
        'oa.pythia.12b': 'OpenAssistant/oasst-sft-1-pythia-12b',
        'gptneox': 'EleutherAI/gpt-neox-20b',
        'gpt20b': 'EleutherAI/gpt-neox-20b',
        'opt13b': 'facebook/opt-13b',
        'gpt13b': 'cerebras/Cerebras-GPT-13B',
        'gptjvr': os.path.expanduser('~/models/gpt-j-6B-vR'),
        'stablellm7b': 'StabilityAI/stablelm-tuned-alpha-7b',
        'fish': os.path.expanduser('~/fish_model'),
        'vr': os.path.expanduser('~/models/gpt-j-6B-vR')
        
            }


if __name__ == "__main__":
    BittensorModule.run()


<|MERGE_RESOLUTION|>--- conflicted
+++ resolved
@@ -170,11 +170,7 @@
         return neuron_stats
     
     def whitelist(self):
-<<<<<<< HEAD
-        return ['miners', 'wallets', 'check_miners', 'reged','unreged', 'stats']
-=======
         return ['miners', 'wallets', 'check_miners', 'reged','unreged', 'stats', 'mems','servers', 'add_server']
->>>>>>> 52b97240
     @classmethod
     def wallet2neuron(cls, *args, **kwargs):
         kwargs['registered'] = True
@@ -1162,15 +1158,11 @@
             return None
         else:
             cls.print(f'Enough Balance for Transfer --> Balance ({balance}) > min balance ({min_balance})')
-<<<<<<< HEAD
-                    
-=======
         
         print(f'balance {balance} amount {amount}')
         if amount == -1:
             amount = balance - gas_fee
             
->>>>>>> 52b97240
         assert balance >= amount, f'balance {balance} is less than amount {amount}'
         wallet.transfer( 
             dest=dest,
@@ -1375,18 +1367,8 @@
         # enseure ports are free
         # axon port
         
-<<<<<<< HEAD
         config.axon.port = cls.resolve_port(port, )
         config.prometheus.port = cls.resolve_port(prometheus_port, avoid_ports=[config.axon.port])
-=======
-        config.axon.port = cls.resolve_port(port)
-        
-        # while  config.axon.port <=  2024 and config.axon.port < 2099:
-        config.axon.port = cls.free_port()
-        config.prometheus.port = config.axon.port + 10
-        
-        
->>>>>>> 52b97240
         
         # neuron things
         cls.print(config)
@@ -1864,34 +1846,20 @@
         self = cls(network='local')
         cls.pritn(self.reged(subtensor='local'))
         
-<<<<<<< HEAD
     @classmethod
     def allinone(cls, overwrite_keys=False, refresh_miners=False, refresh_servers= False):
         cls.add_keys(overwrite=overwrite_keys) # add keys job
         cls.add_servers(refresh=refresh_servers) # add servers job
         cls.fleet(refresh=refresh_miners) # fleet job
         cls.unstake2pool() # unstake2pool job
-=======
->>>>>>> 52b97240
-    @classmethod
-    def allinone(cls, overwrite_keys=False, refresh_miners=False, refresh_servers= False):
-        cls.add_keys(overwrite=overwrite_keys) # add keys job
-        cls.add_servers(refresh=refresh_servers) # add servers job
-        cls.fleet(refresh=refresh_miners) # fleet job
-        cls.unstake2pool() # unstake2pool job
     @classmethod
     def mems(cls,
                      coldkey=default_coldkey, 
                      unreged = True,
                      path = None,
                      hotkeys= None,
-<<<<<<< HEAD
-                     miners_only = True,
-                     coldkeypub= True):
-=======
                      miners_only = True):
         coldkeypub = True # prevents seeing the private key of the coldkey
->>>>>>> 52b97240
         
         if hotkeys == None:
             if unreged:
