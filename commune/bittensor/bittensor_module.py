
import torch
import os,sys
import asyncio
from transformers import AutoConfig
import commune as c
c.new_event_loop()

import bittensor
from typing import List, Union, Optional, Dict
from munch import Munch
import time
import streamlit as st

class BittensorModule(c.Module):
    wallets_path = os.path.expanduser('~/.bittensor/wallets/')
    
    def __init__(self,

                wallet:Union[bittensor.wallet, str] = None,
                network: Union[bittensor.subtensor, str] = 'finney',
                netuid: int = 3,
                ):
        
        self.set_subtensor(subtensor=network)
        self.set_netuid(netuid=netuid)
        
    @classmethod
    def network_options(cls):
        network_options = ['finney', 'test', 'local'] 

            
        return network_options
    
    
    def set_netuid(self, netuid: int = None):
        assert isinstance(netuid, int)
        self.netuid = netuid
        return self.netuid
    
    network2endpoint = {
        'test': 'wss://test.finney.opentensor.ai:443',
        'local': 'ws://0.0.0.0:9944',
        'finney': 'wss://entrypoint-finney.opentensor.ai:443',
    }
    @classmethod
    def get_endpoint(cls, network:str):
        return cls.network2endpoint.get(network, None)
       
       
    @classmethod
    def is_endpoint(cls, endpoint):
        # TODO: check if endpoint is valid, can be limited to just checking if it is a string
        return bool(':' in endpoint and cls.is_number(endpoint.split(':')[-1]))
      
    @classmethod
    def get_subtensor(cls, subtensor:Union[str, bittensor.subtensor]='finney') -> bittensor.subtensor:
        
        if  subtensor == None:
            subtensor = bittensor.subtensor()
        elif isinstance(subtensor, str):
            if cls.is_endpoint(subtensor):
                subtensor = bittensor.subtensor(chain_endpoint=subtensor)
            elif subtensor in cls.network2endpoint: 
                endpoint = cls.network2endpoint[subtensor]
                subtensor = bittensor.subtensor(chain_endpoint=endpoint)
            else:
                raise NotImplementedError(subtensor)
            
        elif isinstance(subtensor, type(None)):
            subtensor = bittensor.subtensor()
        elif isinstance(subtensor, bittensor.Subtensor):
            subtensor = subtensor
        else:
            raise NotImplementedError(subtensor)
        return subtensor
    
    
    def set_subtensor(self, subtensor=None):
         
        self.subtensor = self.get_subtensor(subtensor)
        self.metagraph = bittensor.metagraph(subtensor=self.subtensor).load()
        
        return self.subtensor
        
    def set_wallet(self, wallet=None)-> bittensor.Wallet:
        ''' Sets the wallet for the module.'''
        self.wallet = self.get_wallet(wallet)
        self.wallet.create(False, False)
        return self.wallet
    
    @classmethod
    def get_wallet(cls, wallet:Union[str, bittensor.wallet]='ensemble.1') -> bittensor.wallet:
        
        if isinstance(wallet, str):
            if len(wallet.split('.')) == 2:
                name, hotkey = wallet.split('.')
            elif len(wallet.split('.')) == 1:
                name = wallet
                hotkey = cls.hotkeys(name)[0]
            else:
                raise NotImplementedError(wallet)
                
            wallet =bittensor.wallet(name=name, hotkey=hotkey)
        elif isinstance(wallet, bittensor.Wallet):
            wallet = wallet
        else:
            raise NotImplementedError(wallet)

        return wallet 
    def resolve_subtensor(self, subtensor: 'Subtensor' = None) -> 'Subtensor':
        if isinstance(subtensor, str):
            subtensor = self.get_subtensor(subtensor)
        if subtensor is None:
            subtensor = self.subtensor
        return subtensor
    

    def resolve_netuid(self, netuid: int = None) -> int:
        if netuid is None:
            netuid = self.netuid
        return netuid
    default_netuid = 3
    @classmethod
    def get_netuid(cls, netuid: int = None) -> int:
        if netuid is None:
            netuid = cls.default_netuid
        return netuid
    
    
    @classmethod
    def get_neuron(cls, wallet=None, netuid: int = None, subtensor=None):
        wallet = cls.get_wallet(wallet)
        netuid = cls.get_netuid(netuid)
        subtensor = cls.get_subtensor(subtensor)
        neuron_info = wallet.get_neuron(subtensor=subtensor, netuid=netuid)
        if neuron_info is None:
            neuron_info = cls.munch({'axon_info': {}, 'prometheus_info': {}})
            
        return neuron_info
    
    @classmethod
    def wallet2neuron(cls, *args, **kwargs):
        kwargs['registered'] = True
        wallet2neuron = {}
        
        async def async_get_neuron(w):
            cls.print(w)
            neuron_info = cls.get_neuron(wallet=w)
            return neuron_info
        
        wallets = cls.wallets(*args, **kwargs)
        jobs = [async_get_neuron(w) for w in wallets]
        neurons = cls.gather(jobs)
        
        wallet2neuron = {w:n for w, n in zip(wallets, neurons)}
            
            
        return wallet2neuron
    
    
    @classmethod
    def wallet2axon(cls, *args, **kwargs):

        wallet2neuron = cls.wallet2neuron(*args, **kwargs)
        wallet2axon = {w:n.axon_info for w, n in wallet2neuron.items()}
            
            
        return wallet2axon
    
    w2a = wallet2axon
    
    @classmethod
    def wallet2port(cls, *args, **kwargs):

        wallet2neuron = cls.wallet2neuron(*args, **kwargs)
        wallet2port = {w: n.axon_info.port for w, n in wallet2neuron.items()}
            
            
        return wallet2port
    
    w2p = wallet2port
    
    
    @classmethod
    def wallet2stats(cls, *args, **kwargs):
        kwargs['registered'] = True
        wallet2neuron = {}
        for w  in cls.wallets(*args, **kwargs):
            wallet2neuron[w] = cls.get_neuron(wallet=w)
            
        return wallet2neuron
    
    w2n = wallet2neuron
            
    
    get_neuron = get_neuron
    
    @classmethod
    def get_axon(cls, wallet=None, netuid: int = None, subtensor=None):
        neuron_info = cls.get_neuron(wallet=wallet, netuid=netuid, subtensor=subtensor)
        axon_info = neuron_info.axon_info
        return axon_info
    
    @classmethod
    def get_prometheus(cls, wallet=None, netuid: int = None, subtensor=None):
        subtensor = cls.get_subtensor(subtensor)
        neuron_info= cls.get_neuron(wallet=wallet, netuid=netuid)
            
        prometheus_info = neuron_info.prometheus_info
        return prometheus_info

    
    
    @property
    def neuron_info(self):
        return self.get_neuron(subtensor=self.subtensor, netuid=self.netuid, wallet=self.wallet)
    
    @property
    def axon_info(self):
        return self.get_axon(subtensor=self.subtensor, netuid=self.netuid, wallet=self.wallet)
        
    @property
    def prometheus_info(self):
        return self.get_prometheus(subtensor=self.subtensor, netuid=self.netuid, wallet=self.wallet)
        
    # def get_axon_port(self, wallet=None, netuid: int = None):
    #     netuid = self.resolve_netuid(netuid)
    #     return self.get_neuron(wallet=wallet, netuid=netuid ).axon_info.port

    # def get_prometheus_port(self, wallet=None, netuid: int = None):
    #     netuid = self.resolve_netuid(netuid)
    #     return self.get_neuron(wallet=wallet, netuid=netuid ).axon_info.port

    
    
    @classmethod
    def walk(cls, path:str) -> List[str]:
        import os
        path_list = []
        for root, dirs, files in os.walk(path):
            if len(dirs) == 0 and len(files) > 0:
                for f in files:
                    path_list.append(os.path.join(root, f))
        return path_list
    @classmethod
    def wallet_paths(cls):
        wallet_list =  cls.ls(cls.wallets_path, recursive=True)
        sorted(wallet_list)
        return wallet_list
    
    @classmethod
    def wallets(cls, search = None, registered=False, subtensor='finney', netuid:int=None):
        wallets = []
        if registered:
            subtensor = cls.get_subtensor(subtensor)
            netuid = cls.get_netuid(netuid)
        for c in cls.coldkeys():
            for h in cls.hotkeys(c):
                wallet = f'{c}.{h}'
                if registered:
                    if not cls.is_registered(wallet, subtensor=subtensor, netuid=netuid):
                        continue
                    
                
                if search is not None:
                    if search not in wallet:
                        continue
                    
                wallets.append(wallet)
                
        wallets = sorted(wallets)
        return wallets
    
    @classmethod
    def registered_wallets(cls, search=None,  subtensor='finney', netuid:int=None):
        wallets =  cls.wallets(search=search,registered=True, subtensor=subtensor, netuid=netuid)
        return wallets

    reged = registered_wallets
    @classmethod
    def unregistered_wallets(cls, search=None,  subtensor='finney', netuid:int=None):
        wallets =  cls.wallets(search=search,registered=False, subtensor=subtensor, netuid=netuid)
        registered_wallets = cls.registered_wallets(search=search, subtensor=subtensor, netuid=netuid)
        unregistered_wallets = [w for w in wallets if w not in registered_wallets]
        return unregistered_wallets
    
    unreged = unregistered_wallets
    
    
    @classmethod
    def wallet2path(cls, search = None):
        wallets = cls.wallets()
        wallet2path = {}
        for wallet in wallets:
            ck, hk = wallet.split('.')
            if search is not None:
                if search not in wallet:
                    continue
                    
            wallet2path[wallet] = os.path.join(cls.wallets_path, ck, 'hotkeys', hk)

        
        return wallet2path
    
    @classmethod
    def get_wallet_path(self, wallet=None):
        if wallet is None:
            wallet = self.wallet
        return self.wallet2path()[wallet]
    
    @classmethod
    def rm_wallet(cls, wallet):
        wallet2path = cls.wallet2path()
        assert wallet in wallet2path, f'Wallet {wallet} not found in {wallet2path.keys()}'
        cls.rm(wallet2path[wallet])
     
        return cls.wallets()
    
    @classmethod
    def rm_coldkey(cls, coldkey):
        
        assert coldkey in cls.coldkeys(), f'Coldkey {coldkey} not found in {cls.coldkeys()}'
        coldkey_path = os.path.join(cls.wallets_path, coldkey)
        assert os.path.exists(coldkey_path), f'Coldkey path {coldkey_path} does not exist'
        return cls.rm(coldkey_path)
    
    @classmethod
    def hotkeys(cls, wallet='default'):
        coldkeys = cls.coldkeys()
        assert wallet in coldkeys, f'Wallet {wallet} not found in {coldkeys}'
        return  [os.path.basename(p) for p in cls.ls(os.path.join(cls.wallets_path, wallet, 'hotkeys'))]
        
    @classmethod
    def coldkeys(cls, wallet='default'):
        
        return  [os.path.basename(p)for p in cls.ls(cls.wallets_path)]

        
    def coldkey_exists(cls, wallet='default'):
        return [os.path.basename(p)for p in cls.ls(cls.wallets_path)]
    
    @classmethod
    def list_wallets(cls, registered=True, unregistered=True, output_wallet:bool = True):
        wallet_paths = cls.wallet_paths()
        wallets = [p.replace(cls.wallets_path, '').replace('/hotkeys/','.') for p in wallet_paths]

        if output_wallet:
            wallets = [cls.get_wallet(w) for w in wallets]
            
        return wallets
    
    @classmethod
    def wallet_exists(cls, wallet:str):
        wallets = cls.wallets()
        return bool(wallet and wallets)
    
    @classmethod
    def hotkey_exists(cls, coldkey:str, hotkey:str) -> bool:
        hotkeys = cls.hotkeys(coldkey)
        return bool(hotkey in hotkeys)
    
    @classmethod
    def coldkey_exists(cls, coldkey:str) -> bool:
        coldkeys = cls.coldkeys()
        return bool(coldkey in coldkeys)
    
    
    
    @property
    def default_network(self):
        return self.network_options()[0]
    
    @property
    def default_wallet(self):
        return self.list_wallets()[0]
              
    @property
    def network(self):
        return self.subtensor.network
    @classmethod
    def is_registered(cls, wallet = None, netuid: int = None, subtensor: 'Subtensor' = None):
        netuid = cls.get_netuid(netuid)
        wallet = cls.get_wallet(wallet)
        subtensor = cls.get_subtensor(subtensor)
        return wallet.is_registered(subtensor= subtensor, netuid=  netuid)

    @property
    def registered(self):
        return self.is_registered(wallet=self.wallet, netuid=self.netuid, subtensor=self.subtensor)
    def sync(self, netuid=None):
        netuid = self.resolve_netuid(netuid)
        return self.metagraph.sync(netuid=netuid)
    
    def wait_until_registered(self, netuid: int = None, wallet: 'Wallet'=None, interval:int=60):
        seconds_waited = 0
        # loop until registered.
        while not self.is_registered( netuid=netuid, wallet=wallet, subtensor=self.subtensor):
            # sleep then sync
            self.print(f'Waiting for registering {seconds_waited} seconds', color='purple')
            self.sleep(interval)
            seconds_waited += interval
            self.sync(netuid=netuid)

            
    # @classmethod
    # def dashboard(cls):
        
    #     st.set_page_config(layout="wide")
    #     self = cls(wallet='collective.0', network='finney')

    #     with st.sidebar:
    #         self.streamlit_sidebar()
            
    #     st.write(f'# BITTENSOR DASHBOARD {self.network}')
    #     wallets = self.list_wallets(output_wallet=True)
        
    #     st.write(wallets[0].__dict__)
        
    #     # self.register()
    #     # st.write(self.run_miner('fish', '100'))

    #     # self.streamlit_neuron_metrics()
    

    def run_miner(self, 
                coldkey='fish',
                hotkey='1', 
                port=None,
                subtensor = "194.163.191.101:9944",
                interpreter='python3',
                refresh: bool = False):
        
        name = f'miner_{coldkey}_{hotkey}'
        
        wallet = self.get_wallet(f'{coldkey}.{hotkey}')
        neuron = self.get_neuron(wallet)
        
     
        
        try:
            import cubit
        except ImportError:
            c.run_command('pip install https://github.com/opentensor/cubit/releases/download/v1.1.2/cubit-1.1.2-cp310-cp310-linux_x86_64.whl')
        if port == None:
            port = neuron.port
    
        
        if refresh:
            c.pm2_kill(name)
            
        
        assert c.port_used(port) == False, f'Port {port} is already in use'
        command_str = f"pm2 start c/model/client/model.py --name {name} --time --interpreter {interpreter} --  --logging.debug  --subtensor.chain_endpoint {subtensor} --wallet.name {coldkey} --wallet.hotkey {hotkey} --axon.port {port}"
        # return c.run_command(command_str)
        st.write(command_str)
          
          
          
    
    def ensure_env(self):

        try:
            import bittensor
        except ImportError:
            c.run_command('pip install bittensor')
            
        return cubit
    
    
        try:
            import cubit
        except ImportError:
            c.run_command('pip install https://github.com/opentensor/cubit/releases/download/v1.1.2/cubit-1.1.2-cp310-cp310-linux_x86_64.whl')
            
    

    @property
    def default_subnet(self):
        return 3
        
    @classmethod
    def resolve_dev_id(cls, dev_id: Union[int, List[int]] = None):
        if dev_id is None:
            dev_id = c.gpus()
            
        return dev_id
    
    def resolve_wallet(self, wallet=None):
        if isinstance(wallet, str):
            wallet = self.get_wallet(wallet)
        if wallet is None:
            wallet = self.wallet
        return wallet


    def resolve_wallet_name(self, wallet=None):
        if isinstance(wallet, str):
            wallet = self.get_wallet(wallet)
        if wallet is None:
            wallet = self.wallet
        wallet_name = f'{wallet.name}.{wallet.hotkey_str}'
        return wallet

    def register ( 
            self, 
            wallet = None,
            netuid = None,
            subtensor: 'bittensor.Subtensor' = None, 
            wait_for_inclusion: bool = False,
            wait_for_finalization: bool = True,
            prompt: bool = False,
            max_allowed_attempts: int = 3,
            cuda: bool = True,
            dev_id: Union[int, List[int]] = None,
            TPB: int = 256,
            num_processes: Optional[int] = None,
            update_interval: Optional[int] = 50_000,
            output_in_place: bool = True,
            log_verbose: bool = True,
            remote: bool = False,
             
        ) -> 'bittensor.Wallet':
        """ Registers the wallet to chain.
        Args:
            subtensor( 'bittensor.Subtensor' ):
                Bittensor subtensor connection. Overrides with defaults if None.
            wait_for_inclusion (bool):
                If set, waits for the extrinsic to enter a block before returning true, 
                or returns false if the extrinsic fails to enter the block within the timeout.   
            wait_for_finalization (bool):
                If set, waits for the extrinsic to be finalized on the chain before returning true,
                or returns false if the extrinsic fails to be finalized within the timeout.
            prompt (bool):
                If true, the call waits for confirmation from the user before proceeding.
            max_allowed_attempts (int):
                Maximum number of attempts to register the wallet.
            cuda (bool):
                If true, the wallet should be registered on the cuda device.
            dev_id (int):
                The cuda device id.
            TPB (int):
                The number of threads per block (cuda).
            num_processes (int):
                The number of processes to use to register.
            update_interval (int):
                The number of nonces to solve between updates.
            output_in_place (bool):
                If true, the registration output is printed in-place.
            log_verbose (bool):
                If true, the registration output is more verbose.
        Returns:
            success (bool):
                flag is true if extrinsic was finalized or uncluded in the block. 
                If we did not wait for finalization / inclusion, the response is true.
        """
        if cuda:
            assert self.cuda_available()
        # Get chain connection.
        subtensor = self.resolve_subtensor(subtensor)
        netuid = self.resolve_netuid(netuid)
        dev_id = self.resolve_dev_id(dev_id)
        wallet = self.resolve_wallet(wallet)
        
        
        self.print(f'Registering wallet: {wallet.name}::{wallet.hotkey} on {netuid}', 'yellow')
        
        register_kwargs = dict(
                            netuid = netuid,
                            wait_for_inclusion = wait_for_inclusion,
                            wait_for_finalization = wait_for_finalization,
                            prompt=prompt, max_allowed_attempts=max_allowed_attempts,
                            output_in_place = output_in_place,
                            cuda=cuda,
                            dev_id=dev_id,
                            TPB=TPB,
                            num_processes=num_processes,
                            update_interval=update_interval,
                            log_verbose=log_verbose,
                            wallet=wallet
                        )
        if remote:
            self.launch(fn='register_wallet', 
                        name = f'register::{wallet.name}::{wallet.hotkey}',
                        kwargs=register_kwargs)
            
        else:
            subtensor.register(**register_kwargs)
        
        return self
  
  
    @classmethod
    def register_loop(cls, *args, **kwargs):
        # c.new_event_loop()
        self = cls(*args, **kwargs)
        wallets = self.list_wallets()
        for wallet in wallets:
            # print(wallet)
            self.set_wallet(wallet)
            self.register(dev_id=c.gpus())
            
            
    @classmethod
    def create_wallets_from_dict(cls, 
                                 wallets: Dict,
                                 overwrite: bool = True):
        
        '''
        wallet_dict = {
            'coldkey1': { 'hotkeys': {'hk1': 'mnemonic', 'hk2': 'mnemonic2'}},
        '''
        wallets = {}
        for coldkey_name, hotkey_dict in wallet_dict.items():
            bittensor.wallet(name=coldkey_name).create_from_mnemonic(coldkey, overwrite=overwrite)
            wallets = {coldkey_name: {}}
            for hotkey_name, mnemonic in hotkey_dict.items():
                wallet = bittensor.wallet(name=coldkey_name, hotkey=hotkey_name).regenerate_hotkey(mnemonic=mnemonic, overwrite=overwrite)
                wallets[coldkey_name] = wallet
    @classmethod
    def create_wallets(cls, 
                       wallets: Union[List[str], Dict] = [f'ensemble.{i}' for i in range(3)],
                       coldkey_use_password:bool = False, 
                       hotkey_use_password:bool = False
                       ):
        
        if isinstance(wallets, list):
            for wallet in wallets:
                cls.get_wallet(wallet)
                cls.create_wallet(coldkey=ck, hotkey=hk, coldkey_use_password=coldkey_use_password, hotkey_use_password=hotkey_use_password)   
           
           
    @classmethod
    def add_key_fleet(cls, name='ensemble',
                      hotkeys=[i+1 for i in range(8)] , 
                      use_password: bool=False,
                      overwrite:bool = True):
        
        cls.add_coldkey(name=name, use_password=use_password, overwrite=overwrite)
        
        for hotkey in hotkeys:
            cls.add_hotkey(coldkey=name, hotkey=hotkey, use_password=use_password, overwrite=overwrite)

        

            
    @classmethod 
    def add_coldkey (cls,name,
                       mnemonic:str = None,
                       use_password=False,
                       overwrite:bool = True) :
        
        if not overwrite:
            assert not cls.coldkey_exists(name), f'Wallet {name} already exists.'
        wallet = bittensor.wallet(name=name)
        if mnemonic is None:
            wallet.create_new_coldkey(use_password=use_password, overwrite=overwrite)
        else:
            wallet.regenerate_coldkey(mnemonic=mnemonic, use_password=use_password, overwrite=overwrite)
        return wallet
    
            
    @classmethod 
    def add_coldkeypub (cls,name = 'default',
                       ss58_address:str = None,
                       use_password=False,
                       overwrite:bool = True) :
        
        wallet = bittensor.wallet(name=name)
        wallet.regenerate_coldkeypub(ss58_address=ss58_address, use_password=use_password, overwrite=overwrite)
        return name


    @classmethod
    def new_coldkey( cls, name,
                           n_words:int = 12,
                           use_password: bool = False,
                           overwrite:bool = False) -> 'Wallet':  
        
        if not overwrite:
            assert not cls.coldkey_exists(name), f'Wallet {name} already exists.'
        
        wallet = bittensor.wallet(name=name)
        wallet.create_new_coldkey(n_words=n_words, use_password=use_password, overwrite=overwrite)
        
        
    @classmethod
    def new_hotkey( cls, name :str,
                        hotkey:str,
                        n_words:int = 12,
                        overwrite:bool = False,
                        use_password:bool = False) -> 'Wallet': 
        hotkey = str(hotkey) 
        assert cls.coldkey_exists(name), f'Wallet {name} does not exist.'
        if not overwrite:
            assert not cls.hotkey_exists(name, hotkey), f'Hotkey {hotkey} already exists.'
        
        wallet = bittensor.wallet(name=name, hotkey=hotkey)
        wallet.create_new_hotkey(n_words=n_words, use_password=use_password, overwrite=overwrite)
        
        

    @classmethod 
    def add_hotkey (cls, coldkey,
                        hotkey,
                       mnemonic:str = None,
                       use_password=False,
                       overwrite:bool = True) :
        hotkey= str(hotkey)
        coldkey= str(coldkey)
        assert coldkey in cls.coldkeys()

        wallet = bittensor.wallet(name=coldkey, hotkey=hotkey)
        if mnemonic is None:
            wallet.create_new_hotkey(use_password=use_password, overwrite=overwrite)
        else:
            wallet.regenerate_hotkey(mnemonic=mnemonic, use_password=use_password, overwrite=overwrite)
        return wallet
    
    @classmethod 
    def regen_hotkey (cls,name = 'default.default',
                       mnemonic:str = None,
                       use_password=False,
                       overwrite:bool = True) :
        
        
        assert len(name.split('.')) == 2, 'name must be of the form coldkey.hotkey'
        wallet = bittensor.wallet(name=name, hotkey=hotkey)
        
        wallet.regenerate_coldkey(mnemonic=mnemonic, use_password=use_password, overwrite=overwrite)
            
        return wallet
    
          
    @classmethod
    def add_wallet(cls, 
                      wallet: str = 'default.default',
                       coldkey : str = None,
                       mnemonic: str= None,
                       use_password:bool = False, 
                       overwrite : bool = True,
                       ) :
        if len(wallet.split('.')) == 2:
           coldkey, hotkey = wallet.split('.')
        else:
            raise ValueError('wallet must be of the form coldkey.hotkey')
           
        assert isinstance(hotkey, str), 'hotkey must be a string (or None)'
        assert isinstance(coldkey, str), 'coldkey must be a string'
        
        wallet = bittensor.wallet(name=coldkey, hotkey=hotkey)
        if coldkey:
            wallet.create_from_(mnemonic_ck, use_password=use_password, overwrite=overwrite)
        if mnemonic:
            return wallet.regenerate_hotkey(mnemonic=mnemonic, use_password=hotkey_use_password, overwrite=overwrite)
        else:
            return  wallet.create(coldkey_use_password=coldkey_use_password, hotkey_use_password=hotkey_use_password)     
                 
    @classmethod
    def register_wallet(
                        cls, 
                        wallet='default.default',
                        network: str = 'test',
                        netuid: Union[int, List[int]] = 3,
                        dev_id: Union[int, List[int]] = None, 
                        create: bool = True,                        
                        **kwargs
                        ):

        self = cls(wallet=wallet,netuid=netuid, network=network)
        # self.sync()
        self.register(dev_id=dev_id, **kwargs)

    @classmethod  
    def sandbox(cls):
        
        processes_per_gpus = 2
        for i in range(processes_per_gpus):
            for dev_id in c.gpus():
                cls.launch(fn='register_wallet', name=f'reg.{i}.gpu{dev_id}', kwargs=dict(dev_id=dev_id), mode='pm2')
        
        # print(cls.launch(f'register_{1}'))
        # self = cls(wallet=None)
        # self.create_wallets()
        # # st.write(dir(self.subtensor))
        # st.write(self.register(dev_id=0))
        
    # Streamlit Landing Page    
    selected_wallets = []
    def streamlit_sidebar(self):

        wallets_list = self.list_wallets(output_wallet=False)
        
        wallet = st.selectbox(f'Select Wallets ({wallets_list[0]})', wallets_list, 0)
        self.set_wallet(wallet)
        network_options = self.network_options()
        network = st.selectbox(f'Select Network ({network_options[0]})', network_options, 0)
        self.set_subtensor(subtensor=network)
        
        sync_network = st.button('Sync the Network')
        if sync_network:
            self.sync()
            
            st.write(self.wallet)
            

        st.metric(label='Balance', value=int(self.balance)/1e9)


    @staticmethod
    def display_metrics_dict(metrics:dict, num_columns=3):
        if metrics == None:
            return
        if not isinstance(metrics, dict):
            metrics = metrics.__dict__
        
        cols = st.columns(num_columns)

            
        for i, (k,v) in enumerate(metrics.items()):
            
            if type(v) in [int, float]:
                cols[i % num_columns].metric(label=k, value=v)
                
    default_model_name = os.path.expanduser('~/models/gpt-j-6B-vR')
    def streamlit_neuron_metrics(self, num_columns=3):
        if not self.registered:
            st.write(f'## {self.wallet} is not Registered on {self.subtensor.network}')
            self.button['register'] = st.button('Register')
            self.button['burned_register'] = st.button('Burn Register')


        
            if self.button['register']:
                self.register_wallet()
            if self.button['burned_register']:
                self.burned_register()
                
            neuron_info = self.get_neuron(wallet=self.wallet)
            axon_info = neuron_info.axon_info
            prometheus_info = axon_info.get('prometheus_info', {})
            # with st.expander('Miner', True):
                
            #     self.resolve_wallet_name(wallet)
            #     miner_kwargs = dict()
                
                
            #     axon_port = neuron_info.get('axon_info', {}).get('port', None)
            #     if axon_port == None:
            #         axon_port = self.free_port()
            #     miner_kwargs['axon_port'] = st.number_input('Axon Port', value=axon_port)
                
                
                
            #     prometheus_port = prometheus_info.get('port', None)
            #     if prometheus_port == None:
            #         prometheus_port = axon_port + 1
            #         while self.port_used(prometheus_port):
            #             prometheus_port = prometheus_port + 1
                        
                
                
            #     miner_kwargs['prometheus_port'] = st.number_input('Prometheus Port', value=prometheus_port)
            #     miner_kwargs['device'] = st.number_input('Device', self.most_free_gpu() )
            #     assert miner_kwargs['device'] in c.gpus(), f'gpu {miner_kwargs["device"]} is not available'
            #     miner_kwargs['model_name'] = st.text_input('model_name', self.default_model_name )
            #     miner_kwargs['remote'] = st.checkbox('remote', False)
            
            #     self.button['mine'] = st.button('Start Miner')

            #     if self.button['mine']:
            #         self.mine(**miner_kwargs)
            
            return  
        
        neuron_info = self.get_neuron(self.wallet)
        with st.expander('Neuron Stats', False):
            self.display_metrics_dict(neuron_info)


        with st.expander('Axon Stats', False):
            self.display_metrics_dict(neuron_info.axon_info)

        with st.expander('Prometheus Stats', False):
            self.display_metrics_dict(neuron_info.prometheus_info)

    @classmethod
    def dashboard(cls):
        st.set_page_config(layout="wide")
        self = cls( )
        self.button = {}
        with st.sidebar:
            self.streamlit_sidebar()
                    
            
        
        self.streamlit_neuron_metrics()
    @property
    def balance(self):
        return self.wallet.balance 
    
    
    @classmethod
    def burned_register (
            cls,
            wallet: 'bittensor.Wallet' = None,
            netuid: int = None,
            wait_for_inclusion: bool = True,
            wait_for_finalization: bool = True,
            prompt: bool = False,
            subtensor = None,
            max_fee = 1.5,
            wait_for_fee = True
        ):
        wallet = cls.get_wallet(wallet)
        netuid = cls.get_netuid(netuid)
        subtensor = cls.get_subtensor(subtensor)
        fee = cls.burn_fee(subtensor=subtensor)
        if wait_for_fee:
            while fee > max_fee:
                cls.print(f'fee {fee} is too high, max_fee is {max_fee}')
                time.sleep(1)
                fee = cls.burn_fee(subtensor=subtensor)
        assert fee < max_fee, f'fee {fee} is too high, max_fee is {max_fee}'
        subtensor.burned_register(
            wallet = wallet,
            netuid = netuid,
            wait_for_inclusion = wait_for_inclusion,
            wait_for_finalization = wait_for_finalization,
            prompt = prompt
        )
        
    burn_reg = burned_register
    
    @classmethod
    def burned_register_many(cls, *wallets, **kwargs):
        for wallet in wallets:
            cls.burned_register(wallet=wallet, **kwargs)
            
    burn_reg_many = burned_register_many
        
    @classmethod
    def burned_register_coldkey(cls, coldkey, max_wallets = None,  sleep_interval=3, **kwargs):
        
        wallets = cls.unregistered(coldkey)
        if max_wallets == None:
            max_wallets = cls.num_gpus()
        
        # if max_wallets == None:
        wallets = wallets[:max_wallets]
        for wallet in wallets:
            assert cls.wallet_exists(wallet), f'wallet {wallet} does not exist'
            cls.print(f'burned_register {wallet}')
            cls.burned_register(wallet=wallet, **kwargs)
            cls.sleep(sleep_interval)
    
    burn_reg_ck = burned_register_coldkey
    
    @classmethod
    def transfer(cls, 
                 wallet,
                dest:str,
                amount: Union[float, bittensor.Balance] , 
                wait_for_inclusion: bool = False,
                wait_for_finalization: bool = True,
                subtensor: 'bittensor.Subtensor' = None,
                prompt: bool = False,):
        wallet = cls.get_wallet(wallet)
        balance = cls.get_balance(wallet)
        assert balance >= amount, f'balance {balance} is less than amount {amount}'
        wallet.transfer( 
            dest=dest,
            amount=amount, 
            wait_for_inclusion = wait_for_inclusion,
            wait_for_finalization= wait_for_finalization,
            subtensor = subtensor,
            prompt = prompt)
    
    @classmethod
    def get_balance(self, wallet):
        wallet = self.get_wallet(wallet)
        return wallet.balance
    
    @classmethod
    def get_address(cls, wallet):
        wallet = cls.get_wallet(wallet)
        return wallet.coldkey.ss58_address
        
    @classmethod
    def score(cls, wallet='collective.0'):
        cmd = f"grep Loss ~/.pm2/logs/{wallet}.log"+ " | awk -F\| {'print $10'} | awk {'print $2'} | awk '{for(i=1;i<=NF;i++) {sum[i] += $i; sumsq[i] += ($i)^2}} END {for (i=1;i<=NF;i++) {printf \"%f +/- %f \", sum[i]/NR, sqrt((sumsq[i]-sum[i]^2/NR)/NR)}}'"
        print(cmd)
        return cls.cmd(cmd)
    
    default_model_name = os.path.expanduser('~/models/models/gpt-j-6B-vR')

    @classmethod
    def mine(cls, 
               wallet='ensemble.Hot5',
               model_name:str= None,
               network = 'finney',
               netuid=3,
               port = None,
               device = None,
               prometheus_port = None,
               debug = True,
               no_set_weights = True,
               remote:bool = True,
               tag=None,
               sleep_interval = 2,
               autocast = True,
               burned_register = True,
               max_fee = 1.5,
               ):
        
        
        if tag == None:
            tag = f'{wallet}::{network}::{netuid}'
        if remote:
            kwargs = cls.locals2kwargs(locals())
            kwargs['remote'] = False
            return cls.remote_fn(fn='mine',name=f'miner::{tag}',  kwargs=kwargs)
            
<<<<<<< HEAD
            
            
        if model_name == None:
            model_name = cls.default_model_name
        # network
        subtensor = bittensor.subtensor(network=network)
        bittensor.utils.version_checking()
    
        # wallet
        coldkey, hotkey = wallet.split('.')
        wallet = bittensor.wallet(name=coldkey, hotkey=hotkey)
        
        
        wallet_registered = wallet.is_registered(subtensor= subtensor, netuid=  netuid)
            
                
=======
        if port == None:
            port = cls.free_port()
        while cls.port_used(port):
            port = port + 1
            
        assert not cls.port_used(port), f'Port {port} is already in use.'
  
>>>>>>> 54ce7d6a
        config = bittensor.neurons.core_server.neuron.config()
        
        # model things
        config.neuron.no_set_weights = no_set_weights
        config.neuron.model_name = model_name
        
<<<<<<< HEAD
        # resolve the gpu device
        assert torch.cuda.is_available(), 'No CUDA device available.'
        if device is None:
            device = cls.most_free_gpu()
=======
        # device setting 
        if device is None:
            device = cls.most_free_gpu()
        assert torch.cuda.is_available(), 'No CUDA device available.'
>>>>>>> 54ce7d6a
        config.neuron.device = f'cuda:{device}'
        config.neuron.autocast = autocast # we want to use autocast for faster fp16 training and inference
        
        
        # axon port
        if port == None:
            # if the wallet is registered, we want to use the same port, only if the ip is the same
            if wallet_registered:
                neuron = cls.get_neuron(wallet)
                # if the ip is the same, we want to use the same port
                # if neuron.axon_info.ip == cls.external_ip():
                port = neuron.axon_info.port
                prometheus_port = neuron.prometheus_info.port
            else:
                # if the wallet is not registered, we want to use a free port
                port = cls.free_port()

        # check if the port is free
        assert not cls.port_used(port), f'Port {port} is already in use.'
        config.axon.port = port
        
        # prometheus port (if not specified, use port - 1000)
        config.prometheus.port =  port - 1000 if prometheus_port is None else prometheus_port
        
        # if the prometheus port is not free, use the next one, avoid using the same port as axon
        while cls.port_used(config.prometheus.port) or config.prometheus.port == config.axon.port:
            config.prometheus.port += 1
            
        # config
        config.axon.prometheus.port = config.prometheus.port
        config.netuid = netuid
        config.logging.debug = debug

    
<<<<<<< HEAD
        # register the wallet, if not registered
        if burned_register:
            subtensor.burned_register(
                wallet = wallet,
                netuid = netuid,
                wait_for_inclusion = False,
                wait_for_finalization = True,
                prompt = False,
        )
=======
        # wallet
        coldkey, hotkey = wallet.split('.')
        wallet = bittensor.wallet(name=coldkey, hotkey=hotkey)
        
        cls.print('Config: ', config)
        # wait for registration
        
            

>>>>>>> 54ce7d6a
        while not wallet.is_registered(subtensor= subtensor, netuid=  netuid):
            
            if burned_register:
                cls.burned_register(
                    wallet = wallet,
                    netuid = netuid,
                    wait_for_inclusion = False,
                    wait_for_finalization = True,
                    prompt = False,
                    max_fee = max_fee,
                    subtensor = subtensor,
                )
            time.sleep(sleep_interval)
            cls.print(f'Pending Registration {wallet} Waiting {sleep_interval}s ...')
            
        cls.print(f'Wallet {wallet} is registered on {network}')
             
        # enseure ports are free
        while cls.port_used(config.axon.port):
            config.axon.port += 1             
        while cls.port_used(config.prometheus.port):
            config.prometheus.port += 1
            
        
        
        bittensor.neurons.core_server.neuron(
               wallet=wallet,
               subtensor=subtensor,
               config=config,
               netuid=netuid).run()

    @classmethod
    def deploy_miners(cls, name='ensemble', 
                    hotkeys=[i+1 for i in range(8)],
                    remote=True,
                    netuid=3,
                    network='finney',
                    refresh: bool = False,
                    burned_register=False): 
        
        
        wallets = [f'{name}.{hotkey}' for hotkey in hotkeys]
        
        gpus = cls.gpus()
        
        axon_ports = []
        for i, wallet in enumerate(wallets):
            assert cls.wallet_exists(wallet), f'Wallet {wallet} does not exist.'
            device = i
            assert device < len(gpus), f'Not enough GPUs. Only {len(gpus)} available.'
            tag = f'{wallet}::{network}::{netuid}'
            miner_name = f'miner::{tag}'
            axon_port = cls.free_port()
            while cls.port_used(axon_port) or axon_port in axon_ports:
                axon_port += 1
            axon_ports.append(axon_port)
            prometheus_port = axon_port - 1000
            if miner_name in cls.miners() and not refresh:
                cls.print(f'{miner_name} is already running. Skipping ...')
                continue
            else:
                cls.print(f'Deploying -> Miner: {miner_name} Device: {device} Axon_port: {axon_port}, Prom_port: {prometheus_port}')
                cls.mine(wallet=wallet,
                         remote=remote, 
                         tag=tag, 
                         device=device, 
                        port=axon_port,
                        prometheus_port = prometheus_port,
                         burned_register=burned_register)
            
            # self.mine(wallet=wallet, remote=remote, tag=tag)
            
    @classmethod
    def miners(cls, prefix='miner'):
        return cls.pm2_list(prefix)    
    @classmethod
    def kill_miners(cls, prefix='miner'):
        return cls.kill(prefix)    


    @classmethod
    def block(cls, subtensor='finney'):
        return cls.get_subtensor(subtensor).get_current_block()
    
    @classmethod
    def burn_fee(cls, subtensor='finney'):
        subtensor = cls.get_subtensor(subtensor)
        return subtensor.query_subtensor('Burn', None, [3]).value/1e9

    
    @classmethod
    def mlogs(cls, wallet, name='miner', network='finney', netuid=3):
        return c.logs(f'miner::{wallet}::{network}::{netuid}')


    @classmethod
    def unstake_all(cls, coldkey):
        
        assert coldkey in cls.coldkeys()
        hotkeys = cls.hotkeys(wallet)
        for hotkey in hotkeys:
            wallet = f'{wallet}.{hotkey}'
            balance = cls.get_balance(wallet)
            cls.unstake(wallet=wallet, 
                        amount=balance,
                        wait_for_inclusion=wait_for_inclusion,
                        wait_for_finalization=wait_for_finalization,
                        prompt=prompt, 
                        subtensor=subtensor)
            

    @classmethod
    def unstake (
        cls,
        wallet,
        amount: float = None, 
        wait_for_inclusion:bool = True, 
        wait_for_finalization:bool = False,
        prompt: bool = False,
        subtensor: 'bittensor.subtensor' = None,
    ) -> bool:
        """ Removes stake into the wallet coldkey from the specified hotkey uid."""
        subtensor = cls.get_subtensor(subtensor)

        
        wallet = cls.get_wallet(wallet)
        wallet.hotkey.ss58_address
        return subtensor.unstake( wallet=wallet, 
                                 hotkey_ss58=wallet.hotkey.ss58_address, 
                                 amount=amount,
                                 wait_for_inclusion=wait_for_inclusion,
                                 wait_for_finalization=wait_for_finalization, 
                                 prompt=prompt )


    @classmethod
    def sandbox(cls):
        self = cls(network='local')
        cls.pritn(self.reged(subtensor='local'))
        
        
if __name__ == "__main__":
    BittensorModule.run()


<|MERGE_RESOLUTION|>--- conflicted
+++ resolved
@@ -1021,7 +1021,35 @@
             kwargs['remote'] = False
             return cls.remote_fn(fn='mine',name=f'miner::{tag}',  kwargs=kwargs)
             
-<<<<<<< HEAD
+        if port == None:
+            port = cls.free_port()
+        while cls.port_used(port):
+            port = port + 1
+            
+        assert not cls.port_used(port), f'Port {port} is already in use.'
+  
+        config = bittensor.neurons.core_server.neuron.config()
+        
+        # model things
+        config.neuron.no_set_weights = no_set_weights
+        config.neuron.model_name = model_name
+        
+        # device setting 
+        if device is None:
+            device = cls.most_free_gpu()
+        assert torch.cuda.is_available(), 'No CUDA device available.'
+        config.neuron.device = f'cuda:{device}'
+        config.neuron.autocast = autocast
+        
+        # axon port
+        port = port  if port is not None else cls.free_port()
+        config.axon.port = port
+        assert not cls.port_used(config.axon.port), f'Port {config.axon.port} is already in use.'
+        
+        # prometheus port
+        config.prometheus.port =  port + 1 if prometheus_port is None else prometheus_port
+        while cls.port_used(config.prometheus.port):
+            config.prometheus.port += 1
             
             
         if model_name == None:
@@ -1037,88 +1065,6 @@
         
         wallet_registered = wallet.is_registered(subtensor= subtensor, netuid=  netuid)
             
-                
-=======
-        if port == None:
-            port = cls.free_port()
-        while cls.port_used(port):
-            port = port + 1
-            
-        assert not cls.port_used(port), f'Port {port} is already in use.'
-  
->>>>>>> 54ce7d6a
-        config = bittensor.neurons.core_server.neuron.config()
-        
-        # model things
-        config.neuron.no_set_weights = no_set_weights
-        config.neuron.model_name = model_name
-        
-<<<<<<< HEAD
-        # resolve the gpu device
-        assert torch.cuda.is_available(), 'No CUDA device available.'
-        if device is None:
-            device = cls.most_free_gpu()
-=======
-        # device setting 
-        if device is None:
-            device = cls.most_free_gpu()
-        assert torch.cuda.is_available(), 'No CUDA device available.'
->>>>>>> 54ce7d6a
-        config.neuron.device = f'cuda:{device}'
-        config.neuron.autocast = autocast # we want to use autocast for faster fp16 training and inference
-        
-        
-        # axon port
-        if port == None:
-            # if the wallet is registered, we want to use the same port, only if the ip is the same
-            if wallet_registered:
-                neuron = cls.get_neuron(wallet)
-                # if the ip is the same, we want to use the same port
-                # if neuron.axon_info.ip == cls.external_ip():
-                port = neuron.axon_info.port
-                prometheus_port = neuron.prometheus_info.port
-            else:
-                # if the wallet is not registered, we want to use a free port
-                port = cls.free_port()
-
-        # check if the port is free
-        assert not cls.port_used(port), f'Port {port} is already in use.'
-        config.axon.port = port
-        
-        # prometheus port (if not specified, use port - 1000)
-        config.prometheus.port =  port - 1000 if prometheus_port is None else prometheus_port
-        
-        # if the prometheus port is not free, use the next one, avoid using the same port as axon
-        while cls.port_used(config.prometheus.port) or config.prometheus.port == config.axon.port:
-            config.prometheus.port += 1
-            
-        # config
-        config.axon.prometheus.port = config.prometheus.port
-        config.netuid = netuid
-        config.logging.debug = debug
-
-    
-<<<<<<< HEAD
-        # register the wallet, if not registered
-        if burned_register:
-            subtensor.burned_register(
-                wallet = wallet,
-                netuid = netuid,
-                wait_for_inclusion = False,
-                wait_for_finalization = True,
-                prompt = False,
-        )
-=======
-        # wallet
-        coldkey, hotkey = wallet.split('.')
-        wallet = bittensor.wallet(name=coldkey, hotkey=hotkey)
-        
-        cls.print('Config: ', config)
-        # wait for registration
-        
-            
-
->>>>>>> 54ce7d6a
         while not wallet.is_registered(subtensor= subtensor, netuid=  netuid):
             
             if burned_register:
