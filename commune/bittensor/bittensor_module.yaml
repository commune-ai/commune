--- conflicted
+++ resolved
@@ -1,8 +1,4 @@
-<<<<<<< HEAD
-coldkey: ens2000
-=======
 coldkey: ensemble
->>>>>>> 8c98add3
 model_name: server
 module: BittensorModule
 netuid: 1
